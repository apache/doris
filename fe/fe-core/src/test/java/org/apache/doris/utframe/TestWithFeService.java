// Licensed to the Apache Software Foundation (ASF) under one
// or more contributor license agreements.  See the NOTICE file
// distributed with this work for additional information
// regarding copyright ownership.  The ASF licenses this file
// to you under the Apache License, Version 2.0 (the
// "License"); you may not use this file except in compliance
// with the License.  You may obtain a copy of the License at
//
//   http://www.apache.org/licenses/LICENSE-2.0
//
// Unless required by applicable law or agreed to in writing,
// software distributed under the License is distributed on an
// "AS IS" BASIS, WITHOUT WARRANTIES OR CONDITIONS OF ANY
// KIND, either express or implied.  See the License for the
// specific language governing permissions and limitations
// under the License.

package org.apache.doris.utframe;

import org.apache.doris.alter.AlterJobV2;
import org.apache.doris.analysis.AlterSqlBlockRuleStmt;
import org.apache.doris.analysis.AlterTableStmt;
import org.apache.doris.analysis.CreateCatalogStmt;
import org.apache.doris.analysis.CreateDbStmt;
import org.apache.doris.analysis.CreateFunctionStmt;
import org.apache.doris.analysis.CreateSqlBlockRuleStmt;
import org.apache.doris.analysis.CreateTableStmt;
import org.apache.doris.analysis.DropDbStmt;
import org.apache.doris.analysis.DropSqlBlockRuleStmt;
import org.apache.doris.analysis.DropTableStmt;
import org.apache.doris.analysis.EmptyStmt;
import org.apache.doris.analysis.ExplainOptions;
import org.apache.doris.analysis.RecoverTableStmt;
import org.apache.doris.analysis.SqlParser;
import org.apache.doris.analysis.SqlScanner;
import org.apache.doris.analysis.StatementBase;
import org.apache.doris.analysis.UserIdentity;
import org.apache.doris.catalog.Database;
import org.apache.doris.catalog.DiskInfo;
import org.apache.doris.catalog.Env;
import org.apache.doris.catalog.OlapTable;
import org.apache.doris.catalog.Replica;
import org.apache.doris.catalog.Table;
import org.apache.doris.catalog.TabletMeta;
import org.apache.doris.common.AnalysisException;
import org.apache.doris.common.Config;
import org.apache.doris.common.DdlException;
import org.apache.doris.common.FeConstants;
import org.apache.doris.common.MetaNotFoundException;
import org.apache.doris.datasource.CatalogIf;
import org.apache.doris.job.base.AbstractJob;
import org.apache.doris.nereids.CascadesContext;
import org.apache.doris.nereids.StatementContext;
import org.apache.doris.nereids.glue.LogicalPlanAdapter;
import org.apache.doris.nereids.parser.NereidsParser;
import org.apache.doris.nereids.rules.RuleType;
import org.apache.doris.nereids.trees.expressions.StatementScopeIdGenerator;
import org.apache.doris.nereids.trees.plans.commands.AddConstraintCommand;
import org.apache.doris.nereids.trees.plans.commands.AlterMTMVCommand;
import org.apache.doris.nereids.trees.plans.commands.CreateMTMVCommand;
import org.apache.doris.nereids.trees.plans.commands.CreateMaterializedViewCommand;
import org.apache.doris.nereids.trees.plans.commands.CreatePolicyCommand;
import org.apache.doris.nereids.trees.plans.commands.CreateRoleCommand;
import org.apache.doris.nereids.trees.plans.commands.CreateTableCommand;
import org.apache.doris.nereids.trees.plans.commands.CreateUserCommand;
import org.apache.doris.nereids.trees.plans.commands.CreateViewCommand;
import org.apache.doris.nereids.trees.plans.commands.DropConstraintCommand;
import org.apache.doris.nereids.trees.plans.commands.DropMTMVCommand;
import org.apache.doris.nereids.trees.plans.commands.DropRowPolicyCommand;
import org.apache.doris.nereids.trees.plans.commands.GrantRoleCommand;
import org.apache.doris.nereids.trees.plans.commands.GrantTablePrivilegeCommand;
import org.apache.doris.nereids.trees.plans.commands.info.TableNameInfo;
import org.apache.doris.nereids.trees.plans.logical.LogicalPlan;
import org.apache.doris.nereids.util.MemoTestUtils;
import org.apache.doris.persist.CreateTableInfo;
import org.apache.doris.persist.EditLog;
import org.apache.doris.planner.Planner;
import org.apache.doris.policy.DropPolicyLog;
import org.apache.doris.policy.PolicyTypeEnum;
import org.apache.doris.qe.ConnectContext;
import org.apache.doris.qe.OriginStatement;
import org.apache.doris.qe.QueryState;
import org.apache.doris.qe.SessionVariable;
import org.apache.doris.qe.StmtExecutor;
import org.apache.doris.system.Backend;
import org.apache.doris.thrift.TNetworkAddress;
import org.apache.doris.utframe.MockedBackendFactory.DefaultBeThriftServiceImpl;
import org.apache.doris.utframe.MockedBackendFactory.DefaultHeartbeatServiceImpl;
import org.apache.doris.utframe.MockedBackendFactory.DefaultPBackendServiceImpl;
import org.apache.doris.utframe.MockedFrontend.EnvVarNotSetException;
import org.apache.doris.utframe.MockedFrontend.FeStartException;
import org.apache.doris.utframe.MockedFrontend.NotInitException;

import com.google.common.base.Strings;
import com.google.common.collect.ImmutableMap;
import com.google.common.collect.ImmutableSet;
import com.google.common.collect.Lists;
import com.google.common.collect.Maps;
import com.google.common.collect.Sets;
import mockit.Mock;
import mockit.MockUp;
import org.junit.jupiter.api.AfterAll;
import org.junit.jupiter.api.Assertions;
import org.junit.jupiter.api.BeforeAll;
import org.junit.jupiter.api.BeforeEach;
import org.junit.jupiter.api.TestInstance;

import java.io.File;
import java.io.IOException;
import java.io.StringReader;
import java.net.DatagramSocket;
import java.net.ServerSocket;
import java.net.SocketException;
import java.nio.file.Files;
import java.nio.file.Path;
import java.nio.file.Paths;
import java.util.ArrayList;
import java.util.Comparator;
import java.util.List;
import java.util.Map;
import java.util.Set;
import java.util.UUID;

/**
 * This is the base class for unit class that wants to start a FE service.
 * Concrete test class must be derived class of {@link TestWithFeService}, {@link DemoTest} is
 * an example.
 * This class use {@link TestInstance} in JUnit5 to do initialization and cleanup stuff. Unlike
 * deprecated legacy combination-based implementation {@link UtFrameUtils}, we use an inherit-manner,
 * thus we could wrap common logic in this base class. It's easier to use.
 * Note:
 * Unit-test method in derived classes must use the JUnit5 {@link org.junit.jupiter.api.Test}
 * annotation, rather than the old JUnit4 {@link org.junit.Test} or others.
 */
@TestInstance(TestInstance.Lifecycle.PER_CLASS)
public abstract class TestWithFeService {
    protected String dorisHome;
    protected String runningDir = "fe/mocked/" + getClass().getSimpleName() + "/" + UUID.randomUUID() + "/";
    protected ConnectContext connectContext;
    protected boolean needCleanDir = true;
    protected int lastFeRpcPort = 0;
    // make it default to enable_advance_next_id
    protected boolean enableAdvanceNextId = Config.enable_advance_next_id;

    protected static final String DEFAULT_CLUSTER_PREFIX = "";

    private static final MockUp<SessionVariable> mockUp = new MockUp<SessionVariable>() {
        @Mock
        public Set<Integer> getEnableNereidsRules() {
            return ImmutableSet.of();
        }
    };

    @BeforeAll
    public final void beforeAll() throws Exception {
        // this.enableAdvanceNextId may be reset by children classes
        Config.enable_advance_next_id = this.enableAdvanceNextId;
        FeConstants.enableInternalSchemaDb = false;
        FeConstants.disableWGCheckerForUT = true;
        beforeCreatingConnectContext();
        connectContext = createDefaultCtx();
        connectContext.getSessionVariable().feDebug = true;
        beforeCluster();
        createDorisCluster();
        Env.getCurrentEnv().getWorkloadGroupMgr().createNormalWorkloadGroupForUT();
        runBeforeAll();
    }

    protected void beforeCluster() {
    }

    @AfterAll
    public final void afterAll() throws Exception {
        runAfterAll();
        Env.getCurrentEnv().clear();
        StatementScopeIdGenerator.clear();
        if (needCleanDir) {
            cleanDorisFeDir();
        }
    }

    @BeforeEach
    public final void beforeEach() throws Exception {
        runBeforeEach();
    }

    protected void beforeCreatingConnectContext() throws Exception {

    }

    protected void runBeforeAll() throws Exception {
    }

    protected void runAfterAll() throws Exception {
    }

    protected void runBeforeEach() throws Exception {
    }

    // Override this method if you want to start multi BE
    protected int backendNum() {
        return 1;
    }

    protected boolean needDiffHost() {
        return false;
    }

    // Help to create a mocked ConnectContext.
    public static ConnectContext createDefaultCtx() throws IOException {
        return createCtx(UserIdentity.ROOT, "127.0.0.1");
    }

    protected StatementContext createStatementCtx(String sql) {
        StatementContext statementContext = new StatementContext(connectContext, new OriginStatement(sql, 0));
        connectContext.setStatementContext(statementContext);
        return statementContext;
    }

    protected StatementContext createStatementCtx(String sql, ConnectContext ctx) {
        StatementContext statementContext = new StatementContext(ctx, new OriginStatement(sql, 0));
        ctx.setStatementContext(statementContext);
        return statementContext;
    }

    protected  <T extends StatementBase> T createStmt(String showSql)
            throws Exception {
        return (T) parseAndAnalyzeStmt(showSql, connectContext);
    }

    protected CascadesContext createCascadesContext(String sql) {
        StatementContext statementCtx = createStatementCtx(sql);
        return MemoTestUtils.createCascadesContext(statementCtx, sql);
    }

    protected CascadesContext createCascadesContext(String sql, ConnectContext ctx) {
        StatementContext statementCtx = createStatementCtx(sql, ctx);
        return MemoTestUtils.createCascadesContext(statementCtx, sql);
    }

    public LogicalPlan analyzeAndGetLogicalPlanByNereids(String sql) {
        Set<String> originDisableRules = connectContext.getSessionVariable().getDisableNereidsRuleNames();
        Set<String> disableRuleWithAuth = Sets.newHashSet(originDisableRules);
        disableRuleWithAuth.add(RuleType.RELATION_AUTHENTICATION.name());
        connectContext.getSessionVariable().setDisableNereidsRules(String.join(",", disableRuleWithAuth));
        CascadesContext cascadesContext = createCascadesContext(sql);
        cascadesContext.newAnalyzer().analyze();
        connectContext.getSessionVariable().setDisableNereidsRules(String.join(",", originDisableRules));
        cascadesContext.toMemo();
        return (LogicalPlan) cascadesContext.getRewritePlan();
    }

    public LogicalPlan analyzeAndGetLogicalPlanByNereids(String sql, ConnectContext ctx) {
        Set<String> originDisableRules = ctx.getSessionVariable().getDisableNereidsRuleNames();
        Set<String> disableRuleWithAuth = Sets.newHashSet(originDisableRules);
        disableRuleWithAuth.add(RuleType.RELATION_AUTHENTICATION.name());
        ctx.getSessionVariable().setDisableNereidsRules(String.join(",", disableRuleWithAuth));
        CascadesContext cascadesContext = createCascadesContext(sql, ctx);
        cascadesContext.newAnalyzer().analyze();
        ctx.getSessionVariable().setDisableNereidsRules(String.join(",", originDisableRules));
        cascadesContext.toMemo();
        return (LogicalPlan) cascadesContext.getRewritePlan();
    }

    // Parse an origin stmt and analyze it by nereids. Return a StatementBase instance.
    public StatementBase analyzeAndGetStmtByNereids(String sql) {
        return analyzeAndGetStmtByNereids(sql, connectContext);
    }

    // Parse an origin stmt and analyze it by nereids. Return a StatementBase instance.
    public StatementBase analyzeAndGetStmtByNereids(String sql, ConnectContext ctx) {
        Set<String> originDisableRules = ctx.getSessionVariable().getDisableNereidsRuleNames();
        Set<String> disableRuleWithAuth = Sets.newHashSet(originDisableRules);
        disableRuleWithAuth.add(RuleType.RELATION_AUTHENTICATION.name());
        ctx.getSessionVariable().setDisableNereidsRules(String.join(",", disableRuleWithAuth));
        CascadesContext cascadesContext = createCascadesContext(sql, ctx);
        cascadesContext.newAnalyzer().analyze();
        ctx.getSessionVariable().setDisableNereidsRules(String.join(",", originDisableRules));
        cascadesContext.toMemo();
        LogicalPlan plan = (LogicalPlan) cascadesContext.getRewritePlan();
        LogicalPlanAdapter adapter = new LogicalPlanAdapter(plan, cascadesContext.getStatementContext());
        adapter.setViewDdlSqls(cascadesContext.getStatementContext().getViewDdlSqls());
        cascadesContext.getStatementContext().setParsedStatement(adapter);
        return adapter;
    }

    public static ConnectContext createCtx(UserIdentity user, String host) throws IOException {
        ConnectContext ctx = new ConnectContext();
        ctx.setCurrentUserIdentity(user);
        ctx.setRemoteIP(host);
        ctx.setEnv(Env.getCurrentEnv());
        ctx.setThreadLocalInfo();
        ctx.setStatementContext(new StatementContext());
        return ctx;
    }

    // Parse an origin stmt and analyze it. Return a StatementBase instance.
    protected StatementBase parseAndAnalyzeStmt(String originStmt) throws Exception {
        return parseAndAnalyzeStmt(originStmt, connectContext);
    }

    // Parse an origin stmt and analyze it. Return a StatementBase instance.
    protected StatementBase parseAndAnalyzeStmt(String originStmt, ConnectContext ctx) throws Exception {
        System.out.println("begin to parse stmt: " + originStmt);
        SqlScanner input = new SqlScanner(new StringReader(originStmt), ctx.getSessionVariable().getSqlMode());
        SqlParser parser = new SqlParser(input);
        StatementBase statementBase = null;
        try {
            List<StatementBase> stmts = (List<StatementBase>) parser.parse().value;
            statementBase = stmts.get(0);
        } catch (AnalysisException e) {
            String errorMessage = parser.getErrorMsg(originStmt);
            System.err.println("parse failed: " + errorMessage);
            if (errorMessage == null) {
                throw e;
            } else {
                throw new AnalysisException(errorMessage, e);
            }
        }
        statementBase.setOrigStmt(new OriginStatement(originStmt, 0));
        statementBase.analyze();
        return statementBase;
    }

<<<<<<< HEAD
=======
    // for analyzing multi statements
    protected List<StatementBase> parseAndAnalyzeStmts(String originStmt) throws Exception {
        System.out.println("begin to parse stmts: " + originStmt);
        SqlScanner input = new SqlScanner(new StringReader(originStmt),
                connectContext.getSessionVariable().getSqlMode());
        SqlParser parser = new SqlParser(input);
        Analyzer analyzer = new Analyzer(connectContext.getEnv(), connectContext);
        List<StatementBase> statementBases = null;
        try {
            List<StatementBase> stmts = (List<StatementBase>) parser.parse().value;
            while (stmts.size() > 1 && stmts.get(stmts.size() - 1) instanceof EmptyStmt) {
                stmts.remove(stmts.size() - 1);
            }
            statementBases = stmts;
        } catch (AnalysisException e) {
            String errorMessage = parser.getErrorMsg(originStmt);
            System.err.println("parse failed: " + errorMessage);
            if (errorMessage == null) {
                throw e;
            } else {
                throw new AnalysisException(errorMessage, e);
            }
        }
        for (StatementBase stmt : statementBases) {
            stmt.analyze(analyzer);
        }
        return statementBases;
    }

>>>>>>> 8f15262a
    protected String generateRandomFeRunningDir(Class testSuiteClass) {
        return generateRandomFeRunningDir(testSuiteClass.getSimpleName());
    }

    protected String generateRandomFeRunningDir(String testSuiteName) {
        return "fe" + "/mocked/" + testSuiteName + "/" + UUID.randomUUID().toString() + "/";
    }

    protected int startFEServer(String runningDir)
            throws EnvVarNotSetException, IOException, FeStartException, NotInitException, DdlException,
            InterruptedException {
        IOException exception = null;
        try {
            return startFEServerWithoutRetry(runningDir);
        } catch (IOException ignore) {
            exception = ignore;
        }
        throw exception;
    }

    protected int startFEServerWithoutRetry(String runningDir)
            throws EnvVarNotSetException, IOException, FeStartException, NotInitException, DdlException,
            InterruptedException {
        // get DORIS_HOME
        dorisHome = System.getenv("DORIS_HOME");
        if (Strings.isNullOrEmpty(dorisHome)) {
            dorisHome = Files.createTempDirectory("DORIS_HOME").toAbsolutePath().toString();
        }
        System.out.println("CREATE FE SERVER DIR: " + dorisHome);
        Config.plugin_dir = dorisHome + "/plugins";
        Config.custom_config_dir = dorisHome + "/conf";
        Config.edit_log_type = "local";
        Config.disable_decimalv2 = false;
        Config.disable_datev1 = false;
        File file = new File(Config.custom_config_dir);
        if (!file.exists()) {
            file.mkdir();
        }
        if (null != System.getenv("DORIS_HOME")) {
            File metaDir = new File(Config.meta_dir);
            if (!metaDir.exists()) {
                metaDir.mkdir();
            }
        }
        System.out.println("CREATE FE SERVER DIR: " + Config.custom_config_dir);

        int feHttpPort = findValidPort();
        int feRpcPort = findValidPort();
        int feQueryPort = findValidPort();
        int arrowFlightSqlPort = findValidPort();
        int feEditLogPort = findValidPort();
        Map<String, String> feConfMap = Maps.newHashMap();
        // set additional fe config
        feConfMap.put("http_port", String.valueOf(feHttpPort));
        feConfMap.put("rpc_port", String.valueOf(feRpcPort));
        feConfMap.put("query_port", String.valueOf(feQueryPort));
        feConfMap.put("arrow_flight_sql_port", String.valueOf(arrowFlightSqlPort));
        feConfMap.put("edit_log_port", String.valueOf(feEditLogPort));
        feConfMap.put("tablet_create_timeout_second", "10");
        // start fe in "DORIS_HOME/fe/mocked/"
        MockedFrontend frontend = new MockedFrontend();
        frontend.init(dorisHome + "/" + runningDir, feConfMap);
        frontend.start(new String[0]);
        lastFeRpcPort = feRpcPort;
        return feRpcPort;
    }

    protected void createDorisCluster()
            throws InterruptedException, NotInitException, IOException, DdlException, EnvVarNotSetException,
            FeStartException {
        createDorisClusterWithMultiTag(runningDir, backendNum());
    }

    protected void createDorisCluster(String runningDir, int backendNum)
            throws EnvVarNotSetException, IOException, FeStartException, NotInitException, DdlException,
            InterruptedException {
        int feRpcPort = startFEServer(runningDir);
        List<Backend> bes = Lists.newArrayList();
        System.out.println("start create backend, backend num " + backendNum);
        for (int i = 0; i < backendNum; i++) {
            bes.add(createBackend("127.0.0.1", feRpcPort));
        }
        System.out.println("after create backend");
        if (!checkBEHeartbeat(bes)) {
            System.out.println("Some backends dead, all backends: " + bes);
        }
        // Thread.sleep(2000);
        System.out.println("after create backend2");
    }

    // Create multi backends with different host for unit test.
    // the host of BE will be "127.0.0.1", "127.0.0.2"
    protected void createDorisClusterWithMultiTag(String runningDir, int backendNum)
            throws EnvVarNotSetException, IOException, FeStartException, NotInitException, DdlException,
            InterruptedException {
        // set runningUnitTest to true, so that for ut, the agent task will be send to "127.0.0.1"
        // to make cluster running well.
        if (backendNum > 1) {
            FeConstants.runningUnitTest = true;
        }
        int feRpcPort = startFEServer(runningDir);
        List<Backend> bes = Lists.newArrayList();
        System.out.println("start create backend, backend num " + backendNum);
        for (int i = 0; i < backendNum; i++) {
            String host = "127.0.0." + (i + 1);
            bes.add(createBackend(host, feRpcPort));
        }
        System.out.println("after create backend");
        if (!checkBEHeartbeat(bes)) {
            System.out.println("Some backends dead, all backends: " + bes);
        }
        System.out.println("after create backend2");
    }

    protected boolean checkBEHeartbeat(List<Backend> bes) {
        return checkBEHeartbeatStatus(bes, true);
    }

    protected boolean checkBELostHeartbeat(List<Backend> bes) {
        return checkBEHeartbeatStatus(bes, false);
    }

    private boolean checkBEHeartbeatStatus(List<Backend> bes, boolean isAlive) {
        int maxTry = Config.heartbeat_interval_second + 2;
        while (maxTry-- > 0) {
            try {
                Thread.sleep(1000);
            } catch (InterruptedException e) {
                // no exception
            }
            if (bes.stream().allMatch(be -> be.isAlive() == isAlive)) {
                return true;
            }
        }

        return false;
    }

    protected Backend addNewBackend() throws IOException, InterruptedException {
        Backend be = createBackend("127.0.0.1", lastFeRpcPort);
        checkBEHeartbeat(Lists.newArrayList(be));
        return be;
    }

    protected Backend createBackend(String beHost, int feRpcPort) throws IOException, InterruptedException {
        IOException exception = null;
        for (int i = 0; i <= 3; i++) {
            try {
                return createBackendWithoutRetry(beHost, feRpcPort);
            } catch (IOException ignore) {
                exception = ignore;
            }
        }
        throw exception;
    }

    private Backend createBackendWithoutRetry(String beHost, int feRpcPort) throws IOException, InterruptedException {
        int beHeartbeatPort = findValidPort();
        int beThriftPort = findValidPort();
        int beBrpcPort = findValidPort();
        int beHttpPort = findValidPort();
        int beArrowFlightSqlPort = findValidPort();

        // start be
        MockedBackendFactory.BeThriftService beThriftService = new DefaultBeThriftServiceImpl();
        MockedBackend backend = MockedBackendFactory.createBackend(beHost, beHeartbeatPort, beThriftPort, beBrpcPort,
                beHttpPort, beArrowFlightSqlPort, new DefaultHeartbeatServiceImpl(beThriftPort, beHttpPort, beBrpcPort, beArrowFlightSqlPort),
                beThriftService, new DefaultPBackendServiceImpl());
        backend.setFeAddress(new TNetworkAddress("127.0.0.1", feRpcPort));
        backend.start();

        // add be
        Backend be = new Backend(Env.getCurrentEnv().getNextId(), backend.getHost(), backend.getHeartbeatPort());
        DiskInfo diskInfo1 = new DiskInfo("/path" + be.getId());
        diskInfo1.setPathHash(be.getId());
        diskInfo1.setTotalCapacityB(10L << 40);
        diskInfo1.setAvailableCapacityB(5L << 40);
        diskInfo1.setDataUsedCapacityB(480000);
        diskInfo1.setPathHash(be.getId());
        Map<String, DiskInfo> disks = Maps.newHashMap();
        disks.put(diskInfo1.getRootPath(), diskInfo1);
        be.setDisks(ImmutableMap.copyOf(disks));
        be.setAlive(false);
        be.setBePort(beThriftPort);
        be.setHttpPort(beHttpPort);
        be.setBrpcPort(beBrpcPort);
        be.setArrowFlightSqlPort(beArrowFlightSqlPort);
        beThriftService.setBackendInFe(be);
        Env.getCurrentSystemInfo().addBackend(be);
        return be;
    }

    protected void cleanDorisFeDir() {
        try {
            cleanDir(dorisHome + "/" + runningDir);
            cleanDir(Config.plugin_dir);
        } catch (IOException e) {
            e.printStackTrace();
        }
    }

    public static int findValidPort() {
        int port = 0;
        while (true) {
            try (ServerSocket socket = new ServerSocket(0)) {
                socket.setReuseAddress(true);
                port = socket.getLocalPort();
                try (DatagramSocket datagramSocket = new DatagramSocket(port)) {
                    datagramSocket.setReuseAddress(true);
                    break;
                } catch (SocketException e) {
                    System.out.println("The port " + port + " is invalid and try another port.");
                }
            } catch (IOException e) {
                throw new IllegalStateException("Could not find a free TCP/IP port to start HTTP Server on");
            }
        }
        return port;
    }

    public String getSQLPlanOrErrorMsg(String sql) throws Exception {
        return getSQLPlanOrErrorMsg(sql, false);
    }

    public String getSQLPlanOrErrorMsg(String sql, boolean isVerbose) throws Exception {
        return getSQLPlanOrErrorMsg(connectContext, sql, isVerbose);
    }

    public String getSQLPlanOrErrorMsg(ConnectContext ctx, String sql, boolean isVerbose) throws Exception {
        ctx.setThreadLocalInfo();
        ctx.getState().reset();
        StmtExecutor stmtExecutor = new StmtExecutor(ctx, sql);
        ctx.setExecutor(stmtExecutor);
        ConnectContext.get().setExecutor(stmtExecutor);
        stmtExecutor.execute();
        if (ctx.getState().getStateType() != QueryState.MysqlStateType.ERR) {
            Planner planner = stmtExecutor.planner();
            return planner.getExplainString(new ExplainOptions(isVerbose, false, false));
        } else {
            return ctx.getState().getErrorMessage();
        }
    }

    public Planner getSQLPlanner(String queryStr) throws Exception {
        connectContext.getState().reset();
        StmtExecutor stmtExecutor = new StmtExecutor(connectContext, queryStr);
        stmtExecutor.execute();
        if (connectContext.getState().getStateType() != QueryState.MysqlStateType.ERR) {
            return stmtExecutor.planner();
        } else {
            throw new Exception(
                    connectContext.getState().toString() + ", " + connectContext.getState().getErrorMessage());
        }
    }

    public StmtExecutor getSqlStmtExecutor(String queryStr) throws Exception {
        connectContext.getState().reset();
        StmtExecutor stmtExecutor = new StmtExecutor(connectContext, queryStr);
        stmtExecutor.execute();
        if (connectContext.getState().getStateType() != QueryState.MysqlStateType.ERR
                && connectContext.getState().getErrorCode() == null) {
            return stmtExecutor;
        } else {
            // throw new IllegalStateException(connectContext.getState().getErrorMessage());
            return null;
        }
    }

    public void executeSql(String queryStr) throws Exception {
        connectContext.getState().reset();
        StmtExecutor stmtExecutor = new StmtExecutor(connectContext, queryStr);
        stmtExecutor.execute();
        if (connectContext.getState().getStateType() == QueryState.MysqlStateType.ERR
                || connectContext.getState().getErrorCode() != null) {
            throw new IllegalStateException(connectContext.getState().getErrorMessage());
        }
    }

    public void createDatabase(String db) throws Exception {
        String createDbStmtStr = "CREATE DATABASE " + db;
        CreateDbStmt createDbStmt = (CreateDbStmt) parseAndAnalyzeStmt(createDbStmtStr);
        Env.getCurrentEnv().createDb(createDbStmt);
    }

    public void createDatabaseAndUse(String db) throws Exception {
        createDatabase(db);
        useDatabase(db);
    }

    public void createDatabaseWithSql(String createDbSql) throws Exception {
        CreateDbStmt createDbStmt = (CreateDbStmt) parseAndAnalyzeStmt(createDbSql);
        Env.getCurrentEnv().createDb(createDbStmt);
    }

    public void dropDatabase(String db) throws Exception {
        String createDbStmtStr = "DROP DATABASE " + db;
        DropDbStmt createDbStmt = (DropDbStmt) parseAndAnalyzeStmt(createDbStmtStr);
        Env.getCurrentEnv().dropDb(createDbStmt);
    }

    public void dropDatabaseWithSql(String dropDbSql) throws Exception {
        DropDbStmt dropDbStmt = (DropDbStmt) parseAndAnalyzeStmt(dropDbSql);
        Env.getCurrentEnv().dropDb(dropDbStmt);
    }

    public void useDatabase(String dbName) {
        connectContext.setDatabase(dbName);
    }

    public void createTable(String sql) throws Exception {
        createTable(sql, true);
    }

    public void createTable(String sql, boolean enableNerieds) throws Exception {
        try {
            createTables(enableNerieds, sql);
        } catch (Exception e) {
            e.printStackTrace();
            throw e;
        }
    }

    public void dropTable(String table, boolean force) throws Exception {
        DropTableStmt dropTableStmt = (DropTableStmt) parseAndAnalyzeStmt(
                "drop table " + table + (force ? " force" : "") + ";", connectContext);
        Env.getCurrentEnv().dropTable(dropTableStmt);
    }

    public void dropTableWithSql(String dropTableSql) throws Exception {
        DropTableStmt dropTableStmt = (DropTableStmt) parseAndAnalyzeStmt(dropTableSql);
        Env.getCurrentEnv().dropTable(dropTableStmt);
    }

    public void recoverTable(String table) throws Exception {
        RecoverTableStmt recoverTableStmt = (RecoverTableStmt) parseAndAnalyzeStmt(
                "recover table " + table + ";", connectContext);
        Env.getCurrentEnv().recoverTable(recoverTableStmt);
    }

    public void createCatalog(String sql) throws Exception {
        CreateCatalogStmt stmt = (CreateCatalogStmt) parseAndAnalyzeStmt(sql, connectContext);
        Env.getCurrentEnv().getCatalogMgr().createCatalog(stmt);
    }

    public CatalogIf getCatalog(String name) throws Exception {
        return Env.getCurrentEnv().getCatalogMgr().getCatalog(name);
    }

    public void createTables(String... sqls) throws Exception {
        createTables(true, sqls);
    }

    public void createTables(boolean enableNereids, String... sqls) throws Exception {
        createTablesAndReturnPlans(enableNereids, sqls);
    }

    public List<LogicalPlan> createTablesAndReturnPlans(boolean enableNereids, String... sqls) throws Exception {
        List<LogicalPlan> logicalPlans = new ArrayList<>();
        if (enableNereids) {
            for (String sql : sqls) {
                NereidsParser nereidsParser = new NereidsParser();
                LogicalPlan parsed = nereidsParser.parseSingle(sql);
                logicalPlans.add(parsed);
                StmtExecutor stmtExecutor = new StmtExecutor(connectContext, sql);
                if (parsed instanceof CreateTableCommand) {
                    ((CreateTableCommand) parsed).run(connectContext, stmtExecutor);
                }
            }
        } else {
            for (String sql : sqls) {
                CreateTableStmt stmt = (CreateTableStmt) parseAndAnalyzeStmt(sql);
                Env.getCurrentEnv().createTable(stmt);
            }
        }
        updateReplicaPathHash();
        return logicalPlans;
    }

    public void createView(String sql) throws Exception {
        NereidsParser nereidsParser = new NereidsParser();
        CreateViewCommand command = (CreateViewCommand) nereidsParser.parseSingle(sql);
        command.run(connectContext, new StmtExecutor(connectContext, sql));
    }

    protected void createPolicy(String sql) throws Exception {
        NereidsParser nereidsParser = new NereidsParser();
        CreatePolicyCommand command = (CreatePolicyCommand) nereidsParser.parseSingle(sql);
        command.run(connectContext, new StmtExecutor(connectContext, sql));
    }

    public void createFunction(String sql) throws Exception {
        CreateFunctionStmt createFunctionStmt = (CreateFunctionStmt) parseAndAnalyzeStmt(sql);
        Env.getCurrentEnv().createFunction(createFunctionStmt);
    }

    public void addConstraint(String sql) throws Exception {
        LogicalPlan parsed = new NereidsParser().parseSingle(sql);
        StmtExecutor stmtExecutor = new StmtExecutor(connectContext, sql);
        if (parsed instanceof AddConstraintCommand) {
            ((AddConstraintCommand) parsed).run(connectContext, stmtExecutor);
        }
    }

    public void dropConstraint(String sql) throws Exception {
        LogicalPlan parsed = new NereidsParser().parseSingle(sql);
        StmtExecutor stmtExecutor = new StmtExecutor(connectContext, sql);
        if (parsed instanceof DropConstraintCommand) {
            ((DropConstraintCommand) parsed).run(connectContext, stmtExecutor);
        }
    }

    protected void dropPolicy(String sql) throws Exception {
        NereidsParser nereidsParser = new NereidsParser();
        DropRowPolicyCommand command = (DropRowPolicyCommand) nereidsParser.parseSingle(sql);
        TableNameInfo tableNameInfo = command.getTableNameInfo();
        DropPolicyLog dropPolicyLog = new DropPolicyLog(tableNameInfo.getCtl(), tableNameInfo.getDb(),
                tableNameInfo.getTbl(), PolicyTypeEnum.ROW, command.getPolicyName(), command.getUser(), command.getRoleName());
        Env.getCurrentEnv().getPolicyMgr().dropPolicy(dropPolicyLog, command.isIfExists());
    }

    protected void createSqlBlockRule(String sql) throws Exception {
        Env.getCurrentEnv().getSqlBlockRuleMgr()
                .createSqlBlockRule((CreateSqlBlockRuleStmt) parseAndAnalyzeStmt(sql));
    }

    protected void alterSqlBlockRule(String sql) throws Exception {
        Env.getCurrentEnv().getSqlBlockRuleMgr()
                .alterSqlBlockRule((AlterSqlBlockRuleStmt) parseAndAnalyzeStmt(sql));
    }

    protected void dropSqlBlockRule(String sql) throws Exception {
        Env.getCurrentEnv().getSqlBlockRuleMgr()
                .dropSqlBlockRule((DropSqlBlockRuleStmt) parseAndAnalyzeStmt(sql));
    }

    protected void assertSQLPlanOrErrorMsgContains(String sql, String expect) throws Exception {
        // Note: adding `EXPLAIN` is necessary for non-query SQL, e.g., DDL, DML, etc.
        // TODO: Use a graceful way to get explain plan string, rather than modifying the SQL string.
        Assertions.assertTrue(getSQLPlanOrErrorMsg("EXPLAIN " + sql).contains(expect),
                getSQLPlanOrErrorMsg("EXPLAIN " + sql));
    }

    protected void assertSQLPlanOrErrorMsgContains(String sql, String... expects) throws Exception {
        String str = getSQLPlanOrErrorMsg("EXPLAIN " + sql);
        for (String expect : expects) {
            Assertions.assertTrue(str.contains(expect));
        }
    }

    protected void useUser(String userName) throws AnalysisException {
        useUser(userName, "%");
    }

    protected void useUser(String userName, String host) throws AnalysisException {
        UserIdentity user = new UserIdentity(userName, host);
        user.analyze();
        connectContext.setCurrentUserIdentity(user);
    }

    protected void addUser(String userName, boolean ifNotExists) throws Exception {
        NereidsParser nereidsParser = new NereidsParser();
        String sql = "create user " + (ifNotExists ? "if not exists " : "") + userName + "@'%'";
        LogicalPlan parsed = nereidsParser.parseSingle(sql);
        StmtExecutor stmtExecutor = new StmtExecutor(connectContext, sql);
        if (parsed instanceof CreateUserCommand) {
            ((CreateUserCommand) parsed).run(connectContext, stmtExecutor);
        }
    }

    protected void createRole(String roleName) throws Exception {
        NereidsParser nereidsParser = new NereidsParser();
        String sql = "CREATE ROLE " + roleName;
        LogicalPlan parsed = nereidsParser.parseSingle(sql);
        StmtExecutor stmtExecutor = new StmtExecutor(connectContext, sql);
        if (parsed instanceof CreateRoleCommand) {
            ((CreateRoleCommand) parsed).run(connectContext, stmtExecutor);
        }
    }

    protected void grantRole(String sql) throws Exception {
        NereidsParser nereidsParser = new NereidsParser();
        LogicalPlan parsed = nereidsParser.parseSingle(sql);
        StmtExecutor stmtExecutor = new StmtExecutor(connectContext, sql);
        if (parsed instanceof GrantRoleCommand) {
            ((GrantRoleCommand) parsed).run(connectContext, stmtExecutor);
        }
    }

    protected void grantPriv(String sql) throws Exception {
        NereidsParser nereidsParser = new NereidsParser();
        LogicalPlan parsed = nereidsParser.parseSingle(sql);
        StmtExecutor stmtExecutor = new StmtExecutor(connectContext, sql);
        if (parsed instanceof GrantTablePrivilegeCommand) {
            ((GrantTablePrivilegeCommand) parsed).run(connectContext, stmtExecutor);
        }
    }

    protected void addRollup(String sql) throws Exception {
        AlterTableStmt alterTableStmt = (AlterTableStmt) UtFrameUtils.parseAndAnalyzeStmt(sql, connectContext);
        Env.getCurrentEnv().alterTable(alterTableStmt);
        // waiting alter job state: finished AND table state: normal
        checkAlterJob();
        Thread.sleep(100);
    }

    protected void alterTableSync(String sql) throws Exception {
        AlterTableStmt alterTableStmt = (AlterTableStmt) UtFrameUtils.parseAndAnalyzeStmt(sql, connectContext);
        Env.getCurrentEnv().alterTable(alterTableStmt);
        Thread.sleep(100);
    }

    protected void createMv(String sql) throws Exception {
        NereidsParser nereidsParser = new NereidsParser();
        LogicalPlan parsed = nereidsParser.parseSingle(sql);
        StmtExecutor stmtExecutor = new StmtExecutor(connectContext, sql);
        if (parsed instanceof CreateMaterializedViewCommand) {
            ((CreateMaterializedViewCommand) parsed).run(connectContext, stmtExecutor);
        }
        checkAlterJob();
        // waiting table state to normal
        Thread.sleep(100);
    }

    protected void alterMv(String sql) throws Exception {
        NereidsParser nereidsParser = new NereidsParser();
        LogicalPlan parsed = nereidsParser.parseSingle(sql);
        StmtExecutor stmtExecutor = new StmtExecutor(connectContext, sql);
        if (parsed instanceof AlterMTMVCommand) {
            ((AlterMTMVCommand) parsed).run(connectContext, stmtExecutor);
        }
        checkAlterJob();
        // waiting table state to normal
        Thread.sleep(1000);
    }


    protected void createMvByNereids(String sql) throws Exception {
        new MockUp<EditLog>() {
            @Mock
            public void logCreateTable(CreateTableInfo info) {
                System.out.println("skip log create table...");
            }

            @Mock
            public void logCreateJob(AbstractJob job) {
                System.out.println("skip log create job...");
            }
        };
        NereidsParser nereidsParser = new NereidsParser();
        LogicalPlan parsed = nereidsParser.parseSingle(sql);
        StmtExecutor stmtExecutor = new StmtExecutor(connectContext, sql);
        if (parsed instanceof CreateMTMVCommand) {
            ((CreateMTMVCommand) parsed).run(connectContext, stmtExecutor);
        }
        checkAlterJob();
        // waiting table state to normal
        Thread.sleep(1000);

    }

    protected void dropMvByNereids(String sql) throws Exception {
        new MockUp<EditLog>() {
            @Mock
            public void logCreateTable(CreateTableInfo info) {
                System.out.println("skip log create table...");
            }

            @Mock
            public void logCreateJob(AbstractJob job) {
                System.out.println("skip log create job...");
            }
        };
        NereidsParser nereidsParser = new NereidsParser();
        LogicalPlan parsed = nereidsParser.parseSingle(sql);
        StmtExecutor stmtExecutor = new StmtExecutor(connectContext, sql);
        if (parsed instanceof DropMTMVCommand) {
            ((DropMTMVCommand) parsed).run(connectContext, stmtExecutor);
        }
        checkAlterJob();
        // waiting table state to normal
        Thread.sleep(1000);

    }

    private void updateReplicaPathHash() {
        com.google.common.collect.Table<Long, Long, Replica> replicaMetaTable = Env.getCurrentInvertedIndex()
                .getReplicaMetaTable();
        for (com.google.common.collect.Table.Cell<Long, Long, Replica> cell : replicaMetaTable.cellSet()) {
            long beId = cell.getColumnKey();
            Backend be = Env.getCurrentSystemInfo().getBackend(beId);
            if (be == null) {
                continue;
            }
            Replica replica = cell.getValue();
            TabletMeta tabletMeta = Env.getCurrentInvertedIndex().getTabletMeta(cell.getRowKey());
            if (tabletMeta == null) {
                continue;
            }
            ImmutableMap<String, DiskInfo> diskMap = be.getDisks();
            for (DiskInfo diskInfo : diskMap.values()) {
                if (diskInfo.getStorageMedium() == tabletMeta.getStorageMedium()) {
                    replica.setPathHash(diskInfo.getPathHash());
                    break;
                }
            }
        }
    }

    private void checkAlterJob() throws InterruptedException {
        // check alter job
        Map<Long, AlterJobV2> alterJobs = Env.getCurrentEnv().getMaterializedViewHandler().getAlterJobsV2();
        for (AlterJobV2 alterJobV2 : alterJobs.values()) {
            while (!alterJobV2.getJobState().isFinalState()) {
                System.out.println("alter job " + alterJobV2.getDbId()
                        + " is running. state: " + alterJobV2.getJobState());
                Thread.sleep(100);
            }
            System.out.println("alter job " + alterJobV2.getDbId() + " is done. state: " + alterJobV2.getJobState());
            Assertions.assertEquals(AlterJobV2.JobState.FINISHED, alterJobV2.getJobState());

            try {
                // Add table state check in case of below Exception:
                // there is still a short gap between "job finish" and "table become normal",
                // so if user send next alter job right after the "job finish",
                // it may encounter "table's state not NORMAL" error.
                Database db =
                        Env.getCurrentInternalCatalog().getDbOrMetaException(alterJobV2.getDbId());
                OlapTable tbl = (OlapTable) db.getTableOrMetaException(alterJobV2.getTableId(), Table.TableType.OLAP);
                while (tbl.getState() != OlapTable.OlapTableState.NORMAL) {
                    Thread.sleep(1000);
                }
            } catch (MetaNotFoundException e) {
                // Sometimes table could be dropped by tests, but the corresponding alter job is not deleted yet.
                // Ignore this error.
                System.out.println(e.getMessage());
            }
        }
    }

    // clear the specified dir
    private void cleanDir(String dir) throws IOException {
        File localDir = new File(dir);
        if (localDir.exists()) {
            Files.walk(Paths.get(dir))
                    .sorted(Comparator.reverseOrder())
                    .map(Path::toFile)
                    .forEach(file -> {
                        System.out.println("DELETE FE SERVER DIR: " + file.getAbsolutePath());
                        file.delete();
                    });
        } else {
            System.out.println("No need clean DIR: " + dir);
        }
    }
}<|MERGE_RESOLUTION|>--- conflicted
+++ resolved
@@ -322,38 +322,6 @@
         return statementBase;
     }
 
-<<<<<<< HEAD
-=======
-    // for analyzing multi statements
-    protected List<StatementBase> parseAndAnalyzeStmts(String originStmt) throws Exception {
-        System.out.println("begin to parse stmts: " + originStmt);
-        SqlScanner input = new SqlScanner(new StringReader(originStmt),
-                connectContext.getSessionVariable().getSqlMode());
-        SqlParser parser = new SqlParser(input);
-        Analyzer analyzer = new Analyzer(connectContext.getEnv(), connectContext);
-        List<StatementBase> statementBases = null;
-        try {
-            List<StatementBase> stmts = (List<StatementBase>) parser.parse().value;
-            while (stmts.size() > 1 && stmts.get(stmts.size() - 1) instanceof EmptyStmt) {
-                stmts.remove(stmts.size() - 1);
-            }
-            statementBases = stmts;
-        } catch (AnalysisException e) {
-            String errorMessage = parser.getErrorMsg(originStmt);
-            System.err.println("parse failed: " + errorMessage);
-            if (errorMessage == null) {
-                throw e;
-            } else {
-                throw new AnalysisException(errorMessage, e);
-            }
-        }
-        for (StatementBase stmt : statementBases) {
-            stmt.analyze(analyzer);
-        }
-        return statementBases;
-    }
-
->>>>>>> 8f15262a
     protected String generateRandomFeRunningDir(Class testSuiteClass) {
         return generateRandomFeRunningDir(testSuiteClass.getSimpleName());
     }
