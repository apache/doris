--- conflicted
+++ resolved
@@ -918,46 +918,6 @@
     }
 
     @Test
-<<<<<<< HEAD
-    public void testSemiRangePartition() throws Exception {
-        Catalog.getCurrentSystemInfo();
-        StatementBase parseStmt = parseSql(
-                "SELECT eventdate, COUNT(userid) FROM appevent WHERE eventdate>=\"2020-01-13\" GROUP BY eventdate"
-        );
-        List<ScanNode> scanNodes = Lists.newArrayList(createEventScanNode());
-        CacheAnalyzer ca = new CacheAnalyzer(context,parseStmt, scanNodes);
-        RangePartitionInfo partitionInfo = new RangePartitionInfo();
-        try {
-            ca.checkCacheMode(1579053661000L); //2020-1-15 10:01:01
-        } catch (Exception e) {
-            e.printStackTrace();
-        }
-        Assert.assertEquals(ca.getCacheMode(), CacheMode.Partition);      //assert cache model first
-        SelectStmt selectStmt = (SelectStmt) parseStmt;
-
-        try{
-            PartitionCache cache = (PartitionCache) ca.getCache();
-            cache.rewriteSelectStmt(null);
-            Assert.assertEquals(cache.getNokeyStmt().getWhereClause(),null);
-
-            PartitionRange range = cache.getPartitionRange();
-            boolean flag = range.analytics();
-            Assert.assertEquals(flag,true);
-
-            int size = range.getPartitionSingleList().size();
-            LOG.warn("Rewrite partition range size={}", size);
-            Assert.assertEquals(size, 3);
-
-            String sql;
-            range.setCacheFlag(20200113L);    //get data from cache
-
-            hitRange = range.buildDiskPartitionRange(newRangeList);
-            cache.rewriteSelectStmt(newRangeList);
-            sql = ca.getRewriteStmt().getWhereClause().toSql();
-            Assert.assertEquals(sql,"(`eventdate` >= '2020-01-14') AND (`eventdate` < '2020-01-16')");
-        } catch(Exception e){
-            LOG.warn("ex={}",e);
-=======
     public void testNotHitPartition() throws Exception {
         Catalog.getCurrentSystemInfo();
         StatementBase parseStmt = parseSql(
@@ -978,7 +938,49 @@
             Assert.assertEquals(newRangeList.get(1).getCacheKey().realValue(), 20200114);
         } catch (Exception e) {
             LOG.warn("ex={}", e);
->>>>>>> 8046172c
+            Assert.fail(e.getMessage());
+        }
+    }
+
+    @Test
+    public void testSemiRangePartition() throws Exception {
+        Catalog.getCurrentSystemInfo();
+        StatementBase parseStmt = parseSql(
+                "SELECT eventdate, COUNT(userid) FROM appevent WHERE eventdate>=\"2020-01-13\" GROUP BY eventdate"
+        );
+        List<ScanNode> scanNodes = Lists.newArrayList(createEventScanNode());
+        CacheAnalyzer ca = new CacheAnalyzer(context, parseStmt, scanNodes);
+        RangePartitionInfo partitionInfo = new RangePartitionInfo();
+        try {
+            ca.checkCacheMode(1579053661000L); //2020-1-15 10:01:01
+        } catch (Exception e) {
+            e.printStackTrace();
+        }
+        Assert.assertEquals(ca.getCacheMode(), CacheMode.Partition);      //assert cache model first
+        SelectStmt selectStmt = (SelectStmt) parseStmt;
+
+        try {
+            PartitionCache cache = (PartitionCache) ca.getCache();
+            cache.rewriteSelectStmt(null);
+            Assert.assertEquals(cache.getNokeyStmt().getWhereClause(), null);
+
+            PartitionRange range = cache.getPartitionRange();
+            boolean flag = range.analytics();
+            Assert.assertEquals(flag, true);
+
+            int size = range.getPartitionSingleList().size();
+            LOG.warn("Rewrite partition range size={}", size);
+            Assert.assertEquals(size, 3);
+
+            String sql;
+            range.setCacheFlag(20200113L);    //get data from cache
+
+            hitRange = range.buildDiskPartitionRange(newRangeList);
+            cache.rewriteSelectStmt(newRangeList);
+            sql = ca.getRewriteStmt().getWhereClause().toSql();
+            Assert.assertEquals(sql, "(`eventdate` >= '2020-01-14') AND (`eventdate` < '2020-01-16')");
+        } catch (Exception e) {
+            LOG.warn("ex={}", e);
             Assert.fail(e.getMessage());
         }
     }
