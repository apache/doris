--- conflicted
+++ resolved
@@ -32,13 +32,6 @@
 import org.junit.Test;
 
 import java.util.List;
-<<<<<<< HEAD
-=======
-import mockit.Delegate;
-import mockit.Expectations;
-import mockit.Mocked;
->>>>>>> 74352c80
-
 
 public class MultiLoadMgrTest {
     @Mocked
