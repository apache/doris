// Licensed to the Apache Software Foundation (ASF) under one
// or more contributor license agreements.  See the NOTICE file
// distributed with this work for additional information
// regarding copyright ownership.  The ASF licenses this file
// to you under the Apache License, Version 2.0 (the
// "License"); you may not use this file except in compliance
// with the License.  You may obtain a copy of the License at
//
//   http://www.apache.org/licenses/LICENSE-2.0
//
// Unless required by applicable law or agreed to in writing,
// software distributed under the License is distributed on an
// "AS IS" BASIS, WITHOUT WARRANTIES OR CONDITIONS OF ANY
// KIND, either express or implied.  See the License for the
// specific language governing permissions and limitations
// under the License.

package org.apache.doris.nereids.rules.rewrite.logical;

import org.apache.doris.analysis.IntLiteral;
import org.apache.doris.catalog.Column;
import org.apache.doris.catalog.OlapTable;
import org.apache.doris.catalog.PartitionItem;
import org.apache.doris.catalog.PartitionKey;
import org.apache.doris.catalog.RangePartitionInfo;
import org.apache.doris.catalog.RangePartitionItem;
import org.apache.doris.catalog.Type;
import org.apache.doris.common.jmockit.Deencapsulation;
import org.apache.doris.nereids.CascadesContext;
import org.apache.doris.nereids.rules.Rule;
import org.apache.doris.nereids.trees.expressions.And;
import org.apache.doris.nereids.trees.expressions.CompoundPredicate;
import org.apache.doris.nereids.trees.expressions.Expression;
import org.apache.doris.nereids.trees.expressions.GreaterThan;
import org.apache.doris.nereids.trees.expressions.GreaterThanEqual;
import org.apache.doris.nereids.trees.expressions.LessThan;
import org.apache.doris.nereids.trees.expressions.LessThanEqual;
import org.apache.doris.nereids.trees.expressions.Or;
import org.apache.doris.nereids.trees.expressions.SlotReference;
import org.apache.doris.nereids.trees.expressions.literal.IntegerLiteral;
import org.apache.doris.nereids.trees.plans.Plan;
import org.apache.doris.nereids.trees.plans.logical.LogicalFilter;
import org.apache.doris.nereids.trees.plans.logical.LogicalOlapScan;
import org.apache.doris.nereids.types.IntegerType;
import org.apache.doris.nereids.util.MemoTestUtils;
import org.apache.doris.nereids.util.PlanConstructor;

import com.google.common.collect.BoundType;
import com.google.common.collect.Lists;
import com.google.common.collect.Range;
import mockit.Expectations;
import mockit.Mocked;
import org.junit.jupiter.api.Assertions;
import org.junit.jupiter.api.Test;

import java.util.ArrayList;
import java.util.HashMap;
import java.util.List;
import java.util.Map;
import java.util.stream.Collectors;

class PruneOlapScanPartitionTest {

    @Test
    public void testOlapScanPartitionWithSingleColumnCase(@Mocked OlapTable olapTable) throws Exception {
        List<Column> columnNameList = new ArrayList<>();
        columnNameList.add(new Column("col1", Type.INT.getPrimitiveType()));
        columnNameList.add(new Column("col2", Type.INT.getPrimitiveType()));
        Map<Long, PartitionItem> keyItemMap = new HashMap<>();
        PartitionKey k0 = new PartitionKey();
        k0.pushColumn(new IntLiteral(0), Type.INT.getPrimitiveType());
        PartitionKey k1 = new PartitionKey();
        k1.pushColumn(new IntLiteral(5), Type.INT.getPrimitiveType());
        keyItemMap.put(0L, new RangePartitionItem(Range.range(k0, BoundType.CLOSED, k1, BoundType.OPEN)));
        PartitionKey k2 = new PartitionKey();
        k2.pushColumn(new IntLiteral(5), Type.INT.getPrimitiveType());
        PartitionKey k3 = new PartitionKey();
        k3.pushColumn(new IntLiteral(10), Type.INT.getPrimitiveType());
        keyItemMap.put(1L, new RangePartitionItem(Range.range(k2, BoundType.CLOSED, k3, BoundType.OPEN)));
        RangePartitionInfo rangePartitionInfo = new RangePartitionInfo(columnNameList);
        Deencapsulation.setField(rangePartitionInfo, "idToItem", keyItemMap);
        new Expectations() {{
                olapTable.getPartitionInfo();
                result = rangePartitionInfo;
                olapTable.getPartitionColumnNames();
                result = rangePartitionInfo.getPartitionColumns().stream().map(c -> c.getName().toLowerCase())
                        .collect(Collectors.toSet());
                olapTable.getName();
                result = "tbl";
            }};
<<<<<<< HEAD
        LogicalOlapScan scan = new LogicalOlapScan(PlanConstructor.getNextId(), olapTable);
=======
        LogicalOlapScan scan = new LogicalOlapScan(PlanConstructor.getNextRelationId(), olapTable);
>>>>>>> 858e8234
        SlotReference slotRef = new SlotReference("col1", IntegerType.INSTANCE);
        Expression expression = new LessThan(slotRef, new IntegerLiteral(4));
        LogicalFilter<LogicalOlapScan> filter = new LogicalFilter<>(expression, scan);

        CascadesContext cascadesContext = MemoTestUtils.createCascadesContext(filter);
        List<Rule> rules = Lists.newArrayList(new PruneOlapScanPartition().build());
        cascadesContext.topDownRewrite(rules);
        Plan resultPlan = cascadesContext.getMemo().copyOut();
        LogicalOlapScan rewrittenOlapScan = (LogicalOlapScan) resultPlan.child(0);
        Assertions.assertEquals(0L, rewrittenOlapScan.getSelectedPartitionIds().toArray()[0]);

        Expression lessThan0 = new LessThan(slotRef, new IntegerLiteral(0));
        Expression greaterThan6 = new GreaterThan(slotRef, new IntegerLiteral(6));
        Or lessThan0OrGreaterThan6 = new Or(lessThan0, greaterThan6);
        filter = new LogicalFilter<>(lessThan0OrGreaterThan6, scan);
<<<<<<< HEAD
        scan = new LogicalOlapScan(PlanConstructor.getNextId(), olapTable);
=======
        scan = new LogicalOlapScan(PlanConstructor.getNextRelationId(), olapTable);
>>>>>>> 858e8234
        cascadesContext = MemoTestUtils.createCascadesContext(filter);
        rules = Lists.newArrayList(new PruneOlapScanPartition().build());
        cascadesContext.topDownRewrite(rules);
        resultPlan = cascadesContext.getMemo().copyOut();
        rewrittenOlapScan = (LogicalOlapScan) resultPlan.child(0);
        Assertions.assertEquals(1L, rewrittenOlapScan.getSelectedPartitionIds().toArray()[0]);

        Expression greaterThanEqual0 =
                new GreaterThanEqual(
                        slotRef, new IntegerLiteral(0));
        Expression lessThanEqual5 =
                new LessThanEqual(slotRef, new IntegerLiteral(5));
        And greaterThanEqual0AndLessThanEqual5 = new And(greaterThanEqual0, lessThanEqual5);
<<<<<<< HEAD
        scan = new LogicalOlapScan(PlanConstructor.getNextId(), olapTable);
=======
        scan = new LogicalOlapScan(PlanConstructor.getNextRelationId(), olapTable);
>>>>>>> 858e8234
        filter = new LogicalFilter<>(greaterThanEqual0AndLessThanEqual5, scan);
        cascadesContext = MemoTestUtils.createCascadesContext(filter);
        rules = Lists.newArrayList(new PruneOlapScanPartition().build());
        cascadesContext.topDownRewrite(rules);
        resultPlan = cascadesContext.getMemo().copyOut();
        rewrittenOlapScan = (LogicalOlapScan) resultPlan.child(0);
        Assertions.assertEquals(0L, rewrittenOlapScan.getSelectedPartitionIds().toArray()[0]);
        Assertions.assertEquals(2, rewrittenOlapScan.getSelectedPartitionIds().toArray().length);
    }

    @Test
    public void testOlapScanPartitionPruneWithMultiColumnCase(@Mocked OlapTable olapTable) throws Exception {
        List<Column> columnNameList = new ArrayList<>();
        columnNameList.add(new Column("col1", Type.INT.getPrimitiveType()));
        columnNameList.add(new Column("col2", Type.INT.getPrimitiveType()));
        Map<Long, PartitionItem> keyItemMap = new HashMap<>();
        PartitionKey k0 = new PartitionKey();
        k0.pushColumn(new IntLiteral(1), Type.INT.getPrimitiveType());
        k0.pushColumn(new IntLiteral(10), Type.INT.getPrimitiveType());
        PartitionKey k1 = new PartitionKey();
        k1.pushColumn(new IntLiteral(4), Type.INT.getPrimitiveType());
        k1.pushColumn(new IntLiteral(5), Type.INT.getPrimitiveType());
        keyItemMap.put(0L, new RangePartitionItem(Range.range(k0, BoundType.CLOSED, k1, BoundType.OPEN)));
        RangePartitionInfo rangePartitionInfo = new RangePartitionInfo(columnNameList);
        Deencapsulation.setField(rangePartitionInfo, "idToItem", keyItemMap);
        new Expectations() {{
                olapTable.getPartitionInfo();
                result = rangePartitionInfo;
                olapTable.getPartitionColumnNames();
                result = rangePartitionInfo.getPartitionColumns().stream().map(c -> c.getName().toLowerCase())
                        .collect(Collectors.toSet());
                olapTable.getName();
                result = "tbl";
            }};
<<<<<<< HEAD
        LogicalOlapScan scan = new LogicalOlapScan(PlanConstructor.getNextId(), olapTable);
=======
        LogicalOlapScan scan = new LogicalOlapScan(PlanConstructor.getNextRelationId(), olapTable);
>>>>>>> 858e8234
        Expression left = new LessThan(new SlotReference("col1", IntegerType.INSTANCE), new IntegerLiteral(4));
        Expression right = new GreaterThan(new SlotReference("col2", IntegerType.INSTANCE), new IntegerLiteral(11));
        CompoundPredicate and = new And(left, right);
        LogicalFilter<LogicalOlapScan> filter = new LogicalFilter<>(and, scan);
        CascadesContext cascadesContext = MemoTestUtils.createCascadesContext(filter);
        List<Rule> rules = Lists.newArrayList(new PruneOlapScanPartition().build());
        cascadesContext.topDownRewrite(rules);
        Plan resultPlan = cascadesContext.getMemo().copyOut();
        LogicalOlapScan rewrittenOlapScan = (LogicalOlapScan) resultPlan.child(0);
        Assertions.assertEquals(0L, rewrittenOlapScan.getSelectedPartitionIds().toArray()[0]);
    }

}<|MERGE_RESOLUTION|>--- conflicted
+++ resolved
@@ -88,11 +88,7 @@
                 olapTable.getName();
                 result = "tbl";
             }};
-<<<<<<< HEAD
-        LogicalOlapScan scan = new LogicalOlapScan(PlanConstructor.getNextId(), olapTable);
-=======
         LogicalOlapScan scan = new LogicalOlapScan(PlanConstructor.getNextRelationId(), olapTable);
->>>>>>> 858e8234
         SlotReference slotRef = new SlotReference("col1", IntegerType.INSTANCE);
         Expression expression = new LessThan(slotRef, new IntegerLiteral(4));
         LogicalFilter<LogicalOlapScan> filter = new LogicalFilter<>(expression, scan);
@@ -108,11 +104,7 @@
         Expression greaterThan6 = new GreaterThan(slotRef, new IntegerLiteral(6));
         Or lessThan0OrGreaterThan6 = new Or(lessThan0, greaterThan6);
         filter = new LogicalFilter<>(lessThan0OrGreaterThan6, scan);
-<<<<<<< HEAD
-        scan = new LogicalOlapScan(PlanConstructor.getNextId(), olapTable);
-=======
         scan = new LogicalOlapScan(PlanConstructor.getNextRelationId(), olapTable);
->>>>>>> 858e8234
         cascadesContext = MemoTestUtils.createCascadesContext(filter);
         rules = Lists.newArrayList(new PruneOlapScanPartition().build());
         cascadesContext.topDownRewrite(rules);
@@ -126,11 +118,7 @@
         Expression lessThanEqual5 =
                 new LessThanEqual(slotRef, new IntegerLiteral(5));
         And greaterThanEqual0AndLessThanEqual5 = new And(greaterThanEqual0, lessThanEqual5);
-<<<<<<< HEAD
-        scan = new LogicalOlapScan(PlanConstructor.getNextId(), olapTable);
-=======
         scan = new LogicalOlapScan(PlanConstructor.getNextRelationId(), olapTable);
->>>>>>> 858e8234
         filter = new LogicalFilter<>(greaterThanEqual0AndLessThanEqual5, scan);
         cascadesContext = MemoTestUtils.createCascadesContext(filter);
         rules = Lists.newArrayList(new PruneOlapScanPartition().build());
@@ -165,11 +153,7 @@
                 olapTable.getName();
                 result = "tbl";
             }};
-<<<<<<< HEAD
-        LogicalOlapScan scan = new LogicalOlapScan(PlanConstructor.getNextId(), olapTable);
-=======
         LogicalOlapScan scan = new LogicalOlapScan(PlanConstructor.getNextRelationId(), olapTable);
->>>>>>> 858e8234
         Expression left = new LessThan(new SlotReference("col1", IntegerType.INSTANCE), new IntegerLiteral(4));
         Expression right = new GreaterThan(new SlotReference("col2", IntegerType.INSTANCE), new IntegerLiteral(11));
         CompoundPredicate and = new And(left, right);
