--- conflicted
+++ resolved
@@ -74,29 +74,7 @@
 
     @Test
     public void testExperimentalConfig() throws Exception {
-<<<<<<< HEAD
         // show config
-=======
-        // 1. set without experimental
-        boolean enableMtmv = Config.enable_mtmv;
-        String sql = "admin set frontend config('enable_mtmv' = '" + String.valueOf(!enableMtmv) + "');";
-        LogicalPlan plan = new NereidsParser().parseSingle(sql);
-
-        Assertions.assertTrue(plan instanceof AdminSetFrontendConfigCommand);
-        Env.getCurrentEnv().setConfig((AdminSetFrontendConfigCommand) plan, false);
-        Assertions.assertNotEquals(enableMtmv, Config.enable_mtmv);
-
-        // 2. set with experimental
-        enableMtmv = Config.enable_mtmv;
-        sql = "admin set frontend config('experimental_enable_mtmv' = '" + String.valueOf(!enableMtmv) + "');";
-        plan = new NereidsParser().parseSingle(sql);
-
-        Assertions.assertTrue(plan instanceof AdminSetFrontendConfigCommand);
-        Env.getCurrentEnv().setConfig((AdminSetFrontendConfigCommand) plan, false);
-        Assertions.assertNotEquals(enableMtmv, Config.enable_mtmv);
-
-        // 3. show config
->>>>>>> 80b3e35d
         int num = ConfigBase.getConfigNumByVariableAnnotation(VariableAnnotation.EXPERIMENTAL);
         PatternMatcher matcher = PatternMatcherWrapper.createMysqlPattern("%experimental%",
                 CaseSensibility.CONFIG.getCaseSensibility());
@@ -105,7 +83,7 @@
 
         num = ConfigBase.getConfigNumByVariableAnnotation(VariableAnnotation.DEPRECATED);
         matcher = PatternMatcherWrapper.createMysqlPattern("%deprecated%",
-            CaseSensibility.CONFIG.getCaseSensibility());
+                CaseSensibility.CONFIG.getCaseSensibility());
         results = ConfigBase.getConfigInfo(matcher);
         Assertions.assertEquals(num, results.size());
     }
