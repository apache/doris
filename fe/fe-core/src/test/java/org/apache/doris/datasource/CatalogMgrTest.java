// Licensed to the Apache Software Foundation (ASF) under one
// or more contributor license agreements.  See the NOTICE file
// distributed with this work for additional information
// regarding copyright ownership.  The ASF licenses this file
// to you under the Apache License, Version 2.0 (the
// "License"); you may not use this file except in compliance
// with the License.  You may obtain a copy of the License at
//
//   http://www.apache.org/licenses/LICENSE-2.0
//
// Unless required by applicable law or agreed to in writing,
// software distributed under the License is distributed on an
// "AS IS" BASIS, WITHOUT WARRANTIES OR CONDITIONS OF ANY
// KIND, either express or implied.  See the License for the
// specific language governing permissions and limitations
// under the License.

package org.apache.doris.datasource;

import org.apache.doris.analysis.AlterCatalogNameStmt;
import org.apache.doris.analysis.AlterCatalogPropertyStmt;
import org.apache.doris.analysis.CreateCatalogStmt;
import org.apache.doris.analysis.CreateRoleStmt;
import org.apache.doris.analysis.CreateUserStmt;
import org.apache.doris.analysis.DropCatalogStmt;
import org.apache.doris.analysis.GrantStmt;
import org.apache.doris.analysis.ShowCatalogStmt;
import org.apache.doris.analysis.ShowCreateCatalogStmt;
import org.apache.doris.analysis.SwitchStmt;
import org.apache.doris.analysis.UserIdentity;
import org.apache.doris.catalog.Column;
import org.apache.doris.catalog.Env;
import org.apache.doris.catalog.EsResource;
import org.apache.doris.catalog.ListPartitionItem;
import org.apache.doris.catalog.PartitionItem;
import org.apache.doris.catalog.PartitionKey;
import org.apache.doris.catalog.PrimitiveType;
import org.apache.doris.catalog.ResourceMgr;
import org.apache.doris.catalog.Type;
import org.apache.doris.catalog.external.EsExternalDatabase;
import org.apache.doris.catalog.external.EsExternalTable;
import org.apache.doris.catalog.external.HMSExternalDatabase;
import org.apache.doris.catalog.external.HMSExternalTable;
import org.apache.doris.common.AnalysisException;
import org.apache.doris.common.DdlException;
import org.apache.doris.common.ExceptionChecker;
import org.apache.doris.common.FeConstants;
import org.apache.doris.datasource.hive.HiveMetaStoreCache;
import org.apache.doris.datasource.hive.HiveMetaStoreCache.FileCacheKey;
import org.apache.doris.datasource.hive.HiveMetaStoreCache.HivePartitionValues;
import org.apache.doris.datasource.hive.HiveMetaStoreCache.PartitionValueCacheKey;
import org.apache.doris.mysql.privilege.Auth;
import org.apache.doris.planner.ColumnBound;
import org.apache.doris.planner.ListPartitionPrunerV2;
import org.apache.doris.planner.PartitionPrunerV2Base.UniqueId;
import org.apache.doris.qe.ConnectContext;
import org.apache.doris.qe.ShowResultSet;
import org.apache.doris.system.SystemInfoService;
import org.apache.doris.utframe.TestWithFeService;

import com.google.common.base.Preconditions;
import com.google.common.cache.LoadingCache;
import com.google.common.collect.Lists;
import com.google.common.collect.Maps;
import com.google.common.collect.Range;
import com.google.common.collect.RangeMap;
import org.junit.Assert;
import org.junit.jupiter.api.Assertions;
import org.junit.jupiter.api.Test;

import java.io.DataInputStream;
import java.io.DataOutputStream;
import java.io.File;
import java.io.FileInputStream;
import java.io.FileOutputStream;
import java.util.ArrayList;
import java.util.List;
import java.util.Map;

public class CatalogMgrTest extends TestWithFeService {
    private static final String MY_CATALOG = "my_catalog";
    private static Auth auth;
    private static Env env;
    private static UserIdentity user1;
    private static UserIdentity user2;
    private CatalogMgr mgr;
    private ResourceMgr resourceMgr;
    private ExternalMetaCacheMgr externalMetaCacheMgr;

    @Override
    protected void runBeforeAll() throws Exception {
        FeConstants.runningUnitTest = true;
        mgr = Env.getCurrentEnv().getCatalogMgr();
        resourceMgr = Env.getCurrentEnv().getResourceMgr();
        externalMetaCacheMgr = Env.getCurrentEnv().getExtMetaCacheMgr();
        ConnectContext rootCtx = createDefaultCtx();
        env = Env.getCurrentEnv();
        auth = env.getAuth();

        // grant with no catalog is switched, internal catalog works.
        CreateRoleStmt createRole1 = (CreateRoleStmt) parseAndAnalyzeStmt("create role role1;", rootCtx);
        auth.createRole(createRole1);
        GrantStmt grantRole1 = (GrantStmt) parseAndAnalyzeStmt("grant grant_priv on tpch.* to role 'role1';", rootCtx);
        auth.grant(grantRole1);
        // grant with ctl.db.tbl. grant can succeed even if the catalog does not exist
        GrantStmt grantRole1WithCtl = (GrantStmt) parseAndAnalyzeStmt(
                "grant select_priv on testc.testdb.* to role 'role1';", rootCtx);
        auth.grant(grantRole1WithCtl);
        // user1 can't switch to hive
        auth.createUser((CreateUserStmt) parseAndAnalyzeStmt(
                "create user 'user1'@'%' identified by 'pwd1' default role 'role1';", rootCtx));
        user1 = new UserIdentity("user1", "%");
        user1.analyze(SystemInfoService.DEFAULT_CLUSTER);
        // user1 has the privileges of testc which is granted by ctl.db.tbl format.
        // TODO: 2023/1/20 zdtodo
        //        Assert.assertTrue(auth.getDbPrivTable().hasPrivsOfCatalog(user1, "testc"));

        // create hms catalog
        CreateCatalogStmt hiveCatalog = (CreateCatalogStmt) parseAndAnalyzeStmt(
                "create catalog hive properties('type' = 'hms', 'hive.metastore.uris' = 'thrift://192.168.0.1:9083');",
                rootCtx);
        env.getCatalogMgr().createCatalog(hiveCatalog);
        // deprecated: create hms catalog by properties
        CreateCatalogStmt hiveCatalog2 = (CreateCatalogStmt) parseAndAnalyzeStmt(
                "create catalog hive2 properties('type' = 'hms', 'hive.metastore.uris' = 'thrift://192.168.0.1:9083');",
                rootCtx);
        env.getCatalogMgr().createCatalog(hiveCatalog2);

        CreateCatalogStmt iceBergCatalog = (CreateCatalogStmt) parseAndAnalyzeStmt(
                "create catalog iceberg properties('type' = 'hms', 'iceberg.hive.metastore.uris' = 'thrift://192.168.0.1:9083');",
                rootCtx);
        env.getCatalogMgr().createCatalog(iceBergCatalog);

        // create es catalog
        CreateCatalogStmt esCatalog = (CreateCatalogStmt) parseAndAnalyzeStmt(
                "create catalog es properties('type' = 'es', 'hosts' = 'http://192.168.0.1', 'user' = 'user1');",
                rootCtx);
        env.getCatalogMgr().createCatalog(esCatalog);
        // deprecated: create es catalog by properties
        CreateCatalogStmt esCatalog2 = (CreateCatalogStmt) parseAndAnalyzeStmt(
                "create catalog es2 properties('type' = 'es', 'elasticsearch.hosts' = 'http://192.168.0.1',"
                        + " 'elasticsearch.username' = 'user1');",
                rootCtx);
        env.getCatalogMgr().createCatalog(esCatalog2);

        createDbAndTableForCatalog(env.getCatalogMgr().getCatalog("hive"));
        createDbAndTableForCatalog(env.getCatalogMgr().getCatalog("es"));

        // switch to hive.
        SwitchStmt switchHive = (SwitchStmt) parseAndAnalyzeStmt("switch hive;", rootCtx);
        env.changeCatalog(rootCtx, switchHive.getCatalogName());
        CreateRoleStmt createRole2 = (CreateRoleStmt) parseAndAnalyzeStmt("create role role2;", rootCtx);
        auth.createRole(createRole2);
        GrantStmt grantRole2 = (GrantStmt) parseAndAnalyzeStmt("grant grant_priv on tpch.customer to role 'role2';",
                rootCtx);
        auth.grant(grantRole2);
        auth.createUser((CreateUserStmt) parseAndAnalyzeStmt(
                "create user 'user2'@'%' identified by 'pwd2' default role 'role2';", rootCtx));
        user2 = new UserIdentity("user2", "%");
        user2.analyze(SystemInfoService.DEFAULT_CLUSTER);
    }

    private void createDbAndTableForCatalog(CatalogIf catalog) {
        List<Column> schema = Lists.newArrayList();
        schema.add(new Column("k1", PrimitiveType.INT));
        if (catalog instanceof HMSExternalCatalog) {
            HMSExternalCatalog hmsCatalog = (HMSExternalCatalog) catalog;
            HMSExternalDatabase db = new HMSExternalDatabase(hmsCatalog, 10000, "hive_db1");
            HMSExternalTable tbl = new HMSExternalTable(10001, "hive_tbl1", "hive_db1", hmsCatalog);
            tbl.setNewFullSchema(schema);
            db.addTableForTest(tbl);
            hmsCatalog.addDatabaseForTest(db);
        } else if (catalog instanceof EsExternalCatalog) {
            EsExternalCatalog esCatalog = (EsExternalCatalog) catalog;
            EsExternalDatabase db = new EsExternalDatabase(esCatalog, 10002, "es_db1");
            EsExternalTable tbl = new EsExternalTable(10003, "es_tbl1", "es_tbl1", esCatalog);
            tbl.setNewFullSchema(schema);
            db.addTableForTest(tbl);
            esCatalog.addDatabaseForTest(db);
        }
    }

    @Test
    public void testNormalCase() throws Exception {
        String createCatalogSql = "CREATE CATALOG hms_catalog "
                + "comment 'hms comment'"
                + "properties( \"type\" = \"hms\", \"hive.metastore.uris\"=\"thrift://localhost:9083\" )";
        CreateCatalogStmt createStmt = (CreateCatalogStmt) parseAndAnalyzeStmt(createCatalogSql);
        mgr.createCatalog(createStmt);

        String showCatalogSql = "SHOW CATALOGS";
        ShowCatalogStmt showStmt = (ShowCatalogStmt) parseAndAnalyzeStmt(showCatalogSql);
        ShowResultSet showResultSet = mgr.showCatalogs(showStmt);
        Assertions.assertEquals(7, showResultSet.getResultRows().size());

        //test result order
        Assertions.assertEquals("es", showResultSet.getResultRows().get(0).get(1));
        Assertions.assertEquals("internal", showResultSet.getResultRows().get(6).get(1));

        // Can't alter catalog with resource directly
        String alterCltWithResource = "ALTER CATALOG hive SET PROPERTIES"
                + " ('hive.metastore.uris' = 'thrift://192.168.0.2:9084');";
        mgr.alterCatalogProps((AlterCatalogPropertyStmt) parseAndAnalyzeStmt(alterCltWithResource));
        Assertions.assertEquals("thrift://192.168.0.2:9084",
                mgr.getCatalog("hive").getProperties().get("hive.metastore.uris"));

        showCatalogSql = "SHOW CATALOGS LIKE 'hms%'";
        showStmt = (ShowCatalogStmt) parseAndAnalyzeStmt(showCatalogSql);
        showResultSet = mgr.showCatalogs(showStmt);
        Assertions.assertEquals(1, showResultSet.getResultRows().size());

        String alterCatalogNameFailSql = "ALTER CATALOG hms_catalog RENAME hive;";
        AlterCatalogNameStmt alterNameFailStmt = (AlterCatalogNameStmt) parseAndAnalyzeStmt(alterCatalogNameFailSql);

        try {
            mgr.alterCatalogName(alterNameFailStmt);
            Assert.fail("Catalog with name hive already exist, rename should be failed");
        } catch (DdlException e) {
            Assert.assertEquals(e.getMessage(),
                    "errCode = 2, detailMessage = Catalog with name hive already exist");
        }

        String alterCatalogNameSql = "ALTER CATALOG hms_catalog RENAME " + MY_CATALOG + ";";
        AlterCatalogNameStmt alterNameStmt = (AlterCatalogNameStmt) parseAndAnalyzeStmt(alterCatalogNameSql);
        mgr.alterCatalogName(alterNameStmt);

        // test modify property
        String alterCatalogProps = "ALTER CATALOG " + MY_CATALOG + " SET PROPERTIES"
                + " (\"type\" = \"hms\", \"hive.metastore.uris\" = \"thrift://172.16.5.9:9083\");";
        AlterCatalogPropertyStmt alterPropStmt = (AlterCatalogPropertyStmt) parseAndAnalyzeStmt(alterCatalogProps);
        mgr.alterCatalogProps(alterPropStmt);

        CatalogIf catalog = env.getCatalogMgr().getCatalog(MY_CATALOG);
        // type, hive.metastore.uris and create_time
        Assert.assertEquals(4, catalog.getProperties().size());
        Assert.assertEquals("thrift://172.16.5.9:9083", catalog.getProperties().get("hive.metastore.uris"));

        // test add property
        Map<String, String> alterProps2 = Maps.newHashMap();
        alterProps2.put("dfs.nameservices", "service1");
        alterProps2.put("dfs.ha.namenodes.service1", "nn1,nn2");
        alterProps2.put("dfs.namenode.rpc-address.service1.nn1", "nn1_host:rpc_port");
<<<<<<< HEAD
        alterProps2.put("dfs.namenode.rpc-address.service1.nn2", "nn2_host:rpc_port");
=======
        alterProps2.put("fs.namenode.rpc-address.service1.nn2", "nn2_host:rpc_port");
>>>>>>> 2eb8e423
        AlterCatalogPropertyStmt alterStmt = new AlterCatalogPropertyStmt(MY_CATALOG, alterProps2);
        mgr.alterCatalogProps(alterStmt);
        catalog = env.getCatalogMgr().getCatalog(MY_CATALOG);
        Assert.assertEquals(8, catalog.getProperties().size());
        Assert.assertEquals("service1", catalog.getProperties().get("dfs.nameservices"));

        String showDetailCatalog = "SHOW CATALOG my_catalog";
        ShowCatalogStmt showDetailStmt = (ShowCatalogStmt) parseAndAnalyzeStmt(showDetailCatalog);
        showResultSet = mgr.showCatalogs(showDetailStmt);

        Assert.assertEquals(6, showResultSet.getResultRows().size());
        for (List<String> row : showResultSet.getResultRows()) {
            Assertions.assertEquals(2, row.size());
            if (row.get(0).equalsIgnoreCase("type")) {
                Assertions.assertEquals("hms", row.get(1));
            } else if (row.get(0).equalsIgnoreCase("dfs.ha.namenodes.service1")) {
                Assertions.assertEquals("nn1,nn2", row.get(1));
            }
        }

        String showCreateCatalog = "SHOW CREATE CATALOG my_catalog";
        ShowCreateCatalogStmt showCreateStmt = (ShowCreateCatalogStmt) parseAndAnalyzeStmt(showCreateCatalog);
        showResultSet = mgr.showCreateCatalog(showCreateStmt);

        Assert.assertEquals(1, showResultSet.getResultRows().size());
        List<String> result = showResultSet.getResultRows().get(0);
        Assertions.assertEquals("my_catalog", result.get(0));
        Assertions.assertTrue(result.get(1).startsWith("\nCREATE CATALOG `my_catalog`\nCOMMENT \"hms comment\"\n PROPERTIES ("));

        testCatalogMgrPersist();

        String dropCatalogSql = "DROP CATALOG " + MY_CATALOG;
        DropCatalogStmt dropCatalogStmt = (DropCatalogStmt) parseAndAnalyzeStmt(dropCatalogSql);
        mgr.dropCatalog(dropCatalogStmt);

        showCatalogSql = "SHOW CATALOGS";
        showStmt = (ShowCatalogStmt) parseAndAnalyzeStmt(showCatalogSql);
        showResultSet = mgr.showCatalogs(showStmt);
        Assertions.assertEquals(6, showResultSet.getResultRows().size());

        //test alter fileCache
        testAlterFileCache();
    }

    private void testCatalogMgrPersist() throws Exception {
        File file = new File("./CatalogMgrTest");
        file.createNewFile();
        DataOutputStream dos = new DataOutputStream(new FileOutputStream(file));

        mgr.write(dos);
        dos.flush();
        dos.close();

        CatalogIf internalCatalog = mgr.getCatalog(InternalCatalog.INTERNAL_CATALOG_ID);
        CatalogIf internalCatalog2 = mgr.getInternalCatalog();
        Assert.assertTrue(internalCatalog == internalCatalog2);
        CatalogIf myCatalog = mgr.getCatalog(MY_CATALOG);
        Assert.assertNotNull(myCatalog);

        // 2. Read objects from file
        DataInputStream dis = new DataInputStream(new FileInputStream(file));
        CatalogMgr mgr2 = CatalogMgr.read(dis);

        Assert.assertEquals(7, mgr2.listCatalogs().size());
        Assert.assertEquals(myCatalog.getId(), mgr2.getCatalog(MY_CATALOG).getId());
        Assert.assertEquals(0, mgr2.getInternalCatalog().getId());
        Assert.assertEquals(0, mgr2.getCatalog(InternalCatalog.INTERNAL_CATALOG_ID).getId());
        Assert.assertEquals(0, mgr2.getCatalog(InternalCatalog.INTERNAL_CATALOG_NAME).getId());

        EsExternalCatalog esExternalCatalog = (EsExternalCatalog) mgr2.getCatalog("es");
        Assert.assertNotNull(esExternalCatalog);
        Map<String, String> properties = esExternalCatalog.getCatalogProperty().getProperties();
        Assert.assertEquals("user1", properties.get(EsResource.USER));
        Assert.assertEquals("http://192.168.0.1", properties.get(EsResource.HOSTS));
        Assert.assertEquals("user1", esExternalCatalog.getUsername());
        Assert.assertEquals("http://192.168.0.1", esExternalCatalog.getNodes()[0]);

        CatalogIf hms = mgr2.getCatalog(MY_CATALOG);
        properties = hms.getProperties();
        Assert.assertEquals(6, properties.size());
        Assert.assertEquals("hms", properties.get("type"));
        Assert.assertEquals("thrift://172.16.5.9:9083", properties.get("hive.metastore.uris"));

        // 3. delete files
        dis.close();
        file.delete();
    }

    @Test
    public void testSwitchCommand() throws Exception {
        // mock the login of user1
        ConnectContext user1Ctx = createCtx(user1, "127.0.0.1");
        // user1 can switch to internal catalog
        parseAndAnalyzeStmt("switch " + InternalCatalog.INTERNAL_CATALOG_NAME + ";", user1Ctx);
        Assert.assertEquals(InternalCatalog.INTERNAL_CATALOG_NAME, user1Ctx.getDefaultCatalog());
        // user1 can't switch to hive
        try {
            parseAndAnalyzeStmt("switch hive;", user1Ctx);
            Assert.fail("user1 switch to hive with no privilege.");
        } catch (AnalysisException e) {
            Assert.assertEquals(e.getMessage(),
                    "errCode = 2, detailMessage = Access denied for user 'default_cluster:user1' to catalog 'hive'");
        }
        Assert.assertEquals(InternalCatalog.INTERNAL_CATALOG_NAME, user1Ctx.getDefaultCatalog());

        // mock the login of user2
        ConnectContext user2Ctx = createCtx(user2, "127.0.0.1");
        // user2 can switch to internal catalog
        parseAndAnalyzeStmt("switch " + InternalCatalog.INTERNAL_CATALOG_NAME + ";", user2Ctx);
        Assert.assertEquals(InternalCatalog.INTERNAL_CATALOG_NAME, user2Ctx.getDefaultCatalog());

        String showCatalogSql = "SHOW CATALOGS";
        ShowCatalogStmt showStmt = (ShowCatalogStmt) parseAndAnalyzeStmt(showCatalogSql);
        ShowResultSet showResultSet = mgr.showCatalogs(showStmt, user2Ctx.getCurrentCatalog().getName());
        Assertions.assertEquals("yes", showResultSet.getResultRows().get(1).get(3));

        // user2 can switch to hive
        SwitchStmt switchHive = (SwitchStmt) parseAndAnalyzeStmt("switch hive;", user2Ctx);
        env.changeCatalog(user2Ctx, switchHive.getCatalogName());
        Assert.assertEquals(user2Ctx.getDefaultCatalog(), "hive");
        // user2 can grant select_priv to tpch.customer
        GrantStmt user2GrantHiveTable = (GrantStmt) parseAndAnalyzeStmt(
                "grant select_priv on tpch.customer to 'user2'@'%';", user2Ctx);
        auth.grant(user2GrantHiveTable);

        showCatalogSql = "SHOW CATALOGS";
        showStmt = (ShowCatalogStmt) parseAndAnalyzeStmt(showCatalogSql);
        showResultSet = mgr.showCatalogs(showStmt, user2Ctx.getCurrentCatalog().getName());
        Assertions.assertEquals("yes", showResultSet.getResultRows().get(0).get(3));
    }

    @Test
    public void testShowCatalogStmtWithPrivileges() throws Exception {
        // mock the login of user1
        ConnectContext user1Ctx = createCtx(user1, "127.0.0.1");
        ShowCatalogStmt user1Show = (ShowCatalogStmt) parseAndAnalyzeStmt("show catalogs;", user1Ctx);
        List<List<String>> user1ShowResult = env.getCatalogMgr().showCatalogs(user1Show).getResultRows();
        Assert.assertEquals(user1ShowResult.size(), 1);
        Assert.assertEquals(user1ShowResult.get(0).get(1), InternalCatalog.INTERNAL_CATALOG_NAME);
        Assert.assertEquals(user1ShowResult.get(0).get(0), String.valueOf(InternalCatalog.INTERNAL_CATALOG_ID));

        // have privilege and match
        user1Show = (ShowCatalogStmt) parseAndAnalyzeStmt("show catalogs like 'inter%';", user1Ctx);
        user1ShowResult = env.getCatalogMgr().showCatalogs(user1Show).getResultRows();
        Assert.assertEquals(user1ShowResult.size(), 1);
        Assert.assertEquals(user1ShowResult.get(0).get(1), InternalCatalog.INTERNAL_CATALOG_NAME);
        Assert.assertEquals(user1ShowResult.get(0).get(0), String.valueOf(InternalCatalog.INTERNAL_CATALOG_ID));

        // mock the login of user2
        ConnectContext user2Ctx = createCtx(user2, "127.0.0.1");
        ShowCatalogStmt user2Show = (ShowCatalogStmt) parseAndAnalyzeStmt("show catalogs;", user2Ctx);
        List<List<String>> user2ShowResult = env.getCatalogMgr().showCatalogs(user2Show).getResultRows();
        Assert.assertEquals(user2ShowResult.size(), 2);
        Assert.assertTrue(user2ShowResult.stream().map(l -> l.get(1)).anyMatch(c -> c.equals("hive")));

        // have privilege but not match
        user2Show = (ShowCatalogStmt) parseAndAnalyzeStmt("show catalogs like 'ice%';", user2Ctx);
        user2ShowResult = env.getCatalogMgr().showCatalogs(user2Show).getResultRows();
        Assert.assertEquals(user2ShowResult.size(), 0);

        // access denied
        ShowCatalogStmt user2ShowHive = (ShowCatalogStmt) parseAndAnalyzeStmt("show catalog hive;", user2Ctx);
        List<List<String>> user2ShowHiveResult = env.getCatalogMgr().showCatalogs(user2ShowHive).getResultRows();
        Assert.assertTrue(
                user2ShowHiveResult.stream().map(l -> l.get(0)).anyMatch(c -> c.equals("hive.metastore.uris")));
        try {
            env.getCatalogMgr()
                    .showCatalogs((ShowCatalogStmt) parseAndAnalyzeStmt("show catalog iceberg;", user2Ctx));
            Assert.fail("");
        } catch (AnalysisException e) {
            Assert.assertEquals(e.getMessage(),
                    "errCode = 2, detailMessage = Access denied for user 'default_cluster:user2' to catalog 'iceberg'");
        }

        //test show create catalog: have permission to hive, have no permission to iceberg;
        ShowCreateCatalogStmt user2ShowCreateHive = (ShowCreateCatalogStmt) parseAndAnalyzeStmt(
                "show create catalog hive;", user2Ctx);
        List<List<String>> user2ShowCreateHiveResult = env.getCatalogMgr().showCreateCatalog(user2ShowCreateHive)
                .getResultRows();
        Assert.assertTrue(
                user2ShowCreateHiveResult.stream().map(l -> l.get(0)).anyMatch(c -> c.equals("hive")));
        try {
            env.getCatalogMgr()
                    .showCreateCatalog(
                            (ShowCreateCatalogStmt) parseAndAnalyzeStmt("show create catalog iceberg;", user2Ctx));
            Assert.fail("");
        } catch (AnalysisException e) {
            Assert.assertEquals(e.getMessage(),
                    "errCode = 2, detailMessage = Access denied for user 'default_cluster:user2' to catalog 'iceberg'");
        }
    }

    @Test
    public void testAddMultiColumnPartitionsCache() {
        HMSExternalCatalog hiveCatalog = (HMSExternalCatalog) mgr.getCatalog("hive");
        HiveMetaStoreCache metaStoreCache = externalMetaCacheMgr.getMetaStoreCache(hiveCatalog);
        PartitionValueCacheKey partitionValueCacheKey = new PartitionValueCacheKey("hiveDb", "hiveTable",
                Lists.newArrayList(Type.INT, Type.SMALLINT));
        HivePartitionValues hivePartitionValues = loadPartitionValues(partitionValueCacheKey,
                Lists.newArrayList("y=2020/m=1", "y=2020/m=2"), metaStoreCache);
        metaStoreCache.putPartitionValuesCacheForTest(partitionValueCacheKey, hivePartitionValues);
        metaStoreCache.addPartitionsCache("hiveDb", "hiveTable", Lists.newArrayList("y=2020/m=3", "y=2020/m=4"),
                partitionValueCacheKey.getTypes());
        HivePartitionValues partitionValues = metaStoreCache.getPartitionValues(partitionValueCacheKey);
        Assert.assertEquals(partitionValues.getPartitionNameToIdMap().size(), 4);
    }

    @Test
    public void testDropMultiColumnPartitionsCache() {
        HMSExternalCatalog hiveCatalog = (HMSExternalCatalog) mgr.getCatalog("hive");
        HiveMetaStoreCache metaStoreCache = externalMetaCacheMgr.getMetaStoreCache(hiveCatalog);
        PartitionValueCacheKey partitionValueCacheKey = new PartitionValueCacheKey("hiveDb", "hiveTable",
                Lists.newArrayList(Type.INT, Type.SMALLINT));
        HivePartitionValues hivePartitionValues = loadPartitionValues(partitionValueCacheKey,
                Lists.newArrayList("y=2020/m=1", "y=2020/m=2"), metaStoreCache);
        metaStoreCache.putPartitionValuesCacheForTest(partitionValueCacheKey, hivePartitionValues);
        metaStoreCache.dropPartitionsCache("hiveDb", "hiveTable", Lists.newArrayList("y=2020/m=1", "y=2020/m=2"),
                false);
        HivePartitionValues partitionValues = metaStoreCache.getPartitionValues(partitionValueCacheKey);
        Assert.assertEquals(partitionValues.getPartitionNameToIdMap().size(), 0);
    }

    @Test
    public void testAddSingleColumnPartitionsCache() {
        HMSExternalCatalog hiveCatalog = (HMSExternalCatalog) mgr.getCatalog("hive");
        HiveMetaStoreCache metaStoreCache = externalMetaCacheMgr.getMetaStoreCache(hiveCatalog);
        PartitionValueCacheKey partitionValueCacheKey = new PartitionValueCacheKey("hiveDb", "hiveTable",
                Lists.newArrayList(Type.SMALLINT));
        HivePartitionValues hivePartitionValues = loadPartitionValues(partitionValueCacheKey,
                Lists.newArrayList("m=1", "m=2"), metaStoreCache);
        metaStoreCache.putPartitionValuesCacheForTest(partitionValueCacheKey, hivePartitionValues);
        metaStoreCache.addPartitionsCache("hiveDb", "hiveTable", Lists.newArrayList("m=3", "m=4"),
                partitionValueCacheKey.getTypes());
        HivePartitionValues partitionValues = metaStoreCache.getPartitionValues(partitionValueCacheKey);
        Assert.assertEquals(partitionValues.getPartitionNameToIdMap().size(), 4);
    }

    @Test
    public void testDropSingleColumnPartitionsCache() {
        HMSExternalCatalog hiveCatalog = (HMSExternalCatalog) mgr.getCatalog("hive");
        HiveMetaStoreCache metaStoreCache = externalMetaCacheMgr.getMetaStoreCache(hiveCatalog);
        PartitionValueCacheKey partitionValueCacheKey = new PartitionValueCacheKey("hiveDb", "hiveTable",
                Lists.newArrayList(Type.SMALLINT));
        HivePartitionValues hivePartitionValues = loadPartitionValues(partitionValueCacheKey,
                Lists.newArrayList("m=1", "m=2"), metaStoreCache);
        metaStoreCache.putPartitionValuesCacheForTest(partitionValueCacheKey, hivePartitionValues);
        metaStoreCache.dropPartitionsCache("hiveDb", "hiveTable", Lists.newArrayList("m=1", "m=2"),
                false);
        HivePartitionValues partitionValues = metaStoreCache.getPartitionValues(partitionValueCacheKey);
        Assert.assertEquals(partitionValues.getPartitionNameToIdMap().size(), 0);
    }

    @Test
    public void testAddPartitionsCacheToLargeTable() {
        HMSExternalCatalog hiveCatalog = (HMSExternalCatalog) mgr.getCatalog("hive");
        HiveMetaStoreCache metaStoreCache = externalMetaCacheMgr.getMetaStoreCache(hiveCatalog);
        PartitionValueCacheKey partitionValueCacheKey = new PartitionValueCacheKey("hiveDb", "hiveTable",
                Lists.newArrayList(Type.INT));
        List<String> pNames = new ArrayList<>(100000);
        for (int i = 1; i <= 100000; i++) {
            pNames.add("m=" + i);
        }
        HivePartitionValues hivePartitionValues = loadPartitionValues(partitionValueCacheKey,
                pNames, metaStoreCache);
        metaStoreCache.putPartitionValuesCacheForTest(partitionValueCacheKey, hivePartitionValues);
        long start = System.currentTimeMillis();
        metaStoreCache.addPartitionsCache("hiveDb", "hiveTable", Lists.newArrayList("m=100001"),
                partitionValueCacheKey.getTypes());
        //387 in 4c16g
        System.out.println("testAddPartitionsCacheToLargeTable use time mills:" + (System.currentTimeMillis() - start));
        HivePartitionValues partitionValues = metaStoreCache.getPartitionValues(partitionValueCacheKey);
        Assert.assertEquals(partitionValues.getPartitionNameToIdMap().size(), 100001);
    }

    private HivePartitionValues loadPartitionValues(PartitionValueCacheKey key, List<String> partitionNames,
            HiveMetaStoreCache metaStoreCache) {
        // partition name format: nation=cn/city=beijing
        Map<Long, PartitionItem> idToPartitionItem = Maps.newHashMapWithExpectedSize(partitionNames.size());
        Map<String, Long> partitionNameToIdMap = Maps.newHashMapWithExpectedSize(partitionNames.size());
        Map<Long, List<UniqueId>> idToUniqueIdsMap = Maps.newHashMapWithExpectedSize(partitionNames.size());
        long idx = 0;
        for (String partitionName : partitionNames) {
            long partitionId = idx++;
            ListPartitionItem listPartitionItem = metaStoreCache.toListPartitionItem(partitionName, key.getTypes());
            idToPartitionItem.put(partitionId, listPartitionItem);
            partitionNameToIdMap.put(partitionName, partitionId);
        }

        Map<UniqueId, Range<PartitionKey>> uidToPartitionRange = null;
        Map<Range<PartitionKey>, UniqueId> rangeToId = null;
        RangeMap<ColumnBound, UniqueId> singleColumnRangeMap = null;
        Map<UniqueId, Range<ColumnBound>> singleUidToColumnRangeMap = null;
        if (key.getTypes().size() > 1) {
            // uidToPartitionRange and rangeToId are only used for multi-column partition
            uidToPartitionRange = ListPartitionPrunerV2.genUidToPartitionRange(idToPartitionItem, idToUniqueIdsMap);
            rangeToId = ListPartitionPrunerV2.genRangeToId(uidToPartitionRange);
        } else {
            Preconditions.checkState(key.getTypes().size() == 1, key.getTypes());
            // singleColumnRangeMap is only used for single-column partition
            singleColumnRangeMap = ListPartitionPrunerV2.genSingleColumnRangeMap(idToPartitionItem, idToUniqueIdsMap);
            singleUidToColumnRangeMap = ListPartitionPrunerV2.genSingleUidToColumnRange(singleColumnRangeMap);
        }
        Map<Long, List<String>> partitionValuesMap = ListPartitionPrunerV2.getPartitionValuesMap(idToPartitionItem);
        return new HivePartitionValues(idToPartitionItem, uidToPartitionRange, rangeToId, singleColumnRangeMap, idx,
                partitionNameToIdMap, idToUniqueIdsMap, singleUidToColumnRangeMap, partitionValuesMap);
    }

    @Test
    public void testInvalidCreateCatalogProperties() throws Exception {
        String createCatalogSql = "CREATE CATALOG bad_hive1 PROPERTIES (\n"
                + "    'type'='hms',\n"
                + "    'hive.metastore.uris' = 'thrift://172.21.0.1:7004',\n"
                + "    'hadoop.username' = 'hive',\n"
                + "    'dfs.nameservices'='your-nameservice',\n"
                + "    'dfs.namenode.rpc-address.your-nameservice.nn1'='172.21.0.2:4007',\n"
                + "    'dfs.namenode.rpc-address.your-nameservice.nn2'='172.21.0.3:4007',\n"
                + "    'dfs.client.failover.proxy.provider.your-nameservice'"
                + "='org.apache.hadoop.hdfs.server.namenode.ha.ConfiguredFailoverProxyProvider'\n"
                + ");";
        CreateCatalogStmt createStmt1 = (CreateCatalogStmt) parseAndAnalyzeStmt(createCatalogSql);
        ExceptionChecker.expectThrowsWithMsg(DdlException.class, "Missing dfs.ha.namenodes.your-nameservice property",
                () -> mgr.createCatalog(createStmt1));

        createCatalogSql = "CREATE CATALOG bad_hive2 PROPERTIES (\n"
                + "    'type'='hms',\n"
                + "    'hive.metastore.uris' = 'thrift://172.21.0.1:7004',\n"
                + "    'hadoop.username' = 'hive',\n"
                + "    'dfs.nameservices'='your-nameservice',\n"
                + "    'dfs.ha.namenodes.your-nameservice'='nn1,nn2',\n"
                + "    'dfs.namenode.rpc-address.your-nameservice.nn2'='172.21.0.3:4007',\n"
                + "    'dfs.client.failover.proxy.provider.your-nameservice'"
                + "='org.apache.hadoop.hdfs.server.namenode.ha.ConfiguredFailoverProxyProvider'\n"
                + ");";
        CreateCatalogStmt createStmt2 = (CreateCatalogStmt) parseAndAnalyzeStmt(createCatalogSql);
        ExceptionChecker.expectThrowsWithMsg(DdlException.class,
                "Missing dfs.namenode.rpc-address.your-nameservice.nn1 property",
                () -> mgr.createCatalog(createStmt2));

        createCatalogSql = "CREATE CATALOG good_hive PROPERTIES (\n"
                + "    'type'='hms',\n"
                + "    'hive.metastore.uris' = 'thrift://172.21.0.1:7004',\n"
                + "    'hadoop.username' = 'hive',\n"
                + "    'dfs.nameservices'='your-nameservice',\n"
                + "    'dfs.ha.namenodes.your-nameservice'='nn1,nn2',\n"
                + "    'dfs.namenode.rpc-address.your-nameservice.nn1'='172.21.0.2:4007',\n"
                + "    'dfs.namenode.rpc-address.your-nameservice.nn2'='172.21.0.3:4007'\n"
                + ");";
        CreateCatalogStmt createStmt3 = (CreateCatalogStmt) parseAndAnalyzeStmt(createCatalogSql);
        ExceptionChecker.expectThrowsWithMsg(DdlException.class,
                "Missing dfs.client.failover.proxy.provider.your-nameservice property",
                () -> mgr.createCatalog(createStmt3));

        createCatalogSql = "CREATE CATALOG bad_jdbc PROPERTIES (\n"
                + "    \"type\"=\"jdbc\",\n"
                + "    \"user\"=\"root\",\n"
                + "    \"password\"=\"123456\",\n"
                + "    \"jdbc_url\" = \"jdbc:mysql://127.0.0.1:3306/demo\",\n"
                + "    \"driver_class\" = \"com.mysql.jdbc.Driver\"\n"
                + ")";
        CreateCatalogStmt createStmt4 = (CreateCatalogStmt) parseAndAnalyzeStmt(createCatalogSql);
        ExceptionChecker.expectThrowsWithMsg(DdlException.class,
                "Required property 'driver_url' is missing",
                () -> mgr.createCatalog(createStmt4));

        createCatalogSql = "CREATE CATALOG bad_hive_3 PROPERTIES (\n"
                + "    'type'='hms',\n"
                + "    'hive.metastore.uris' = 'thrift://172.21.0.1:7004',\n"
                + "    'hadoop.username' = 'hive',\n"
                + "    'dfs.nameservices'='your-nameservice',\n"
                + "    'dfs.ha.namenodes.your-nameservice'='nn1,nn2',\n"
                + "    'dfs.namenode.rpc-address.your-nameservice.nn1'='172.21.0.2:4007',\n"
                + "    'dfs.namenode.rpc-address.your-nameservice.nn2'='172.21.0.3:4007',\n"
                + "    'file.meta.cache.ttl-second'='2m'\n"
                + ");";
        CreateCatalogStmt createStmt5 = (CreateCatalogStmt) parseAndAnalyzeStmt(createCatalogSql);
        ExceptionChecker.expectThrowsWithMsg(DdlException.class,
                "The parameter file.meta.cache.ttl-second is wrong, value is 2m",
                () -> mgr.createCatalog(createStmt5));

        createCatalogSql = "CREATE CATALOG bad_hive_4 PROPERTIES (\n"
                + "    'type'='hms',\n"
                + "    'hive.metastore.uris' = 'thrift://172.21.0.1:7004',\n"
                + "    'hadoop.username' = 'hive',\n"
                + "    'dfs.nameservices'='your-nameservice',\n"
                + "    'dfs.ha.namenodes.your-nameservice'='nn1,nn2',\n"
                + "    'dfs.namenode.rpc-address.your-nameservice.nn1'='172.21.0.2:4007',\n"
                + "    'dfs.namenode.rpc-address.your-nameservice.nn2'='172.21.0.3:4007',\n"
                + "    'file.meta.cache.ttl-second'=''\n"
                + ");";
        CreateCatalogStmt createStmt6 = (CreateCatalogStmt) parseAndAnalyzeStmt(createCatalogSql);
        ExceptionChecker.expectThrowsWithMsg(DdlException.class,
                "The parameter file.meta.cache.ttl-second is wrong, value is ",
                () -> mgr.createCatalog(createStmt6));

        createCatalogSql = "CREATE CATALOG good_hive_2 PROPERTIES (\n"
                + "    'type'='hms',\n"
                + "    'hive.metastore.uris' = 'thrift://172.21.0.1:7004',\n"
                + "    'hadoop.username' = 'hive',\n"
                + "    'dfs.nameservices'='your-nameservice',\n"
                + "    'dfs.ha.namenodes.your-nameservice'='nn1,nn2',\n"
                + "    'dfs.namenode.rpc-address.your-nameservice.nn1'='172.21.0.2:4007',\n"
                + "    'dfs.namenode.rpc-address.your-nameservice.nn2'='172.21.0.3:4007',\n"
                + "    'file.meta.cache.ttl-second'='60',\n"
                + "    'dfs.client.failover.proxy.provider.your-nameservice'"
                + "='org.apache.hadoop.hdfs.server.namenode.ha.ConfiguredFailoverProxyProvider'\n"
                + ");";
        CreateCatalogStmt createStmt7 = (CreateCatalogStmt) parseAndAnalyzeStmt(createCatalogSql);
        ExceptionChecker.expectThrowsNoException(() -> mgr.createCatalog(createStmt7));
    }

    @Test
    public void testInvalidAndValidAlterCatalogProperties() throws Exception {

        String catalogName = "test_hive1";
        String createCatalogSql = "CREATE CATALOG test_hive1 PROPERTIES (\n"
                + "    'type'='hms',\n"
                + "    'hive.metastore.uris' = 'thrift://127.0.0.1:7007',\n"
                + "    'dfs.nameservices' = 'HANN',\n"
                + "    'dfs.ha.namenodes.HANN'='nn1,nn2',\n"
                + "    'dfs.namenode.rpc-address.HANN.nn1'='127.0.0.1:4007',\n"
                + "    'dfs.namenode.rpc-address.HANN.nn2'='127.0.0.1:4008',\n"
                + "    'dfs.client.failover.proxy.provider.HANN'"
                + "='org.apache.hadoop.hdfs.server.namenode.ha.ConfiguredFailoverProxyProvider'\n"
                + ");";
        CreateCatalogStmt createStmt = (CreateCatalogStmt) parseAndAnalyzeStmt(createCatalogSql);
        mgr.createCatalog(createStmt);

        String alterCatalogSql = "ALTER CATALOG test_hive1 SET PROPERTIES (\n"
                + "    'type'='hms',\n"
                + "    'hive.metastore.uris' = 'thrift://127.0.0.1:7007',\n"
                + "    'dfs.nameservices' = 'HANN',\n"
                + "    'dfs.ha.namenodes.HANN'='',\n"
                + "    'dfs.client.failover.proxy.provider.HANN'"
                + "='org.apache.hadoop.hdfs.server.namenode.ha.ConfiguredFailoverProxyProvider'\n"
                + ");";
        AlterCatalogPropertyStmt alterCatalogPropertyStmt1 = (AlterCatalogPropertyStmt) parseAndAnalyzeStmt(
                alterCatalogSql);
        ExceptionChecker.expectThrowsWithMsg(DdlException.class,
                "Missing dfs.ha.namenodes.HANN property",
                () -> mgr.alterCatalogProps(alterCatalogPropertyStmt1));

        alterCatalogSql = "ALTER CATALOG test_hive1 SET PROPERTIES (\n"
                + "    'type'='hms',\n"
                + "    'hive.metastore.uris' = 'thrift://127.0.0.1:7007',\n"
                + "    'dfs.nameservices' = 'HANN',\n"
                + "    'dfs.ha.namenodes.HANN'='nn1,nn3',\n"
                + "    'dfs.namenode.rpc-address.HANN.nn1'='127.0.0.1:4007',\n"
                + "    'dfs.namenode.rpc-address.HANN.nn3'='127.0.0.1:4007',\n"
                + "    'dfs.client.failover.proxy.provider.HANN'"
                + "=''\n"
                + ");";
        AlterCatalogPropertyStmt alterCatalogPropertyStmt2 = (AlterCatalogPropertyStmt) parseAndAnalyzeStmt(
                alterCatalogSql);
        ExceptionChecker.expectThrowsWithMsg(DdlException.class,
                "Missing dfs.client.failover.proxy.provider.HANN property",
                () -> mgr.alterCatalogProps(alterCatalogPropertyStmt2));

        alterCatalogSql = "ALTER CATALOG test_hive1 SET PROPERTIES (\n"
                + "    'type'='hms',\n"
                + "    'hive.metastore.uris' = 'thrift://127.0.0.1:7007',\n"
                + "    'dfs.nameservices' = 'HANN',\n"
                + "    'dfs.ha.namenodes.HANN'='nn1,nn3',\n"
                + "    'dfs.namenode.rpc-address.HANN.nn1'='127.0.0.1:4007',\n"
                + "    'dfs.namenode.rpc-address.HANN.nn3'='127.0.0.1:4007',\n"
                + "    'dfs.client.failover.proxy.provider.HANN'"
                + "='org.apache.hadoop.hdfs.server.namenode.ha.ConfiguredFailoverProxyProvider'\n"
                + ");";
        AlterCatalogPropertyStmt alterCatalogPropertyStmt3 = (AlterCatalogPropertyStmt) parseAndAnalyzeStmt(
                alterCatalogSql);
        mgr.alterCatalogProps(alterCatalogPropertyStmt3);

        CatalogIf catalog = env.getCatalogMgr().getCatalog(catalogName);
<<<<<<< HEAD
        Assert.assertEquals(10, catalog.getProperties().size());
=======
        // Assert.assertEquals(7, catalog.getProperties().size());
        System.out.println("zhs");
        Map<String, String> properties = catalog.getProperties();
        for (Map.Entry<String, String> entry : properties.entrySet()) {
            String key = entry.getKey();
            String value = entry.getValue();
            System.out.println(key + " :" + value);

        }
>>>>>>> 2eb8e423
        Assert.assertEquals("nn1,nn3", catalog.getProperties().get("dfs.ha.namenodes.HANN"));
    }

    public void testAlterFileCache() throws Exception {
        String catalogName = "good_hive_3";
        String createCatalogSql = "CREATE CATALOG " + catalogName
                + " COMMENT 'create comment'\n"
                + " PROPERTIES (\n"
                + "    'type'='hms',\n"
                + "    'hive.metastore.uris' = 'thrift://172.21.0.1:7004',\n"
                + "    'hadoop.username' = 'hive',\n"
                + "    'dfs.nameservices'='your-nameservice',\n"
                + "    'dfs.ha.namenodes.your-nameservice'='nn1,nn2',\n"
                + "    'dfs.namenode.rpc-address.your-nameservice.nn1'='172.21.0.2:4007',\n"
                + "    'dfs.namenode.rpc-address.your-nameservice.nn2'='172.21.0.3:4007',\n"
                + "    'file.meta.cache.ttl-second'='60',\n"
                + "    'dfs.client.failover.proxy.provider.your-nameservice'"
                + "='org.apache.hadoop.hdfs.server.namenode.ha.ConfiguredFailoverProxyProvider'\n"
                + ");";
        CreateCatalogStmt createStmt8 = (CreateCatalogStmt) parseAndAnalyzeStmt(createCatalogSql);
        ExceptionChecker.expectThrowsNoException(() -> mgr.createCatalog(createStmt8));

        HMSExternalCatalog hiveCatalog = (HMSExternalCatalog) mgr.getCatalog(catalogName);
        HiveMetaStoreCache metaStoreCache = externalMetaCacheMgr.getMetaStoreCache(hiveCatalog);
        LoadingCache<FileCacheKey, HiveMetaStoreCache.FileCacheValue> preFileCache = metaStoreCache.getFileCacheRef().get();


        // 1. properties contains `file.meta.cache.ttl-second`, it should not be equal
        String alterCatalogProp = "ALTER CATALOG " + catalogName + " SET PROPERTIES"
                + " ('file.meta.cache.ttl-second'='120');";
        mgr.alterCatalogProps((AlterCatalogPropertyStmt) parseAndAnalyzeStmt(alterCatalogProp));
        Assertions.assertEquals("120", mgr.getCatalog(catalogName).getProperties().get("file.meta.cache.ttl-second"));

        Assertions.assertNotEquals(preFileCache, metaStoreCache.getFileCacheRef().get());
        preFileCache = metaStoreCache.getFileCacheRef().get();

        // 2. properties not contains `file.meta.cache.ttl-second`, it should be equal
        alterCatalogProp = "ALTER CATALOG " + catalogName + " SET PROPERTIES"
                + " (\"type\" = \"hms\", \"hive.metastore.uris\" = \"thrift://172.16.5.9:9083\");";
        mgr.alterCatalogProps((AlterCatalogPropertyStmt) parseAndAnalyzeStmt(alterCatalogProp));
        Assertions.assertEquals(preFileCache, metaStoreCache.getFileCacheRef().get());


    }

    @Test
    public void testCatalogWithComment() throws Exception {
        ConnectContext rootCtx = createDefaultCtx();
        CreateCatalogStmt catalogWithComment = (CreateCatalogStmt) parseAndAnalyzeStmt(
                "create catalog hive_c comment 'create' properties('type' = 'hms', 'hive.metastore.uris' = 'thrift://192.168.0.1:9083');",
                rootCtx);
        env.getCatalogMgr().createCatalog(catalogWithComment);
        Assertions.assertNotNull(env.getCatalogMgr().getCatalog("hive_c").getComment());

        String alterComment = "ALTER CATALOG hive_c SET PROPERTIES"
                + " (\"comment\" = \"alter comment\");";
        mgr.alterCatalogProps((AlterCatalogPropertyStmt) parseAndAnalyzeStmt(alterComment));
        Assertions.assertEquals(env.getCatalogMgr().getCatalog("hive_c").getComment(), "alter comment");
    }
}<|MERGE_RESOLUTION|>--- conflicted
+++ resolved
@@ -240,11 +240,9 @@
         alterProps2.put("dfs.nameservices", "service1");
         alterProps2.put("dfs.ha.namenodes.service1", "nn1,nn2");
         alterProps2.put("dfs.namenode.rpc-address.service1.nn1", "nn1_host:rpc_port");
-<<<<<<< HEAD
         alterProps2.put("dfs.namenode.rpc-address.service1.nn2", "nn2_host:rpc_port");
-=======
-        alterProps2.put("fs.namenode.rpc-address.service1.nn2", "nn2_host:rpc_port");
->>>>>>> 2eb8e423
+        alterProps2.put("dfs.client.failover.proxy.provider.service1",
+                "org.apache.hadoop.hdfs.server.namenode.ha.ConfiguredFailoverProxyProvider");
         AlterCatalogPropertyStmt alterStmt = new AlterCatalogPropertyStmt(MY_CATALOG, alterProps2);
         mgr.alterCatalogProps(alterStmt);
         catalog = env.getCatalogMgr().getCatalog(MY_CATALOG);
@@ -717,19 +715,7 @@
         mgr.alterCatalogProps(alterCatalogPropertyStmt3);
 
         CatalogIf catalog = env.getCatalogMgr().getCatalog(catalogName);
-<<<<<<< HEAD
         Assert.assertEquals(10, catalog.getProperties().size());
-=======
-        // Assert.assertEquals(7, catalog.getProperties().size());
-        System.out.println("zhs");
-        Map<String, String> properties = catalog.getProperties();
-        for (Map.Entry<String, String> entry : properties.entrySet()) {
-            String key = entry.getKey();
-            String value = entry.getValue();
-            System.out.println(key + " :" + value);
-
-        }
->>>>>>> 2eb8e423
         Assert.assertEquals("nn1,nn3", catalog.getProperties().get("dfs.ha.namenodes.HANN"));
     }
 
