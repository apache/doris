// Licensed to the Apache Software Foundation (ASF) under one
// or more contributor license agreements.  See the NOTICE file
// distributed with this work for additional information
// regarding copyright ownership.  The ASF licenses this file
// to you under the Apache License, Version 2.0 (the
// "License"); you may not use this file except in compliance
// with the License.  You may obtain a copy of the License at
//
//   http://www.apache.org/licenses/LICENSE-2.0
//
// Unless required by applicable law or agreed to in writing,
// software distributed under the License is distributed on an
// "AS IS" BASIS, WITHOUT WARRANTIES OR CONDITIONS OF ANY
// KIND, either express or implied.  See the License for the
// specific language governing permissions and limitations
// under the License.

package org.apache.doris.datasource.property;

import org.apache.doris.analysis.CreateCatalogStmt;
import org.apache.doris.analysis.DropCatalogStmt;
import org.apache.doris.backup.Repository;
import org.apache.doris.catalog.Env;
import org.apache.doris.catalog.Resource;
import org.apache.doris.common.DdlException;
import org.apache.doris.common.FeConstants;
import org.apache.doris.common.FeMetaVersion;
import org.apache.doris.common.UserException;
import org.apache.doris.common.util.PrintableMap;
import org.apache.doris.datasource.ExternalCatalog;
import org.apache.doris.datasource.hive.HMSExternalCatalog;
import org.apache.doris.datasource.iceberg.IcebergExternalCatalog;
import org.apache.doris.datasource.iceberg.IcebergGlueExternalCatalog;
import org.apache.doris.datasource.maxcompute.MaxComputeExternalCatalog;
import org.apache.doris.datasource.property.constants.CosProperties;
import org.apache.doris.datasource.property.constants.DLFProperties;
import org.apache.doris.datasource.property.constants.GCSProperties;
import org.apache.doris.datasource.property.constants.GlueProperties;
import org.apache.doris.datasource.property.constants.HMSProperties;
import org.apache.doris.datasource.property.constants.MinioProperties;
import org.apache.doris.datasource.property.constants.ObsProperties;
import org.apache.doris.datasource.property.constants.OssProperties;
import org.apache.doris.datasource.property.constants.S3Properties;
import org.apache.doris.meta.MetaContext;
import org.apache.doris.nereids.parser.NereidsParser;
import org.apache.doris.nereids.trees.plans.commands.CreateRepositoryCommand;
import org.apache.doris.nereids.trees.plans.commands.CreateResourceCommand;
import org.apache.doris.nereids.trees.plans.logical.LogicalPlan;
import org.apache.doris.utframe.TestWithFeService;

import com.aliyun.datalake.metastore.common.DataLakeConfig;
import com.google.common.collect.ImmutableList;
import com.google.common.collect.Maps;
import org.junit.jupiter.api.Assertions;
import org.junit.jupiter.api.Test;

import java.util.Arrays;
import java.util.HashMap;
import java.util.HashSet;
import java.util.List;
import java.util.Map;
import java.util.Set;
import java.util.TreeMap;

public class PropertyConverterTest extends TestWithFeService {

    private final Set<String> checkSet = new HashSet<>();
    private final Map<String, String> expectedCredential = new TreeMap<>(String.CASE_INSENSITIVE_ORDER);

    @Override
    protected void runBeforeAll() throws Exception {
        createDatabase("mock_db");
        useDatabase("mock_db");
        createTable("create table mock_tbl1 \n" + "(k1 int, k2 int) distributed by hash(k1) buckets 1\n"
                + "properties('replication_num' = '1');");

        List<String> withoutPrefix = ImmutableList.of("endpoint", "access_key", "secret_key");
        checkSet.addAll(withoutPrefix);
        checkSet.addAll(Arrays.asList(S3Properties.ENDPOINT, S3Properties.ACCESS_KEY, S3Properties.SECRET_KEY));
        expectedCredential.put("access_key", "akk");
        expectedCredential.put("secret_key", "skk");
    }

    @Test
    public void testS3SourcePropertiesConverter() throws Exception {
        String queryOld = "CREATE RESOURCE 'remote_s3'\n"
                + "PROPERTIES\n"
                + "(\n"
                + "   'type' = 's3',\n"
                + "   'AWS_ENDPOINT' = 's3.us-east-1.amazonaws.com',\n"
                + "   'AWS_REGION' = 'us-east-1',\n"
                + "   'AWS_ACCESS_KEY' = 'akk',\n"
                + "   'AWS_SECRET_KEY' = 'skk',\n"
                + "   'AWS_ROOT_PATH' = '/',\n"
                + "   'AWS_BUCKET' = 'bucket',\n"
                + "   's3_validity_check' = 'false'"
                + ");";
        NereidsParser nereidsParser = new NereidsParser();
        LogicalPlan logicalPlan = nereidsParser.parseSingle(queryOld);
        Assertions.assertTrue(logicalPlan instanceof CreateResourceCommand);
        CreateResourceCommand command = (CreateResourceCommand) logicalPlan;
        command.getInfo().validate();

        Assertions.assertEquals(command.getInfo().getProperties().size(), 8);
        Resource resource = Resource.fromCommand(command);
        // will add converted properties
        Assertions.assertEquals(resource.getCopiedProperties().size(), 20);

        String queryNew = "CREATE RESOURCE 'remote_new_s3'\n"
                + "PROPERTIES\n"
                + "(\n"
                + "   'type' = 's3',\n"
                + "   's3.endpoint' = 'http://s3.us-east-1.amazonaws.com',\n"
                + "   's3.region' = 'us-east-1',\n"
                + "   's3.access_key' = 'akk',\n"
                + "   's3.secret_key' = 'skk',\n"
                + "   's3.root.path' = '/',\n"
                + "   's3.bucket' = 'bucket',\n"
                + "   's3_validity_check' = 'false'"
                + ");";
        logicalPlan = nereidsParser.parseSingle(queryNew);
        Assertions.assertTrue(logicalPlan instanceof CreateResourceCommand);
        command = (CreateResourceCommand) logicalPlan;
        command.getInfo().validate();

        Assertions.assertEquals(command.getInfo().getProperties().size(), 8);
        Resource newResource = Resource.fromCommand(command);
        // will add converted properties
        Assertions.assertEquals(newResource.getCopiedProperties().size(), 14);

    }

    @Test
    public void testS3RepositoryPropertiesConverter() throws Exception {
        FeConstants.runningUnitTest = true;
        String s3Repo = "CREATE REPOSITORY `s3_repo`\n"
                + "WITH S3\n"
                + "ON LOCATION 's3://s3-repo'\n"
                + "PROPERTIES\n"
                + "(\n"
                + "    'AWS_ENDPOINT' = 'http://s3.us-east-1.amazonaws.com',\n"
                + "    'AWS_ACCESS_KEY' = 'akk',\n"
                + "    'AWS_SECRET_KEY'='skk',\n"
                + "    'AWS_REGION' = 'us-east-1'\n"
                + ");";
        NereidsParser nereidsParser = new NereidsParser();
        LogicalPlan logicalPlan = nereidsParser.parseSingle(s3Repo);
        Assertions.assertTrue(logicalPlan instanceof CreateRepositoryCommand);
        CreateRepositoryCommand command = (CreateRepositoryCommand) logicalPlan;
        command.validate();

        Assertions.assertEquals(command.getProperties().size(), 4);
        Repository repository = getRepository(command, "s3_repo");
        Assertions.assertEquals(4, repository.getRemoteFileSystem().getProperties().size());

        String s3RepoNew = "CREATE REPOSITORY `s3_repo_new`\n"
                + "WITH S3\n"
                + "ON LOCATION 's3://s3-repo'\n"
                + "PROPERTIES\n"
                + "(\n"
                + "    's3.endpoint' = 'http://s3.us-east-1.amazonaws.com',\n"
                + "    's3.access_key' = 'akk',\n"
                + "    's3.secret_key' = 'skk'\n"
                + ");";
        logicalPlan = nereidsParser.parseSingle(s3RepoNew);
        Assertions.assertTrue(logicalPlan instanceof CreateRepositoryCommand);
        command = (CreateRepositoryCommand) logicalPlan;
        command.validate();

        Assertions.assertEquals(command.getProperties().size(), 3);
        Repository repositoryNew = getRepository(command, "s3_repo_new");
        Assertions.assertEquals(3, repositoryNew.getRemoteFileSystem().getProperties().size());
    }

    private static Repository getRepository(CreateRepositoryCommand command, String name) throws DdlException {
        Env.getCurrentEnv().getBackupHandler().createRepository(command);
        return Env.getCurrentEnv().getBackupHandler().getRepoMgr().getRepo(name);
    }

<<<<<<< HEAD
    @Disabled("not support")
    @Test
    public void testBosBrokerRepositoryPropertiesConverter() throws Exception {
        FeConstants.runningUnitTest = true;
        String bosBroker = "CREATE REPOSITORY `bos_broker_repo`\n"
                + "WITH BROKER `bos_broker`\n"
                + "ON LOCATION 'bos://backup'\n"
                + "PROPERTIES\n"
                + "(\n"
                + "    'bos_endpoint' = 'http://gz.bcebos.com',\n"
                + "    'bos_accesskey' = 'akk',\n"
                + "    'bos_secret_accesskey'='skk'\n"
                + ");";

        NereidsParser nereidsParser = new NereidsParser();
        LogicalPlan logicalPlan = nereidsParser.parseSingle(bosBroker);
        Assertions.assertTrue(logicalPlan instanceof CreateRepositoryCommand);
        CreateRepositoryCommand command = (CreateRepositoryCommand) logicalPlan;
        command.validate();

        Assertions.assertEquals(command.getProperties().size(), 3);

        List<Pair<String, Integer>> brokers = ImmutableList.of(Pair.of("127.0.0.1", 9999));
        Env.getCurrentEnv().getBrokerMgr().addBrokers("bos_broker", brokers);

        Repository repositoryNew = getRepository(command, "bos_broker_repo");
        Assertions.assertEquals(repositoryNew.getRemoteFileSystem().getProperties().size(), 4);
    }

    @Test
    public void testS3TVFPropertiesConverter() throws Exception {
        FeConstants.runningUnitTest = true;
        String queryOld = "select * from s3(\n"
                    + "  'uri' = 'http://s3.us-east-1.amazonaws.com/my-bucket/test.parquet',\n"
                    + "  'access_key' = 'akk',\n"
                    + "  'secret_key' = 'skk',\n"
                    + "  'region' = 'us-east-1',\n"
                    + "  'format' = 'parquet',\n"
                    + "  'use_path_style' = 'true'\n"
                    + ") limit 10;";
        SelectStmt analyzedStmt = createStmt(queryOld);
        Assertions.assertEquals(analyzedStmt.getTableRefs().size(), 1);
        TableValuedFunctionRef oldFuncTable = (TableValuedFunctionRef) analyzedStmt.getTableRefs().get(0);
        S3TableValuedFunction s3Tvf = (S3TableValuedFunction) oldFuncTable.getTableFunction();
        Assertions.assertEquals(5, s3Tvf.getBrokerDesc().getProperties().size());

        String queryNew = "select * from s3(\n"
                    + "  'uri' = 'http://s3.us-east-1.amazonaws.com/my-bucket/test.parquet',\n"
                    + "  's3.access_key' = 'akk',\n"
                    + "  's3.secret_key' = 'skk',\n"
                    + "  'format' = 'parquet',\n"
                    + "  'use_path_style' = 'true'\n"
                    + ") limit 10;";
        SelectStmt analyzedStmtNew = createStmt(queryNew);
        Assertions.assertEquals(analyzedStmtNew.getTableRefs().size(), 1);
        TableValuedFunctionRef newFuncTable = (TableValuedFunctionRef) analyzedStmt.getTableRefs().get(0);
        S3TableValuedFunction newS3Tvf = (S3TableValuedFunction) newFuncTable.getTableFunction();
        Assertions.assertEquals(5, newS3Tvf.getBrokerDesc().getProperties().size());
    }

    @Disabled
=======
>>>>>>> 3652a1db
    @Test
    public void testAWSOldCatalogPropertiesConverter() throws Exception {
        String queryOld = "create catalog hms_s3_old properties (\n"
                    + "    'type'='hms',\n"
                    + "    'hive.metastore.uris' = 'thrift://172.21.0.44:7004',\n"
                    + "    'AWS_ENDPOINT' = 's3.us-east-1.amazonaws.com',\n"
                    + "    'AWS_REGION' = 'us-east-1',\n"
                    + "    'AWS_ACCESS_KEY' = 'akk',\n"
                    + "    'AWS_SECRET_KEY' = 'skk'\n"
                    + ");";
        CreateCatalogStmt analyzedStmt = createStmt(queryOld);
        HMSExternalCatalog catalog = createAndGetCatalog(analyzedStmt, "hms_s3_old");
        Map<String, String> properties = catalog.getCatalogProperty().getProperties();
        Assertions.assertEquals(13, properties.size());

        Map<String, String> hdProps = catalog.getCatalogProperty().getHadoopProperties();
        Assertions.assertEquals(21, hdProps.size());
    }

    @Disabled
    @Test
    public void testS3CatalogPropertiesConverter() throws Exception {
        String query = "create catalog hms_s3 properties (\n"
                    + "    'type'='hms',\n"
                    + "    'hive.metastore.uris' = 'thrift://172.21.0.1:7004',\n"
                    + "    's3.endpoint' = 's3.us-east-1.amazonaws.com',\n"
                    + "    's3.access_key' = 'akk',\n"
                    + "    's3.secret_key' = 'skk'\n"
                    + ");";
        CreateCatalogStmt analyzedStmt = createStmt(query);
        HMSExternalCatalog catalog = createAndGetCatalog(analyzedStmt, "hms_s3");
        Map<String, String> properties = catalog.getCatalogProperty().getProperties();
        Assertions.assertEquals(8, properties.size());

        Map<String, String> hdProps = catalog.getCatalogProperty().getHadoopProperties();
        Assertions.assertNull(hdProps.get("fs.s3.impl.disable.cache"));
        Assertions.assertEquals(21, hdProps.size());
    }

    @Test
    public void testOssHdfsProperties() throws Exception {
        String catalogName1 = "hms_oss_hdfs";
        String query1 = "create catalog " + catalogName1 + " properties (\n"
                + "    'type'='hms',\n"
                + "    'hive.metastore.uris' = 'thrift://172.21.0.1:7004',\n"
                + "    'oss.endpoint' = 'oss-cn-beijing.aliyuncs.com',\n"
                + "    'oss.hdfs.enabled' = 'true',\n"
                + "    'oss.access_key' = 'akk',\n"
                + "    'oss.secret_key' = 'skk'\n"
                + ");";
        String catalogName = "hms_oss_hdfs";
        CreateCatalogStmt analyzedStmt = createStmt(query1);
        HMSExternalCatalog catalog = createAndGetCatalog(analyzedStmt, catalogName);
        Map<String, String> hdProps = catalog.getCatalogProperty().getHadoopProperties();
        Assertions.assertEquals("com.aliyun.jindodata.oss.JindoOssFileSystem", hdProps.get("fs.oss.impl"));
        Assertions.assertEquals("cn-beijing.oss-dls.aliyuncs.com", hdProps.get("fs.oss.endpoint"));
    }

    @Disabled
    @Test
    public void testDlfPropertiesConverter() throws Exception {
        String queryDlf1 = "create catalog hms_dlf1 properties (\n"
                + "    'type'='hms',\n"
                + "    'hive.metastore.type'='dlf',\n"
                + "    'dlf.proxy.mode' = 'DLF_ONLY',\n"
                + "    'dlf.endpoint' = 'dlf.cn-beijing.aliyuncs.com',\n"
                + "    'dlf.uid' = '20239444',\n"
                + "    'dlf.access_key' = 'akk',\n"
                + "    'dlf.secret_key' = 'skk',\n"
                + "    'dlf.region' = 'cn-beijing',\n"
                + "    'dlf.access.public' = 'false'\n"
                + ");";
        String catalogName = "hms_dlf1";
        CreateCatalogStmt analyzedStmt = createStmt(queryDlf1);
        HMSExternalCatalog catalog = createAndGetCatalog(analyzedStmt, catalogName);
        Map<String, String> properties = catalog.getCatalogProperty().getProperties();
        Assertions.assertEquals("hms", properties.get("type"));
        Assertions.assertEquals("dlf", properties.get(HMSProperties.HIVE_METASTORE_TYPE));
        Assertions.assertEquals("akk", properties.get(DataLakeConfig.CATALOG_ACCESS_KEY_ID));
        Assertions.assertEquals("skk", properties.get(DataLakeConfig.CATALOG_ACCESS_KEY_SECRET));
        Assertions.assertEquals("dlf.cn-beijing.aliyuncs.com", properties.get(DataLakeConfig.CATALOG_ENDPOINT));
        Assertions.assertEquals("cn-beijing", properties.get(DataLakeConfig.CATALOG_REGION_ID));
        Assertions.assertEquals("20239444", properties.get(DataLakeConfig.CATALOG_USER_ID));

        Map<String, String> hdProps = catalog.getCatalogProperty().getHadoopProperties();
        Assertions.assertEquals("akk", hdProps.get(OssProperties.ACCESS_KEY));
        Assertions.assertEquals("skk", hdProps.get(OssProperties.SECRET_KEY));
        Assertions.assertEquals("oss-cn-beijing-internal.aliyuncs.com",
                hdProps.get(OssProperties.ENDPOINT));

        String queryDlf2 = "create catalog hms_dlf2 properties (\n"
                + "    'type'='hms',\n"
                + "    'hive.metastore.type'='dlf',\n"
                + "    'dlf.catalog.endpoint' = 'dlf.cn-beijing.aliyuncs.com',\n"
                + "    'dlf.catalog.uid' = '20239444',\n"
                + "    'dlf.catalog.id' = 'catalogId',\n"
                + "    'dlf.catalog.proxyMode' = 'DLF_ONLY',\n"
                + "    'dlf.catalog.accessKeyId' = 'akk',\n"
                + "    'dlf.catalog.accessKeySecret' = 'skk',\n"
                + "    'dlf.catalog.region' = 'cn-beijing',\n"
                + "    'oss.hdfs.enabled' = 'true',\n"
                + "    'dlf.catalog.accessPublic' = 'true'\n"
                + ");";
        String catalogName2 = "hms_dlf2";
        CreateCatalogStmt analyzedStmt2 = createStmt(queryDlf2);
        HMSExternalCatalog catalog2 = createAndGetCatalog(analyzedStmt2, catalogName2);
        Map<String, String> properties2 = catalog2.getCatalogProperty().getProperties();
        Assertions.assertEquals("dlf", properties2.get(HMSProperties.HIVE_METASTORE_TYPE));
        Assertions.assertEquals("akk", properties2.get(DataLakeConfig.CATALOG_ACCESS_KEY_ID));
        Assertions.assertEquals("skk", properties2.get(DataLakeConfig.CATALOG_ACCESS_KEY_SECRET));
        Assertions.assertEquals("dlf.cn-beijing.aliyuncs.com", properties2.get(DataLakeConfig.CATALOG_ENDPOINT));
        Assertions.assertEquals("cn-beijing", properties2.get(DataLakeConfig.CATALOG_REGION_ID));
        Assertions.assertEquals("20239444", properties2.get(DataLakeConfig.CATALOG_USER_ID));

        Map<String, String> hdProps2 = catalog2.getCatalogProperty().getHadoopProperties();
        Assertions.assertEquals("akk", hdProps2.get(OssProperties.ACCESS_KEY));
        Assertions.assertEquals("skk", hdProps2.get(OssProperties.SECRET_KEY));
        Assertions.assertEquals("cn-beijing.oss-dls.aliyuncs.com", hdProps2.get(OssProperties.ENDPOINT));

        String queryDlfIceberg = "create catalog dlf_iceberg properties (\n"
                + "    'type'='iceberg',\n"
                + "    'iceberg.catalog.type'='dlf',\n"
                + "    'dlf.proxy.mode' = 'DLF_ONLY',\n"
                + "    'dlf.endpoint' = 'dlf.cn-beijing.aliyuncs.com',\n"
                + "    'dlf.uid' = '20239444',\n"
                + "    'dlf.access_key' = 'akk',\n"
                + "    'dlf.secret_key' = 'skk',\n"
                + "    'dlf.region' = 'cn-beijing'\n"
                + ");";
        String catalogName3 = "dlf_iceberg";
        CreateCatalogStmt analyzedStmt3 = createStmt(queryDlfIceberg);
        IcebergExternalCatalog catalog3 = createAndGetIcebergCatalog(analyzedStmt3, catalogName3);
        Map<String, String> properties3 = catalog3.getCatalogProperty().getProperties();
        Assertions.assertEquals("dlf", properties3.get(IcebergExternalCatalog.ICEBERG_CATALOG_TYPE));
        Assertions.assertEquals("akk", properties3.get(DataLakeConfig.CATALOG_ACCESS_KEY_ID));
        Assertions.assertEquals("skk", properties3.get(DataLakeConfig.CATALOG_ACCESS_KEY_SECRET));
        Assertions.assertEquals("dlf.cn-beijing.aliyuncs.com", properties3.get(DataLakeConfig.CATALOG_ENDPOINT));
        Assertions.assertEquals("cn-beijing", properties3.get(DataLakeConfig.CATALOG_REGION_ID));
        Assertions.assertEquals("20239444", properties3.get(DataLakeConfig.CATALOG_USER_ID));

        Map<String, String> hdProps3 = catalog3.getCatalogProperty().getHadoopProperties();
        Assertions.assertEquals("akk", hdProps3.get(OssProperties.ACCESS_KEY));
        Assertions.assertEquals("skk", hdProps3.get(OssProperties.SECRET_KEY));
        Assertions.assertEquals("oss-cn-beijing-internal.aliyuncs.com", hdProps3.get(OssProperties.ENDPOINT));
    }

    @Test
    public void testMcPropertiesConverter() throws Exception {
        String queryDlf1 = "create catalog hms_mc properties (\n"
                + "    'type'='max_compute',\n"
                + "    'mc.default.project' = 'project0',\n"
                + "    'mc.access_key' = 'ak',\n"
                + "    'mc.secret_key' = 'sk',\n"
                + "    'mc.endpoint' = 'http://service.cn-beijing-vpc.maxcompute.aliyun-inc.com/api' \n"
                + ");";
        String catalogName = "hms_mc";
        CreateCatalogStmt analyzedStmt = createStmt(queryDlf1);
        Env.getCurrentEnv().getCatalogMgr().createCatalog(analyzedStmt);
        MaxComputeExternalCatalog catalog = (MaxComputeExternalCatalog) Env.getCurrentEnv()
                .getCatalogMgr().getCatalog(catalogName);
        Map<String, String> properties = catalog.getCatalogProperty().getProperties();
        Assertions.assertEquals(properties.get("type"), "max_compute");
        Assertions.assertEquals(properties.get("mc.access_key"), "ak");
        Assertions.assertEquals(properties.get("mc.secret_key"), "sk");
        Assertions.assertEquals(properties.get("mc.endpoint"),
                "http://service.cn-beijing-vpc.maxcompute.aliyun-inc.com/api");
        Assertions.assertEquals(properties.get("mc.default.project"), "project0");
    }

    @Disabled
    @Test
    public void testGlueCatalogPropertiesConverter() throws Exception {
        String queryOld = "create catalog hms_glue_old properties (\n"
                + "    'type'='hms',\n"
                + "    'hive.metastore.type'='glue',\n"
                + "    'hive.metastore.uris' = 'thrift://172.21.0.1:7004',\n"
                + "    'aws.glue.endpoint' = 'glue.us-east-1.amazonaws.com',\n"
                + "    'aws.glue.access-key' = 'akk',\n"
                + "    'aws.glue.secret-key' = 'skk',\n"
                + "    'aws.region' = 'us-east-1'\n"
                + ");";
        String catalogName = "hms_glue_old";
        CreateCatalogStmt analyzedStmt = createStmt(queryOld);
        HMSExternalCatalog catalog = createAndGetCatalog(analyzedStmt, catalogName);
        Map<String, String> properties = catalog.getProperties();
        Assertions.assertEquals(22, properties.size());
        Assertions.assertEquals("s3.us-east-1.amazonaws.com", properties.get(S3Properties.ENDPOINT));

        Map<String, String> hdProps = catalog.getCatalogProperty().getHadoopProperties();
        Assertions.assertEquals(10, hdProps.size());
        Assertions.assertNull(hdProps.get("fs.s3.impl.disable.cache"));

        String query = "create catalog hms_glue properties (\n"
                + "    'type'='hms',\n"
                + "    'hive.metastore.type'='glue',\n"
                + "    'hive.metastore.uris' = 'thrift://172.21.0.1:7004',\n"
                + "    'glue.endpoint' = 'glue.us-east-1.amazonaws.com.cn',\n"
                + "    'glue.access_key' = 'akk',\n"
                + "    'glue.secret_key' = 'skk'\n"
                + ");";
        catalogName = "hms_glue";
        CreateCatalogStmt analyzedStmtNew = createStmt(query);
        HMSExternalCatalog catalogNew = createAndGetCatalog(analyzedStmtNew, catalogName);
        Map<String, String> propertiesNew = catalogNew.getProperties();
        Assertions.assertEquals(22, propertiesNew.size());
        Assertions.assertEquals("s3.us-east-1.amazonaws.com.cn", propertiesNew.get(S3Properties.ENDPOINT));

        Map<String, String> hdPropsNew = catalogNew.getCatalogProperty().getHadoopProperties();
        Assertions.assertNull(hdPropsNew.get("fs.s3.impl.disable.cache"));
        Assertions.assertEquals(30, hdPropsNew.size());
    }

    @Disabled
    @Test
    public void testS3CompatibleCatalogPropertiesConverter() throws Exception {
        String catalogName0 = "hms_cos";
        String query0 = "create catalog " + catalogName0 + " properties (\n"
                    + "    'type'='hms',\n"
                    + "    'hive.metastore.uris' = 'thrift://172.21.0.1:7004',\n"
                    + "    'cos.endpoint' = 'cos.ap-beijing.myqcloud.com',\n"
                    + "    'cos.access_key' = 'akk',\n"
                    + "    'cos.secret_key' = 'skk'\n"
                    + ");";
        testS3CompatibleCatalogProperties(catalogName0, CosProperties.COS_PREFIX,
                "cos.ap-beijing.myqcloud.com", query0, 13, 18);

        String catalogName1 = "hms_oss";
        String query1 = "create catalog " + catalogName1 + " properties (\n"
                + "    'type'='hms',\n"
                + "    'hive.metastore.uris' = 'thrift://172.21.0.1:7004',\n"
                + "    'oss.endpoint' = 'oss.oss-cn-beijing.aliyuncs.com',\n"
                + "    'oss.access_key' = 'akk',\n"
                + "    'oss.secret_key' = 'skk'\n"
                + ");";
        testS3CompatibleCatalogProperties(catalogName1, OssProperties.OSS_PREFIX,
                "oss.oss-cn-beijing.aliyuncs.com", query1, 13, 17);

        String catalogName2 = "hms_minio";
        String query2 = "create catalog " + catalogName2 + " properties (\n"
                + "    'type'='hms',\n"
                + "    'hive.metastore.uris' = 'thrift://172.21.0.1:7004',\n"
                + "    'minio.endpoint' = 'http://127.0.0.1',\n"
                + "    'minio.access_key' = 'akk',\n"
                + "    'minio.secret_key' = 'skk'\n"
                + ");";
        testS3CompatibleCatalogProperties(catalogName2, MinioProperties.MINIO_PREFIX,
                "http://127.0.0.1", query2, 13, 21);

        String catalogName3 = "hms_obs";
        String query3 = "create catalog hms_obs properties (\n"
                + "    'type'='hms',\n"
                + "    'hive.metastore.uris' = 'thrift://172.21.0.1:7004',\n"
                + "    'obs.endpoint' = 'obs.cn-north-4.myhuaweicloud.com',\n"
                + "    'obs.access_key' = 'akk',\n"
                + "    'obs.secret_key' = 'skk'\n"
                + ");";
        testS3CompatibleCatalogProperties(catalogName3, ObsProperties.OBS_PREFIX,
                "obs.cn-north-4.myhuaweicloud.com", query3, 13, 17);
    }

    private void testS3CompatibleCatalogProperties(String catalogName, String prefix,
                                                   String endpoint, String sql,
                                                   int catalogPropsSize, int bePropsSize) throws Exception {
        Env.getCurrentEnv().getCatalogMgr().dropCatalog(new DropCatalogStmt(true, catalogName));
        CreateCatalogStmt analyzedStmt = createStmt(sql);
        HMSExternalCatalog catalog = createAndGetCatalog(analyzedStmt, catalogName);
        Map<String, String> properties = catalog.getCatalogProperty().getProperties();
        Assertions.assertEquals(catalogPropsSize, properties.size());

        Map<String, String> hdProps = catalog.getCatalogProperty().getHadoopProperties();
        Assertions.assertEquals(bePropsSize, hdProps.size());
        Assertions.assertNull(hdProps.get(String.format("fs.%s.impl.disable.cache", prefix)));

        Map<String, String> expectedMetaProperties = new HashMap<>();
        expectedMetaProperties.put("endpoint", endpoint);
        expectedMetaProperties.put("AWS_ENDPOINT", endpoint);
        expectedMetaProperties.putAll(expectedCredential);
        checkExpectedProperties(prefix, properties, expectedMetaProperties);
    }

    private void checkExpectedProperties(String prefix, Map<String, String> properties,
                                         Map<String, String> expectedProperties) {
        properties.forEach((key, value) -> {
            if (key.startsWith(prefix)) {
                String keyToCheck = key.replace(prefix, "");
                if (checkSet.contains(keyToCheck)) {
                    Assertions.assertEquals(value, expectedProperties.get(keyToCheck));
                }
            }
        });
    }

    private static HMSExternalCatalog createAndGetCatalog(CreateCatalogStmt analyzedStmt, String name)
            throws UserException {
        Env.getCurrentEnv().getCatalogMgr().createCatalog(analyzedStmt);
        return (HMSExternalCatalog) Env.getCurrentEnv().getCatalogMgr().getCatalog(name);
    }

    private static IcebergExternalCatalog createAndGetIcebergCatalog(CreateCatalogStmt analyzedStmt, String name)
            throws UserException {
        Env.getCurrentEnv().getCatalogMgr().createCatalog(analyzedStmt);
        return (IcebergExternalCatalog) Env.getCurrentEnv().getCatalogMgr().getCatalog(name);
    }

    @Test
    public void testSerialization() throws Exception {
        MetaContext metaContext = new MetaContext();
        metaContext.setMetaVersion(FeMetaVersion.VERSION_CURRENT);
        metaContext.setThreadLocalInfo();
    }

    @Test
    public void testS3PropertiesConvertor() {
        // 1. AWS
        Map<String, String> origProp = Maps.newHashMap();
        origProp.put(S3Properties.Env.ACCESS_KEY, "ak");
        origProp.put(S3Properties.Env.SECRET_KEY, "sk");
        origProp.put(S3Properties.Env.ENDPOINT, "endpoint");
        origProp.put(S3Properties.Env.REGION, "region");
        origProp.put(PropertyConverter.USE_PATH_STYLE, "true");
        Map<String, String> beProperties = S3ClientBEProperties.getBeFSProperties(origProp);
        Assertions.assertEquals(5, beProperties.size());
        Assertions.assertEquals("ak", beProperties.get(S3Properties.Env.ACCESS_KEY));
        Assertions.assertEquals("sk", beProperties.get(S3Properties.Env.SECRET_KEY));
        Assertions.assertEquals("endpoint", beProperties.get(S3Properties.Env.ENDPOINT));
        Assertions.assertEquals("region", beProperties.get(S3Properties.Env.REGION));
        Assertions.assertEquals("true", beProperties.get(PropertyConverter.USE_PATH_STYLE));

        // 2. s3.
        origProp = Maps.newHashMap();
        origProp.put(S3Properties.ACCESS_KEY, "ak");
        origProp.put(S3Properties.SECRET_KEY, "sk");
        origProp.put(S3Properties.ENDPOINT, "endpoint");
        origProp.put(S3Properties.REGION, "region");
        origProp.put(PropertyConverter.USE_PATH_STYLE, "false");
        beProperties = S3ClientBEProperties.getBeFSProperties(origProp);
        Assertions.assertEquals(6, beProperties.size());
        Assertions.assertEquals("ak", beProperties.get(S3Properties.Env.ACCESS_KEY));
        Assertions.assertEquals("sk", beProperties.get(S3Properties.Env.SECRET_KEY));
        Assertions.assertEquals("endpoint", beProperties.get(S3Properties.Env.ENDPOINT));
        Assertions.assertEquals("region", beProperties.get(S3Properties.Env.REGION));
        Assertions.assertEquals("false", beProperties.get(PropertyConverter.USE_PATH_STYLE));

        // 3. minio.
        origProp = Maps.newHashMap();
        origProp.put(MinioProperties.ACCESS_KEY, "ak");
        origProp.put(MinioProperties.SECRET_KEY, "sk");
        origProp.put(MinioProperties.ENDPOINT, "endpoint");
        origProp.put(MinioProperties.REGION, "region");
        origProp.put(PropertyConverter.USE_PATH_STYLE, "false");
        beProperties = S3ClientBEProperties.getBeFSProperties(origProp);
        Assertions.assertEquals(6, beProperties.size());
        Assertions.assertEquals("ak", beProperties.get(S3Properties.Env.ACCESS_KEY));
        Assertions.assertEquals("sk", beProperties.get(S3Properties.Env.SECRET_KEY));
        Assertions.assertEquals("endpoint", beProperties.get(S3Properties.Env.ENDPOINT));
        Assertions.assertEquals("region", beProperties.get(S3Properties.Env.REGION));
        Assertions.assertEquals("false", beProperties.get(PropertyConverter.USE_PATH_STYLE));

        // 3.1 minio without region
        origProp = Maps.newHashMap();
        origProp.put(MinioProperties.ACCESS_KEY, "ak");
        origProp.put(MinioProperties.SECRET_KEY, "sk");
        origProp.put(MinioProperties.ENDPOINT, "endpoint");
        origProp.put(PropertyConverter.USE_PATH_STYLE, "false");
        beProperties = S3ClientBEProperties.getBeFSProperties(origProp);
        Assertions.assertEquals(6, beProperties.size());
        Assertions.assertEquals("ak", beProperties.get(S3Properties.Env.ACCESS_KEY));
        Assertions.assertEquals("sk", beProperties.get(S3Properties.Env.SECRET_KEY));
        Assertions.assertEquals("endpoint", beProperties.get(S3Properties.Env.ENDPOINT));
        Assertions.assertEquals(MinioProperties.DEFAULT_REGION, beProperties.get(S3Properties.Env.REGION));
        Assertions.assertEquals("false", beProperties.get(PropertyConverter.USE_PATH_STYLE));

        // 4. obs
        origProp = Maps.newHashMap();
        origProp.put(ObsProperties.ACCESS_KEY, "ak");
        origProp.put(ObsProperties.SECRET_KEY, "sk");
        origProp.put(ObsProperties.ENDPOINT, "endpoint");
        origProp.put(ObsProperties.REGION, "region");
        origProp.put(PropertyConverter.USE_PATH_STYLE, "false");
        beProperties = S3ClientBEProperties.getBeFSProperties(origProp);
        Assertions.assertEquals(6, beProperties.size());
        Assertions.assertEquals("ak", beProperties.get(S3Properties.Env.ACCESS_KEY));
        Assertions.assertEquals("sk", beProperties.get(S3Properties.Env.SECRET_KEY));
        Assertions.assertEquals("endpoint", beProperties.get(S3Properties.Env.ENDPOINT));
        Assertions.assertEquals("region", beProperties.get(S3Properties.Env.REGION));
        Assertions.assertEquals("false", beProperties.get(PropertyConverter.USE_PATH_STYLE));

        // 4. oss
        origProp = Maps.newHashMap();
        origProp.put(OssProperties.ACCESS_KEY, "ak");
        origProp.put(OssProperties.SECRET_KEY, "sk");
        origProp.put(OssProperties.ENDPOINT, "endpoint");
        origProp.put(OssProperties.REGION, "region");
        origProp.put(PropertyConverter.USE_PATH_STYLE, "false");
        beProperties = S3ClientBEProperties.getBeFSProperties(origProp);
        Assertions.assertEquals(6, beProperties.size());
        Assertions.assertEquals("ak", beProperties.get(S3Properties.Env.ACCESS_KEY));
        Assertions.assertEquals("sk", beProperties.get(S3Properties.Env.SECRET_KEY));
        Assertions.assertEquals("endpoint", beProperties.get(S3Properties.Env.ENDPOINT));
        Assertions.assertEquals("region", beProperties.get(S3Properties.Env.REGION));
        Assertions.assertEquals("false", beProperties.get(PropertyConverter.USE_PATH_STYLE));

        // 4. cos
        origProp = Maps.newHashMap();
        origProp.put(CosProperties.ACCESS_KEY, "ak");
        origProp.put(CosProperties.SECRET_KEY, "sk");
        origProp.put(CosProperties.ENDPOINT, "endpoint");
        origProp.put(CosProperties.REGION, "region");
        origProp.put(PropertyConverter.USE_PATH_STYLE, "false");
        beProperties = S3ClientBEProperties.getBeFSProperties(origProp);
        Assertions.assertEquals(6, beProperties.size());
        Assertions.assertEquals("ak", beProperties.get(S3Properties.Env.ACCESS_KEY));
        Assertions.assertEquals("sk", beProperties.get(S3Properties.Env.SECRET_KEY));
        Assertions.assertEquals("endpoint", beProperties.get(S3Properties.Env.ENDPOINT));
        Assertions.assertEquals("region", beProperties.get(S3Properties.Env.REGION));
        Assertions.assertEquals("false", beProperties.get(PropertyConverter.USE_PATH_STYLE));

        // 5. gs
        origProp = Maps.newHashMap();
        origProp.put(GCSProperties.ACCESS_KEY, "ak");
        origProp.put(GCSProperties.SECRET_KEY, "sk");
        origProp.put(GCSProperties.ENDPOINT, "endpoint");
        origProp.put(GCSProperties.REGION, "region");
        origProp.put(PropertyConverter.USE_PATH_STYLE, "false");
        beProperties = S3ClientBEProperties.getBeFSProperties(origProp);
        Assertions.assertEquals(6, beProperties.size());
        Assertions.assertEquals("ak", beProperties.get(S3Properties.Env.ACCESS_KEY));
        Assertions.assertEquals("sk", beProperties.get(S3Properties.Env.SECRET_KEY));
        Assertions.assertEquals("endpoint", beProperties.get(S3Properties.Env.ENDPOINT));
        Assertions.assertEquals("region", beProperties.get(S3Properties.Env.REGION));
        Assertions.assertEquals("false", beProperties.get(PropertyConverter.USE_PATH_STYLE));
    }

    @Test
    public void testMetaPropertiesConvertor() {
        // test region parser
        Assertions.assertNull(S3Properties.getRegionOfEndpoint("http://192.168.2.30:9099/com.region.test/dir"));
        Assertions.assertEquals("cn-beijing",
                S3Properties.getRegionOfEndpoint("http://dlf.cn-beijing.aliyuncs.com/com.region.test/dir"));
        Assertions.assertEquals("oss-cn-beijing",
                S3Properties.getRegionOfEndpoint("http://oss-cn-beijing.aliyuncs.com/com.region.test/dir"));
        Assertions.assertEquals("us-east-1",
                S3Properties.getRegionOfEndpoint("http://s3.us-east-1.amazonaws.com/com.region.test/dir"));

        //1. dlf
        Map<String, String> props = new HashMap<>();
        // iceberg.catalog.type
        props.put("type", "hms");
        props.put("hive.metastore.type", "dlf");
        props.put(DLFProperties.PROXY_MODE, "DLF_ONLY");
        props.put(DLFProperties.ENDPOINT, "dlf.cn-beijing.aliyuncs.com");
        props.put(DLFProperties.UID, "20239444");
        props.put(DLFProperties.ACCESS_KEY, "akk");
        props.put(DLFProperties.SECRET_KEY, "skk");
        props.put(DLFProperties.REGION, "cn-beijing");
        props.put(DLFProperties.ACCESS_PUBLIC, "false");
        Map<String, String> res = PropertyConverter.convertToMetaProperties(new HashMap<>(props));
        Assertions.assertEquals(26, res.size());
        Assertions.assertEquals("akk", res.get(S3Properties.Env.ACCESS_KEY));
        Assertions.assertEquals("skk", res.get(S3Properties.Env.SECRET_KEY));
        Assertions.assertEquals("akk", res.get(DataLakeConfig.CATALOG_ACCESS_KEY_ID));
        Assertions.assertEquals("skk", res.get(DataLakeConfig.CATALOG_ACCESS_KEY_SECRET));
        Assertions.assertEquals("dlf.cn-beijing.aliyuncs.com", res.get(DataLakeConfig.CATALOG_ENDPOINT));
        Assertions.assertEquals("oss-cn-beijing-internal.aliyuncs.com", res.get(S3Properties.Env.ENDPOINT));
        Assertions.assertEquals("cn-beijing", res.get(DataLakeConfig.CATALOG_REGION_ID));
        Assertions.assertEquals("oss-cn-beijing", res.get(S3Properties.Env.REGION));

        props.put(DLFProperties.ACCESS_PUBLIC, "true");
        res = PropertyConverter.convertToMetaProperties(new HashMap<>(props));
        Assertions.assertEquals(26, res.size());
        Assertions.assertEquals("oss-cn-beijing.aliyuncs.com", res.get(S3Properties.Env.ENDPOINT));
        Assertions.assertEquals("oss-cn-beijing", res.get(S3Properties.Env.REGION));

        props.put(OssProperties.OSS_HDFS_ENABLED, "true");
        res = PropertyConverter.convertToMetaProperties(new HashMap<>(props));
        Assertions.assertEquals(29, res.size());
        Assertions.assertEquals("com.aliyun.jindodata.oss.JindoOssFileSystem", res.get("fs.oss.impl"));
        Assertions.assertEquals("com.aliyun.jindodata.oss.OSS", res.get("fs.AbstractFileSystem.oss.impl"));
        Assertions.assertEquals("false", res.get(DataLakeConfig.CATALOG_CREATE_DEFAULT_DB));
        Assertions.assertEquals("cn-beijing", res.get(S3Properties.Env.REGION));

        // 2. glue
        Map<String, String> props2 = new HashMap<>();
        props2.put("hive.metastore.type", "glue");
        props2.put("aws.glue.endpoint", "glue.us-east-1.amazonaws.com");
        props2.put("aws.glue.access-key", "akk");
        props2.put("aws.glue.secret-key", "skk");
        props2.put("aws.region", "us-east-1");
        res = PropertyConverter.convertToMetaProperties(props2);
        Assertions.assertEquals(17, res.size());
        Assertions.assertEquals("akk", res.get(S3Properties.Env.ACCESS_KEY));
        Assertions.assertEquals("skk", res.get(S3Properties.Env.SECRET_KEY));
        Assertions.assertEquals("s3.us-east-1.amazonaws.com", res.get(S3Properties.Env.ENDPOINT));
        Assertions.assertEquals("us-east-1", res.get(S3Properties.Env.REGION));

        Map<String, String> props3 = new HashMap<>();
        props3.put("hive.metastore.type", "glue");
        props3.put(GlueProperties.ENDPOINT, "glue.us-east-1.amazonaws.com");
        props3.put(GlueProperties.ACCESS_KEY, "akk");
        props3.put(GlueProperties.SECRET_KEY, "skk");
        res = PropertyConverter.convertToMetaProperties(props3);
        Assertions.assertEquals(17, res.size());
        Assertions.assertEquals("akk", res.get(S3Properties.Env.ACCESS_KEY));
        Assertions.assertEquals("skk", res.get(S3Properties.Env.SECRET_KEY));
        Assertions.assertEquals("s3.us-east-1.amazonaws.com", res.get(S3Properties.Env.ENDPOINT));
        Assertions.assertEquals("us-east-1", res.get(S3Properties.Env.REGION));

        // 3. s3 env
        Map<String, String> props4 = new HashMap<>();
        props4.put("hive.metastore.type", "hms");
        props4.put(S3Properties.Env.ENDPOINT, "s3.us-west-2.amazonaws.com");
        props4.put(S3Properties.Env.ACCESS_KEY, "akk");
        props4.put(S3Properties.Env.SECRET_KEY, "skk");
        res = PropertyConverter.convertToMetaProperties(new HashMap<>(props4));
        Assertions.assertEquals(9, res.size());
        Assertions.assertEquals("akk", res.get(S3Properties.Env.ACCESS_KEY));
        Assertions.assertEquals("skk", res.get(S3Properties.Env.SECRET_KEY));
        Assertions.assertEquals("s3.us-west-2.amazonaws.com", res.get(S3Properties.Env.ENDPOINT));
        Assertions.assertEquals("us-west-2", res.get(S3Properties.Env.REGION));

        props4.put(S3Properties.Env.ENDPOINT, "http://172.23.56.19:9033");
        res = PropertyConverter.convertToMetaProperties(new HashMap<>(props4));
        Assertions.assertEquals(9, res.size());
        Assertions.assertEquals("http://172.23.56.19:9033", res.get(S3Properties.Env.ENDPOINT));
        Assertions.assertEquals("us-east-1", res.get(S3Properties.Env.REGION));

        props4.put(S3Properties.Env.REGION, "north");
        res = PropertyConverter.convertToMetaProperties(new HashMap<>(props4));
        Assertions.assertEquals(9, res.size());
        Assertions.assertEquals("north", res.get(S3Properties.Env.REGION));
    }

    @Test
    public void testGluePropertiesConvertor() throws Exception {
        Map<String, String> originProps = Maps.newHashMap();
        originProps.put(GlueProperties.ACCESS_KEY, "ak");
        originProps.put(GlueProperties.SECRET_KEY, "sk");
        originProps.put(GlueProperties.ENDPOINT, "https://glue.us-east-1.amazonaws.com");
        originProps.put("type", "iceberg");
        originProps.put("iceberg.catalog.type", "glue");

        Map<String, String> convertedProps = PropertyConverter.convertToMetaProperties(originProps);
        System.out.println(convertedProps);
        Assertions.assertEquals("com.amazonaws.glue.catalog.credentials.ConfigurationAWSCredentialsProvider2x",
                convertedProps.get(GlueProperties.CLIENT_CREDENTIALS_PROVIDER));
        Assertions.assertEquals("ak", convertedProps.get(GlueProperties.CLIENT_CREDENTIALS_PROVIDER_AK));
        Assertions.assertEquals("sk", convertedProps.get(GlueProperties.CLIENT_CREDENTIALS_PROVIDER_SK));

        String createIceGlue = "CREATE CATALOG iceglue PROPERTIES (\n"
                + "    \"type\"=\"iceberg\",\n"
                + "    \"iceberg.catalog.type\" = \"glue\",\n"
                + "    \"glue.endpoint\" = \"https://glue.us-east-1.amazonaws.com/\",\n"
                + "    \"glue.access_key\" = \"ak123\",\n"
                + "    \"glue.secret_key\" = \"sk123\"\n"
                + ");";
        CreateCatalogStmt analyzedStmt = createStmt(createIceGlue);
        IcebergExternalCatalog icebergExternalCatalog = createAndGetIcebergCatalog(analyzedStmt, "iceglue");
        Assertions.assertTrue(icebergExternalCatalog instanceof IcebergGlueExternalCatalog);
        IcebergGlueExternalCatalog glueCatalog = (IcebergGlueExternalCatalog) icebergExternalCatalog;

        PrintableMap<String, String> printableMap = new PrintableMap<>(glueCatalog.getProperties(), "=", true, true,
                true, true);
        printableMap.setAdditionalHiddenKeys(ExternalCatalog.HIDDEN_PROPERTIES);
        String result = printableMap.toString();
        System.out.println(result);
        Assertions.assertTrue(!result.contains(GlueProperties.CLIENT_CREDENTIALS_PROVIDER));
        Assertions.assertTrue(!result.contains(GlueProperties.CLIENT_CREDENTIALS_PROVIDER_AK));
        Assertions.assertTrue(!result.contains(GlueProperties.CLIENT_CREDENTIALS_PROVIDER_SK));
    }
}<|MERGE_RESOLUTION|>--- conflicted
+++ resolved
@@ -52,6 +52,7 @@
 import com.google.common.collect.ImmutableList;
 import com.google.common.collect.Maps;
 import org.junit.jupiter.api.Assertions;
+import org.junit.jupiter.api.Disabled;
 import org.junit.jupiter.api.Test;
 
 import java.util.Arrays;
@@ -177,70 +178,7 @@
         return Env.getCurrentEnv().getBackupHandler().getRepoMgr().getRepo(name);
     }
 
-<<<<<<< HEAD
-    @Disabled("not support")
-    @Test
-    public void testBosBrokerRepositoryPropertiesConverter() throws Exception {
-        FeConstants.runningUnitTest = true;
-        String bosBroker = "CREATE REPOSITORY `bos_broker_repo`\n"
-                + "WITH BROKER `bos_broker`\n"
-                + "ON LOCATION 'bos://backup'\n"
-                + "PROPERTIES\n"
-                + "(\n"
-                + "    'bos_endpoint' = 'http://gz.bcebos.com',\n"
-                + "    'bos_accesskey' = 'akk',\n"
-                + "    'bos_secret_accesskey'='skk'\n"
-                + ");";
-
-        NereidsParser nereidsParser = new NereidsParser();
-        LogicalPlan logicalPlan = nereidsParser.parseSingle(bosBroker);
-        Assertions.assertTrue(logicalPlan instanceof CreateRepositoryCommand);
-        CreateRepositoryCommand command = (CreateRepositoryCommand) logicalPlan;
-        command.validate();
-
-        Assertions.assertEquals(command.getProperties().size(), 3);
-
-        List<Pair<String, Integer>> brokers = ImmutableList.of(Pair.of("127.0.0.1", 9999));
-        Env.getCurrentEnv().getBrokerMgr().addBrokers("bos_broker", brokers);
-
-        Repository repositoryNew = getRepository(command, "bos_broker_repo");
-        Assertions.assertEquals(repositoryNew.getRemoteFileSystem().getProperties().size(), 4);
-    }
-
-    @Test
-    public void testS3TVFPropertiesConverter() throws Exception {
-        FeConstants.runningUnitTest = true;
-        String queryOld = "select * from s3(\n"
-                    + "  'uri' = 'http://s3.us-east-1.amazonaws.com/my-bucket/test.parquet',\n"
-                    + "  'access_key' = 'akk',\n"
-                    + "  'secret_key' = 'skk',\n"
-                    + "  'region' = 'us-east-1',\n"
-                    + "  'format' = 'parquet',\n"
-                    + "  'use_path_style' = 'true'\n"
-                    + ") limit 10;";
-        SelectStmt analyzedStmt = createStmt(queryOld);
-        Assertions.assertEquals(analyzedStmt.getTableRefs().size(), 1);
-        TableValuedFunctionRef oldFuncTable = (TableValuedFunctionRef) analyzedStmt.getTableRefs().get(0);
-        S3TableValuedFunction s3Tvf = (S3TableValuedFunction) oldFuncTable.getTableFunction();
-        Assertions.assertEquals(5, s3Tvf.getBrokerDesc().getProperties().size());
-
-        String queryNew = "select * from s3(\n"
-                    + "  'uri' = 'http://s3.us-east-1.amazonaws.com/my-bucket/test.parquet',\n"
-                    + "  's3.access_key' = 'akk',\n"
-                    + "  's3.secret_key' = 'skk',\n"
-                    + "  'format' = 'parquet',\n"
-                    + "  'use_path_style' = 'true'\n"
-                    + ") limit 10;";
-        SelectStmt analyzedStmtNew = createStmt(queryNew);
-        Assertions.assertEquals(analyzedStmtNew.getTableRefs().size(), 1);
-        TableValuedFunctionRef newFuncTable = (TableValuedFunctionRef) analyzedStmt.getTableRefs().get(0);
-        S3TableValuedFunction newS3Tvf = (S3TableValuedFunction) newFuncTable.getTableFunction();
-        Assertions.assertEquals(5, newS3Tvf.getBrokerDesc().getProperties().size());
-    }
-
     @Disabled
-=======
->>>>>>> 3652a1db
     @Test
     public void testAWSOldCatalogPropertiesConverter() throws Exception {
         String queryOld = "create catalog hms_s3_old properties (\n"
@@ -273,7 +211,7 @@
         CreateCatalogStmt analyzedStmt = createStmt(query);
         HMSExternalCatalog catalog = createAndGetCatalog(analyzedStmt, "hms_s3");
         Map<String, String> properties = catalog.getCatalogProperty().getProperties();
-        Assertions.assertEquals(8, properties.size());
+        Assertions.assertEquals(13, properties.size());
 
         Map<String, String> hdProps = catalog.getCatalogProperty().getHadoopProperties();
         Assertions.assertNull(hdProps.get("fs.s3.impl.disable.cache"));
@@ -430,7 +368,7 @@
         Assertions.assertEquals("s3.us-east-1.amazonaws.com", properties.get(S3Properties.ENDPOINT));
 
         Map<String, String> hdProps = catalog.getCatalogProperty().getHadoopProperties();
-        Assertions.assertEquals(10, hdProps.size());
+        Assertions.assertEquals(30, hdProps.size());
         Assertions.assertNull(hdProps.get("fs.s3.impl.disable.cache"));
 
         String query = "create catalog hms_glue properties (\n"
