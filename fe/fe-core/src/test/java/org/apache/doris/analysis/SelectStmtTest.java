// Licensed to the Apache Software Foundation (ASF) under one
// or more contributor license agreements.  See the NOTICE file
// distributed with this work for additional information
// regarding copyright ownership.  The ASF licenses this file
// to you under the Apache License, Version 2.0 (the
// "License"); you may not use this file except in compliance
// with the License.  You may obtain a copy of the License at
//
//   http://www.apache.org/licenses/LICENSE-2.0
//
// Unless required by applicable law or agreed to in writing,
// software distributed under the License is distributed on an
// "AS IS" BASIS, WITHOUT WARRANTIES OR CONDITIONS OF ANY
// KIND, either express or implied.  See the License for the
// specific language governing permissions and limitations
// under the License.

package org.apache.doris.analysis;

import org.apache.doris.common.AnalysisException;
import org.apache.doris.qe.ConnectContext;
import org.apache.doris.utframe.DorisAssert;
import org.apache.doris.utframe.UtFrameUtils;

import org.junit.AfterClass;
import org.junit.Assert;
import org.junit.BeforeClass;
import org.junit.Rule;
import org.junit.Test;
import org.junit.rules.ExpectedException;

import java.util.UUID;

public class SelectStmtTest {
    private static String runningDir = "fe/mocked/DemoTest/" + UUID.randomUUID().toString() + "/";
    private static DorisAssert dorisAssert;

    @Rule
    public ExpectedException expectedEx = ExpectedException.none();

    @AfterClass
    public static void tearDown() throws Exception {
        UtFrameUtils.cleanDorisFeDir(runningDir);
    }

    @BeforeClass
    public static void setUp() throws Exception {
        UtFrameUtils.createMinDorisCluster(runningDir);
        String createTblStmtStr = "create table db1.tbl1(k1 varchar(32), k2 varchar(32), k3 varchar(32), k4 int) "
                + "AGGREGATE KEY(k1, k2,k3,k4) distributed by hash(k1) buckets 3 properties('replication_num' = '1');";
        String createBaseAllStmtStr = "create table db1.baseall(k1 int, k2 varchar(32)) distributed by hash(k1) "
                + "buckets 3 properties('replication_num' = '1');";
        String createPratitionTableStr = "CREATE TABLE db1.partition_table (\n" +
                "datekey int(11) NULL COMMENT \"datekey\",\n" +
                "poi_id bigint(20) NULL COMMENT \"poi_id\"\n" +
                ") ENGINE=OLAP\n" +
                "AGGREGATE KEY(datekey, poi_id)\n" +
                "COMMENT \"OLAP\"\n" +
                "PARTITION BY RANGE(datekey)\n" +
                "(PARTITION p20200727 VALUES [(\"20200726\"), (\"20200727\")),\n" +
                "PARTITION p20200728 VALUES [(\"20200727\"), (\"20200728\")))\n" +
                "DISTRIBUTED BY HASH(poi_id) BUCKETS 2\n" +
                "PROPERTIES (\n" +
                "\"storage_type\" = \"COLUMN\",\n" +
                "\"replication_num\" = \"1\"\n" +
                ");";
        dorisAssert = new DorisAssert();
        dorisAssert.withDatabase("db1").useDatabase("db1");
        dorisAssert.withTable(createTblStmtStr)
                   .withTable(createBaseAllStmtStr)
                   .withTable(createPratitionTableStr);
    }

    @Test
    public void testGroupingSets() throws Exception {
        ConnectContext ctx = UtFrameUtils.createDefaultCtx();
        String selectStmtStr = "select k1,k2,MAX(k4) from db1.tbl1 GROUP BY GROUPING sets ((k1,k2),(k1),(k2),());";
        UtFrameUtils.parseAndAnalyzeStmt(selectStmtStr, ctx);
        String selectStmtStr2 = "select k1,k4,MAX(k4) from db1.tbl1 GROUP BY GROUPING sets ((k1,k4),(k1),(k4),());";
        expectedEx.expect(AnalysisException.class);
        expectedEx.expectMessage("column: `k4` cannot both in select list and aggregate functions when using GROUPING"
                + " SETS/CUBE/ROLLUP, please use union instead.");
        UtFrameUtils.parseAndAnalyzeStmt(selectStmtStr2, ctx);
        String selectStmtStr3 = "select k1,k4,MAX(k4+k4) from db1.tbl1 GROUP BY GROUPING sets ((k1,k4),(k1),(k4),());";
        UtFrameUtils.parseAndAnalyzeStmt(selectStmtStr3, ctx);
        String selectStmtStr4 = "select k1,k4+k4,MAX(k4+k4) from db1.tbl1 GROUP BY GROUPING sets ((k1,k4),(k1),(k4),()"
                + ");";
        UtFrameUtils.parseAndAnalyzeStmt(selectStmtStr4, ctx);
    }

    @Test
    public void testSubqueryInCase() throws Exception {
        ConnectContext ctx = UtFrameUtils.createDefaultCtx();
        String sql1 = "SELECT CASE\n" +
                "        WHEN (\n" +
                "            SELECT COUNT(*) / 2\n" +
                "            FROM db1.tbl1\n" +
                "        ) > k4 THEN (\n" +
                "            SELECT AVG(k4)\n" +
                "            FROM db1.tbl1\n" +
                "        )\n" +
                "        ELSE (\n" +
                "            SELECT SUM(k4)\n" +
                "            FROM db1.tbl1\n" +
                "        )\n" +
                "    END AS kk4\n" +
                "FROM db1.tbl1;";
        SelectStmt stmt = (SelectStmt) UtFrameUtils.parseAndAnalyzeStmt(sql1, ctx);
        stmt.rewriteExprs(new Analyzer(ctx.getCatalog(), ctx).getExprRewriter());
        Assert.assertTrue(stmt.toSql().contains("`$a$1`.`$c$1` > `k4` THEN `$a$2`.`$c$2` ELSE `$a$3`.`$c$3`"));

        String sql2 = "select case when k1 in (select k1 from db1.tbl1) then \"true\" else k1 end a from db1.tbl1";
        try {
            SelectStmt stmt2 = (SelectStmt) UtFrameUtils.parseAndAnalyzeStmt(sql2, ctx);
            stmt2.rewriteExprs(new Analyzer(ctx.getCatalog(), ctx).getExprRewriter());
            Assert.fail("syntax not supported.");
        } catch (AnalysisException e) {
        } catch (Exception e) {
            Assert.fail("must be AnalysisException.");
        }
        try {
            String sql3 = "select case k1 when exists (select 1) then \"empty\" else \"p_test\" end a from db1.tbl1";
            SelectStmt stmt3 = (SelectStmt) UtFrameUtils.parseAndAnalyzeStmt(sql3, ctx);
            stmt3.rewriteExprs(new Analyzer(ctx.getCatalog(), ctx).getExprRewriter());
            Assert.fail("syntax not supported.");
        } catch (AnalysisException e) {
        } catch (Exception e) {
            Assert.fail("must be AnalysisException.");
        }
        String sql4 = "select case when k1 < (select max(k1) from db1.tbl1) and " +
                "k1 > (select min(k1) from db1.tbl1) then \"empty\" else \"p_test\" end a from db1.tbl1";
        SelectStmt stmt4 = (SelectStmt) UtFrameUtils.parseAndAnalyzeStmt(sql4, ctx);
        stmt4.rewriteExprs(new Analyzer(ctx.getCatalog(), ctx).getExprRewriter());
        Assert.assertTrue(stmt4.toSql().contains(" (`k1` < `$a$1`.`$c$1`) AND (`k1` > `$a$2`.`$c$2`) "));

        String sql5 = "select case when k1 < (select max(k1) from db1.tbl1) is null " +
                "then \"empty\" else \"p_test\" end a from db1.tbl1";
        SelectStmt stmt5 = (SelectStmt) UtFrameUtils.parseAndAnalyzeStmt(sql5, ctx);
        stmt5.rewriteExprs(new Analyzer(ctx.getCatalog(), ctx).getExprRewriter());
        Assert.assertTrue(stmt5.toSql().contains(" `k1` < `$a$1`.`$c$1` IS NULL "));
    }

    @Test
    public void testDeduplicateOrs() throws Exception {
        ConnectContext ctx = UtFrameUtils.createDefaultCtx();
        String sql = "select\n" +
                "   avg(t1.k4)\n" +
                "from\n" +
                "   db1.tbl1 t1,\n" +
                "   db1.tbl1 t2,\n" +
                "   db1.tbl1 t3,\n" +
                "   db1.tbl1 t4,\n" +
                "   db1.tbl1 t5,\n" +
                "   db1.tbl1 t6\n" +
                "where\n" +
                "   t2.k1 = t1.k1\n" +
                "   and t1.k2 = t6.k2\n" +
                "   and t6.k4 = 2001\n" +
                "   and(\n" +
                "      (\n" +
                "         t1.k2 = t4.k2\n" +
                "         and t3.k3 = t1.k3\n" +
                "         and t3.k1 = 'D'\n" +
                "         and t4.k3 = '2 yr Degree'\n" +
                "         and t1.k4 between 100.00\n" +
                "         and 150.00\n" +
                "         and t4.k4 = 3\n" +
                "      )\n" +
                "      or (\n" +
                "         t1.k2 = t4.k2\n" +
                "         and t3.k3 = t1.k3\n" +
                "         and t3.k1 = 'S'\n" +
                "         and t4.k3 = 'Secondary'\n" +
                "         and t1.k4 between 50.00\n" +
                "         and 100.00\n" +
                "         and t4.k4 = 1\n" +
                "      )\n" +
                "      or (\n" +
                "         t1.k2 = t4.k2\n" +
                "         and t3.k3 = t1.k3\n" +
                "         and t3.k1 = 'W'\n" +
                "         and t4.k3 = 'Advanced Degree'\n" +
                "         and t1.k4 between 150.00\n" +
                "         and 200.00\n" +
                "         and t4.k4  = 1\n" +
                "      )\n" +
                "   )\n" +
                "   and(\n" +
                "      (\n" +
                "         t1.k1 = t5.k1\n" +
                "         and t5.k2 = 'United States'\n" +
                "         and t5.k3  in ('CO', 'IL', 'MN')\n" +
                "         and t1.k4 between 100\n" +
                "         and 200\n" +
                "      )\n" +
                "      or (\n" +
                "         t1.k1 = t5.k1\n" +
                "         and t5.k2 = 'United States'\n" +
                "         and t5.k3 in ('OH', 'MT', 'NM')\n" +
                "         and t1.k4 between 150\n" +
                "         and 300\n" +
                "      )\n" +
                "      or (\n" +
                "         t1.k1 = t5.k1\n" +
                "         and t5.k2 = 'United States'\n" +
                "         and t5.k3 in ('TX', 'MO', 'MI')\n" +
                "         and t1.k4 between 50 and 250\n" +
                "      )\n" +
                "   );";
        SelectStmt stmt = (SelectStmt) UtFrameUtils.parseAndAnalyzeStmt(sql, ctx);
        stmt.rewriteExprs(new Analyzer(ctx.getCatalog(), ctx).getExprRewriter());
        String rewritedFragment1 = "(((`t1`.`k2` = `t4`.`k2`) AND (`t3`.`k3` = `t1`.`k3`)) AND ((((((`t3`.`k1` = 'D')" +
                " AND (`t4`.`k3` = '2 yr Degree')) AND ((`t1`.`k4` >= 100.00) AND (`t1`.`k4` <= 150.00))) AND" +
                " (`t4`.`k4` = 3)) OR ((((`t3`.`k1` = 'S') AND (`t4`.`k3` = 'Secondary')) AND ((`t1`.`k4` >= 50.00)" +
                " AND (`t1`.`k4` <= 100.00))) AND (`t4`.`k4` = 1))) OR ((((`t3`.`k1` = 'W') AND " +
                "(`t4`.`k3` = 'Advanced Degree')) AND ((`t1`.`k4` >= 150.00) AND (`t1`.`k4` <= 200.00)))" +
                " AND (`t4`.`k4` = 1))))";
        String rewritedFragment2 = "(((`t1`.`k1` = `t5`.`k1`) AND (`t5`.`k2` = 'United States')) AND" +
                " ((((`t5`.`k3` IN ('CO', 'IL', 'MN')) AND ((`t1`.`k4` >= 100) AND (`t1`.`k4` <= 200)))" +
                " OR ((`t5`.`k3` IN ('OH', 'MT', 'NM')) AND ((`t1`.`k4` >= 150) AND (`t1`.`k4` <= 300))))" +
                " OR ((`t5`.`k3` IN ('TX', 'MO', 'MI')) AND ((`t1`.`k4` >= 50) AND (`t1`.`k4` <= 250)))))";
        Assert.assertTrue(stmt.toSql().contains(rewritedFragment1));
        Assert.assertTrue(stmt.toSql().contains(rewritedFragment2));

        String sql2 = "select\n" +
                "   avg(t1.k4)\n" +
                "from\n" +
                "   db1.tbl1 t1,\n" +
                "   db1.tbl1 t2\n" +
                "where\n" +
                "(\n" +
                "   t1.k1 = t2.k3\n" +
                "   and t2.k2 = 'United States'\n" +
                "   and t2.k3  in ('CO', 'IL', 'MN')\n" +
                "   and t1.k4 between 100\n" +
                "   and 200\n" +
                ")\n" +
                "or (\n" +
                "   t1.k1 = t2.k1\n" +
                "   and t2.k2 = 'United States1'\n" +
                "   and t2.k3 in ('OH', 'MT', 'NM')\n" +
                "   and t1.k4 between 150\n" +
                "   and 300\n" +
                ")\n" +
                "or (\n" +
                "   t1.k1 = t2.k1\n" +
                "   and t2.k2 = 'United States'\n" +
                "   and t2.k3 in ('TX', 'MO', 'MI')\n" +
                "   and t1.k4 between 50 and 250\n" +
                ")";
        SelectStmt stmt2 = (SelectStmt) UtFrameUtils.parseAndAnalyzeStmt(sql2, ctx);
        stmt2.rewriteExprs(new Analyzer(ctx.getCatalog(), ctx).getExprRewriter());
        String fragment3 = "(((((`t1`.`k1` = `t2`.`k3`) AND (`t2`.`k2` = 'United States')) AND " +
                "(`t2`.`k3` IN ('CO', 'IL', 'MN'))) AND ((`t1`.`k4` >= 100) AND (`t1`.`k4` <= 200))) OR" +
                " ((((`t1`.`k1` = `t2`.`k1`) AND (`t2`.`k2` = 'United States1')) AND (`t2`.`k3` IN ('OH', 'MT', 'NM')))" +
                " AND ((`t1`.`k4` >= 150) AND (`t1`.`k4` <= 300)))) OR ((((`t1`.`k1` = `t2`.`k1`) AND " +
                "(`t2`.`k2` = 'United States')) AND (`t2`.`k3` IN ('TX', 'MO', 'MI'))) AND ((`t1`.`k4` >= 50)" +
                " AND (`t1`.`k4` <= 250)))";
        Assert.assertTrue(stmt2.toSql().contains(fragment3));

        String sql3 = "select\n" +
                "   avg(t1.k4)\n" +
                "from\n" +
                "   db1.tbl1 t1,\n" +
                "   db1.tbl1 t2\n" +
                "where\n" +
                "   t1.k1 = t2.k3 or t1.k1 = t2.k3 or t1.k1 = t2.k3";
        SelectStmt stmt3 = (SelectStmt) UtFrameUtils.parseAndAnalyzeStmt(sql3, ctx);
        stmt3.rewriteExprs(new Analyzer(ctx.getCatalog(), ctx).getExprRewriter());
        Assert.assertFalse(stmt3.toSql().contains("((`t1`.`k1` = `t2`.`k3`) OR (`t1`.`k1` = `t2`.`k3`)) OR" +
                " (`t1`.`k1` = `t2`.`k3`)"));

        String sql4 = "select\n" +
                "   avg(t1.k4)\n" +
                "from\n" +
                "   db1.tbl1 t1,\n" +
                "   db1.tbl1 t2\n" +
                "where\n" +
                "   t1.k1 = t2.k2 or t1.k1 = t2.k3 or t1.k1 = t2.k3";
        SelectStmt stmt4 = (SelectStmt) UtFrameUtils.parseAndAnalyzeStmt(sql4, ctx);
        stmt4.rewriteExprs(new Analyzer(ctx.getCatalog(), ctx).getExprRewriter());
        Assert.assertTrue(stmt4.toSql().contains("(`t1`.`k1` = `t2`.`k2`) OR (`t1`.`k1` = `t2`.`k3`)"));

        String sql5 = "select\n" +
                "   avg(t1.k4)\n" +
                "from\n" +
                "   db1.tbl1 t1,\n" +
                "   db1.tbl1 t2\n" +
                "where\n" +
                "   t2.k1 is not null or t1.k1 is not null or t1.k1 is not null";
        SelectStmt stmt5 = (SelectStmt) UtFrameUtils.parseAndAnalyzeStmt(sql5, ctx);
        stmt5.rewriteExprs(new Analyzer(ctx.getCatalog(), ctx).getExprRewriter());
        Assert.assertTrue(stmt5.toSql().contains("(`t2`.`k1` IS NOT NULL) OR (`t1`.`k1` IS NOT NULL)"));
        Assert.assertEquals(2, stmt5.toSql().split(" OR ").length);

        String sql6 = "select\n" +
                "   avg(t1.k4)\n" +
                "from\n" +
                "   db1.tbl1 t1,\n" +
                "   db1.tbl1 t2\n" +
                "where\n" +
                "   t2.k1 is not null or t1.k1 is not null and t1.k1 is not null";
        SelectStmt stmt6 = (SelectStmt) UtFrameUtils.parseAndAnalyzeStmt(sql6, ctx);
        stmt6.rewriteExprs(new Analyzer(ctx.getCatalog(), ctx).getExprRewriter());
        Assert.assertTrue(stmt6.toSql().contains("(`t2`.`k1` IS NOT NULL) OR (`t1`.`k1` IS NOT NULL)"));
        Assert.assertEquals(2, stmt6.toSql().split(" OR ").length);

        String sql7 = "select\n" +
                "   avg(t1.k4)\n" +
                "from\n" +
                "   db1.tbl1 t1,\n" +
                "   db1.tbl1 t2\n" +
                "where\n" +
                "   t2.k1 is not null or t1.k1 is not null and t1.k2 is not null";
        SelectStmt stmt7 = (SelectStmt) UtFrameUtils.parseAndAnalyzeStmt(sql7, ctx);
        stmt7.rewriteExprs(new Analyzer(ctx.getCatalog(), ctx).getExprRewriter());
        Assert.assertTrue(stmt7.toSql().contains("(`t2`.`k1` IS NOT NULL) OR ((`t1`.`k1` IS NOT NULL) " +
                "AND (`t1`.`k2` IS NOT NULL))"));

        String sql8 = "select\n" +
                "   avg(t1.k4)\n" +
                "from\n" +
                "   db1.tbl1 t1,\n" +
                "   db1.tbl1 t2\n" +
                "where\n" +
                "   t2.k1 is not null and t1.k1 is not null and t1.k1 is not null";
        SelectStmt stmt8 = (SelectStmt) UtFrameUtils.parseAndAnalyzeStmt(sql8, ctx);
        stmt8.rewriteExprs(new Analyzer(ctx.getCatalog(), ctx).getExprRewriter());
        Assert.assertTrue(stmt8.toSql().contains("((`t2`.`k1` IS NOT NULL) AND (`t1`.`k1` IS NOT NULL))" +
                " AND (`t1`.`k1` IS NOT NULL)"));

        String sql9 = "select * from db1.tbl1 where (k1='shutdown' and k4<1) or (k1='switchOff' and k4>=1)";
        SelectStmt stmt9 = (SelectStmt) UtFrameUtils.parseAndAnalyzeStmt(sql9, ctx);
        stmt9.rewriteExprs(new Analyzer(ctx.getCatalog(), ctx).getExprRewriter());
        Assert.assertTrue(stmt9.toSql().contains("((`k1` = 'shutdown') AND (`k4` < 1))" +
                " OR ((`k1` = 'switchOff') AND (`k4` >= 1))"));
    }

    @Test
    public void testForbiddenCorrelatedSubqueryInHavingClause() throws Exception {
        String sql = "SELECT k1 FROM baseall GROUP BY k1 HAVING EXISTS(SELECT k4 FROM tbl1 GROUP BY k4 HAVING SUM"
                + "(baseall.k1) = k4);";
        try {
            dorisAssert.query(sql).explainQuery();
            Assert.fail("The correlated subquery in having clause should be forbidden.");
        } catch (AnalysisException e) {
            System.out.println(e.getMessage());
        }
    }

    @Test
    public void testGroupByConstantExpression() throws Exception {
        String sql = "SELECT k1 - 4*60*60 FROM baseall GROUP BY k1 - 4*60*60";
        dorisAssert.query(sql).explainQuery();
    }

    @Test
    public void testMultrGroupByInCorrelationSubquery() throws Exception {
        String sql = "SELECT * from baseall where k1 > (select min(k1) from tbl1 where baseall.k1 = tbl1.k4 and baseall.k2 = tbl1.k2)";
        dorisAssert.query(sql).explainQuery();
    }

    @Test
    public void testOuterJoinNullUnionView() throws Exception{
        String sql = "WITH test_view(k) AS(SELECT NULL AS k UNION ALL SELECT NULL AS k )\n" +
                "SELECT v1.k FROM test_view AS v1 LEFT OUTER JOIN test_view AS v2 ON v1.k=v2.k";
        dorisAssert.query(sql).explainQuery();
    }

    @Test
    public void testDataGripSupport() throws Exception {
        String sql = "select schema();";
        dorisAssert.query(sql).explainQuery();
        sql = "select\n" +
                "collation_name,\n" +
                "character_set_name,\n" +
                "is_default collate utf8_general_ci = 'Yes' as is_default\n" +
                "from information_schema.collations";
        dorisAssert.query(sql).explainQuery();
    }

    @Test
<<<<<<< HEAD
    public void testRandFunction() throws Exception {
        String sql = "select rand(db1.tbl1.k1) from db1.tbl1;";
        try {
            dorisAssert.query(sql).explainQuery();
            Assert.fail("The param of rand function must be literal");
        } catch (AnalysisException e) {
            System.out.println(e.getMessage());
        }
        sql = "select rand(1234) from db1.tbl1;";
        dorisAssert.query(sql).explainQuery();
        sql = "select rand() from db1.tbl1;";
        dorisAssert.query(sql).explainQuery();
=======
    public void testVarcharToLongSupport() throws Exception {
        String sql = "select count(*)\n" +
                "from db1.partition_table\n" +
                "where datekey='20200730'";
        Assert.assertTrue(dorisAssert
                .query(sql)
                .explainQuery()
                .contains("`datekey` = 20200730"));
        sql = "select count(*)\n" +
                "from db1.partition_table\n" +
                "where '20200730'=datekey";
        Assert.assertTrue(dorisAssert
                .query(sql)
                .explainQuery()
                .contains("`datekey` = 20200730"));
>>>>>>> fe0c21bf
    }
}<|MERGE_RESOLUTION|>--- conflicted
+++ resolved
@@ -380,7 +380,6 @@
     }
 
     @Test
-<<<<<<< HEAD
     public void testRandFunction() throws Exception {
         String sql = "select rand(db1.tbl1.k1) from db1.tbl1;";
         try {
@@ -393,7 +392,7 @@
         dorisAssert.query(sql).explainQuery();
         sql = "select rand() from db1.tbl1;";
         dorisAssert.query(sql).explainQuery();
-=======
+
     public void testVarcharToLongSupport() throws Exception {
         String sql = "select count(*)\n" +
                 "from db1.partition_table\n" +
@@ -409,6 +408,5 @@
                 .query(sql)
                 .explainQuery()
                 .contains("`datekey` = 20200730"));
->>>>>>> fe0c21bf
     }
 }