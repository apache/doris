// Licensed to the Apache Software Foundation (ASF) under one
// or more contributor license agreements.  See the NOTICE file
// distributed with this work for additional information
// regarding copyright ownership.  The ASF licenses this file
// to you under the Apache License, Version 2.0 (the
// "License"); you may not use this file except in compliance
// with the License.  You may obtain a copy of the License at
//
//   http://www.apache.org/licenses/LICENSE-2.0
//
// Unless required by applicable law or agreed to in writing,
// software distributed under the License is distributed on an
// "AS IS" BASIS, WITHOUT WARRANTIES OR CONDITIONS OF ANY
// KIND, either express or implied.  See the License for the
// specific language governing permissions and limitations
// under the License.

package org.apache.doris.service;


import org.apache.doris.analysis.CreateDbStmt;
import org.apache.doris.analysis.CreateTableStmt;
import org.apache.doris.catalog.Database;
import org.apache.doris.catalog.Env;
import org.apache.doris.catalog.OlapTable;
import org.apache.doris.catalog.Partition;
import org.apache.doris.common.Config;
import org.apache.doris.common.ConfigBase;
import org.apache.doris.common.FeConstants;
import org.apache.doris.qe.ConnectContext;
import org.apache.doris.qe.ShowResultSet;
import org.apache.doris.tablefunction.BackendsTableValuedFunction;
import org.apache.doris.thrift.TBackendsMetadataParams;
import org.apache.doris.thrift.TCreatePartitionRequest;
import org.apache.doris.thrift.TCreatePartitionResult;
import org.apache.doris.thrift.TFetchSchemaTableDataRequest;
import org.apache.doris.thrift.TFetchSchemaTableDataResult;
import org.apache.doris.thrift.TGetDbsParams;
import org.apache.doris.thrift.TGetDbsResult;
import org.apache.doris.thrift.TMetadataTableRequestParams;
import org.apache.doris.thrift.TMetadataType;
import org.apache.doris.thrift.TNullableStringLiteral;
import org.apache.doris.thrift.TSchemaTableName;
import org.apache.doris.thrift.TShowUserRequest;
import org.apache.doris.thrift.TShowUserResult;
import org.apache.doris.thrift.TStatusCode;
import org.apache.doris.utframe.UtFrameUtils;

import mockit.Mocked;
import org.junit.AfterClass;
import org.junit.Assert;
import org.junit.BeforeClass;
import org.junit.Rule;
import org.junit.Test;
import org.junit.rules.ExpectedException;

import java.util.ArrayList;
import java.util.HashMap;
import java.util.List;
import java.util.UUID;
import java.util.stream.Collectors;

public class FrontendServiceImplTest {
    private static String runningDir = "fe/mocked/FrontendServiceImplTest/" + UUID.randomUUID().toString() + "/";
    private static ConnectContext connectContext;
    @Rule
    public ExpectedException expectedException = ExpectedException.none();
    @Mocked
    ExecuteEnv exeEnv;

    @BeforeClass
    public static void beforeClass() throws Exception {
        FeConstants.runningUnitTest = true;
        FeConstants.default_scheduler_interval_millisecond = 100;
        Config.dynamic_partition_enable = true;
        Config.dynamic_partition_check_interval_seconds = 1;
        UtFrameUtils.createDorisCluster(runningDir);
        // create connect context
        connectContext = UtFrameUtils.createDefaultCtx();
        // create database
        String createDbStmtStr = "create database test;";
        CreateDbStmt createDbStmt = (CreateDbStmt) UtFrameUtils.parseAndAnalyzeStmt(createDbStmtStr, connectContext);
        Env.getCurrentEnv().createDb(createDbStmt);
    }

    @AfterClass
    public static void tearDown() {
        UtFrameUtils.cleanDorisFeDir(runningDir);
    }

    private static void createTable(String sql) throws Exception {
        CreateTableStmt createTableStmt = (CreateTableStmt) UtFrameUtils.parseAndAnalyzeStmt(sql, connectContext);
        Env.getCurrentEnv().createTable(createTableStmt);
    }


    @Test
    public void testCreatePartitionRange() throws Exception {
        String createOlapTblStmt = new String("CREATE TABLE test.partition_range(\n"
                + "    event_day DATETIME NOT NULL,\n"
                + "    site_id INT DEFAULT '10',\n"
                + "    city_code VARCHAR(100)\n"
                + ")\n"
                + "DUPLICATE KEY(event_day, site_id, city_code)\n"
                + "AUTO PARTITION BY range (date_trunc( event_day,'day')) (\n"
                + "\n"
                + ")\n"
                + "DISTRIBUTED BY HASH(event_day, site_id) BUCKETS 2\n"
                + "PROPERTIES(\"replication_num\" = \"1\");");

        createTable(createOlapTblStmt);
        Database db = Env.getCurrentInternalCatalog().getDbOrAnalysisException("test");
        OlapTable table = (OlapTable) db.getTableOrAnalysisException("partition_range");

        List<List<TNullableStringLiteral>> partitionValues = new ArrayList<>();
        List<TNullableStringLiteral> values = new ArrayList<>();

        TNullableStringLiteral start = new TNullableStringLiteral();
        start.setValue("2023-08-07 00:00:00");
        values.add(start);

        partitionValues.add(values);

        FrontendServiceImpl impl = new FrontendServiceImpl(exeEnv);
        TCreatePartitionRequest request = new TCreatePartitionRequest();
        request.setDbId(db.getId());
        request.setTableId(table.getId());
        request.setPartitionValues(partitionValues);
        TCreatePartitionResult partition = impl.createPartition(request);

        Assert.assertEquals(partition.getStatus().getStatusCode(), TStatusCode.OK);
        Partition p20230807 = table.getPartition("p20230807000000");
        Assert.assertNotNull(p20230807);
    }

    @Test
    public void testCreatePartitionRangeMedium() throws Exception {
        ConfigBase.setMutableConfig("disable_storage_medium_check", "true");
        String createOlapTblStmt = new String("CREATE TABLE test.partition_range2(\n"
                + "    event_day DATETIME NOT NULL,\n"
                + "    site_id INT DEFAULT '10',\n"
                + "    city_code VARCHAR(100)\n"
                + ")\n"
                + "DUPLICATE KEY(event_day, site_id, city_code)\n"
                + "AUTO PARTITION BY range (date_trunc( event_day,'day')) (\n"
                + "\n"
                + ")\n"
                + "DISTRIBUTED BY HASH(event_day, site_id) BUCKETS 2\n"
                + "PROPERTIES(\"storage_medium\" = \"ssd\",\"replication_num\" = \"1\");");

        createTable(createOlapTblStmt);
        Database db = Env.getCurrentInternalCatalog().getDbOrAnalysisException("test");
        OlapTable table = (OlapTable) db.getTableOrAnalysisException("partition_range2");

        List<List<TNullableStringLiteral>> partitionValues = new ArrayList<>();
        List<TNullableStringLiteral> values = new ArrayList<>();

        TNullableStringLiteral start = new TNullableStringLiteral();
        start.setValue("2023-08-07 00:00:00");
        values.add(start);

        partitionValues.add(values);

        FrontendServiceImpl impl = new FrontendServiceImpl(exeEnv);
        TCreatePartitionRequest request = new TCreatePartitionRequest();
        request.setDbId(db.getId());
        request.setTableId(table.getId());
        request.setPartitionValues(partitionValues);
        TCreatePartitionResult partition = impl.createPartition(request);

        Assert.assertEquals(partition.getStatus().getStatusCode(), TStatusCode.OK);
        Partition p20230807 = table.getPartition("p20230807000000");
        Assert.assertNotNull(p20230807);

        ShowResultSet result = UtFrameUtils.showPartitionsByName(connectContext, "test.partition_range2");
        String showCreateTableResultSql = result.getResultRows().get(0).get(10);
        System.out.println(showCreateTableResultSql);
        Assert.assertEquals(showCreateTableResultSql, "SSD");
    }

    @Test
    public void testCreatePartitionList() throws Exception {
        String createOlapTblStmt = new String("CREATE TABLE test.partition_list(\n"
                + "    event_day DATETIME,\n"
                + "    site_id INT DEFAULT '10',\n"
                + "    city_code VARCHAR(100) NOT NULL\n"
                + ")\n"
                + "DUPLICATE KEY(event_day, site_id, city_code)\n"
                + "AUTO PARTITION BY list (city_code) (\n"
                + "\n"
                + ")\n"
                + "DISTRIBUTED BY HASH(event_day, site_id) BUCKETS 2\n"
                + "PROPERTIES(\"replication_num\" = \"1\");");

        createTable(createOlapTblStmt);
        Database db = Env.getCurrentInternalCatalog().getDbOrAnalysisException("test");
        OlapTable table = (OlapTable) db.getTableOrAnalysisException("partition_list");

        List<List<TNullableStringLiteral>> partitionValues = new ArrayList<>();
        List<TNullableStringLiteral> values = new ArrayList<>();

        TNullableStringLiteral start = new TNullableStringLiteral();
        start.setValue("BEIJING");
        values.add(start);

        partitionValues.add(values);

        FrontendServiceImpl impl = new FrontendServiceImpl(exeEnv);
        TCreatePartitionRequest request = new TCreatePartitionRequest();
        request.setDbId(db.getId());
        request.setTableId(table.getId());
        request.setPartitionValues(partitionValues);
        TCreatePartitionResult partition = impl.createPartition(request);

        Assert.assertEquals(partition.getStatus().getStatusCode(), TStatusCode.OK);
        List<Partition> pbs = (List<Partition>) table.getAllPartitions();
        Assert.assertEquals(pbs.size(), 1);
    }

    @Test
    public void testGetDBNames() throws Exception {
        // create database
        String createDbStmtStr = "create database `test_`;";
        CreateDbStmt createDbStmt = (CreateDbStmt) UtFrameUtils.parseAndAnalyzeStmt(createDbStmtStr, connectContext);
        Env.getCurrentEnv().createDb(createDbStmt);

        FrontendServiceImpl impl = new FrontendServiceImpl(exeEnv);
        TGetDbsParams params = new TGetDbsParams();
        params.setPattern("tes%");
        params.setCurrentUserIdent(connectContext.getCurrentUserIdentity().toThrift());
        TGetDbsResult dbNames = impl.getDbNames(params);

        Assert.assertEquals(dbNames.getDbs().size(), 2);
<<<<<<< HEAD
        List<String> expected = Arrays.asList("test", "test_");
        dbNames.getDbs().sort(String::compareTo);
        expected.sort(String::compareTo);
        Assert.assertEquals(dbNames.getDbs(), expected);
=======
        Assert.assertTrue(dbNames.getDbs().contains("test"));
        Assert.assertTrue(dbNames.getDbs().contains("test_"));
>>>>>>> f3ff86ce
    }

    @Test
    public void fetchSchemaTableData() throws Exception {
        FrontendServiceImpl impl = new FrontendServiceImpl(exeEnv);

        TFetchSchemaTableDataRequest request = new TFetchSchemaTableDataRequest();
        request.setSchemaTableName(TSchemaTableName.METADATA_TABLE);

        TFetchSchemaTableDataResult result = impl.fetchSchemaTableData(request);
        Assert.assertEquals(result.getStatus().getStatusCode(), TStatusCode.INTERNAL_ERROR);
        Assert.assertEquals(result.getStatus().getErrorMsgs().get(0), "Metadata table params is not set. ");

        TMetadataTableRequestParams params = new TMetadataTableRequestParams();
        request.setMetadaTableParams(params);
        result = impl.fetchSchemaTableData(request);
        Assert.assertEquals(result.getStatus().getStatusCode(), TStatusCode.INTERNAL_ERROR);
        Assert.assertEquals(result.getStatus().getErrorMsgs().get(0), "Metadata table params is not set. ");

        params.setMetadataType(TMetadataType.BACKENDS);
        request.setMetadaTableParams(params);
        result = impl.fetchSchemaTableData(request);
        Assert.assertEquals(result.getStatus().getStatusCode(), TStatusCode.INTERNAL_ERROR);
        Assert.assertEquals(result.getStatus().getErrorMsgs().get(0), "backends metadata param is not set.");

        params.setMetadataType(TMetadataType.BACKENDS);
        TBackendsMetadataParams backendsMetadataParams = new TBackendsMetadataParams();
        backendsMetadataParams.setClusterName("");
        params.setBackendsMetadataParams(backendsMetadataParams);
        params.setColumnsName((new BackendsTableValuedFunction(new HashMap<String, String>())).getTableColumns()
                .stream().map(c -> c.getName()).collect(Collectors.toList()));
        request.setMetadaTableParams(params);
        result = impl.fetchSchemaTableData(request);
        Assert.assertEquals(result.getStatus().getStatusCode(), TStatusCode.OK);
        Assert.assertEquals(result.getDataBatchSize(), 1);
    }

    @Test
    public void testShowUser() {
        FrontendServiceImpl impl = new FrontendServiceImpl(exeEnv);
        TShowUserRequest request = new TShowUserRequest();
        TShowUserResult result = impl.showUser(request);
        System.out.println(result);
    }
}<|MERGE_RESOLUTION|>--- conflicted
+++ resolved
@@ -231,15 +231,10 @@
         TGetDbsResult dbNames = impl.getDbNames(params);
 
         Assert.assertEquals(dbNames.getDbs().size(), 2);
-<<<<<<< HEAD
         List<String> expected = Arrays.asList("test", "test_");
         dbNames.getDbs().sort(String::compareTo);
         expected.sort(String::compareTo);
         Assert.assertEquals(dbNames.getDbs(), expected);
-=======
-        Assert.assertTrue(dbNames.getDbs().contains("test"));
-        Assert.assertTrue(dbNames.getDbs().contains("test_"));
->>>>>>> f3ff86ce
     }
 
     @Test
