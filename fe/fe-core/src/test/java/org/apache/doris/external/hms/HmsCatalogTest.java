--- conflicted
+++ resolved
@@ -29,13 +29,11 @@
 import org.apache.doris.common.FeConstants;
 import org.apache.doris.common.jmockit.Deencapsulation;
 import org.apache.doris.datasource.CatalogMgr;
-import org.apache.doris.datasource.ExternalSchemaCache;
 import org.apache.doris.datasource.InternalCatalog;
 import org.apache.doris.datasource.hive.HMSExternalCatalog;
 import org.apache.doris.datasource.hive.HMSExternalDatabase;
 import org.apache.doris.datasource.hive.HMSExternalTable;
 import org.apache.doris.datasource.hive.HMSExternalTable.DLAType;
-import org.apache.doris.datasource.hive.HiveDlaTable;
 import org.apache.doris.nereids.datasets.tpch.AnalyzeCheckTestBase;
 import org.apache.doris.qe.SessionVariable;
 
@@ -109,11 +107,7 @@
         Deencapsulation.setField(tbl, "catalog", hmsCatalog);
         Deencapsulation.setField(tbl, "dbName", "hms_db");
         Deencapsulation.setField(tbl, "name", "hms_tbl");
-<<<<<<< HEAD
-        Deencapsulation.setField(tbl, "dlaTable", new HiveDlaTable(tbl));
-=======
         Deencapsulation.setField(tbl, "dlaType", DLAType.HIVE);
->>>>>>> 8b596727
         new Expectations(tbl) {
             {
                 tbl.getId();
@@ -145,7 +139,7 @@
                 result = TableIf.TableType.HMS_EXTERNAL_TABLE;
 
                 // mock initSchemaAndUpdateTime and do nothing
-                tbl.initSchemaAndUpdateTime(new ExternalSchemaCache.SchemaCacheKey("hms_db", "hms_tbl"));
+                tbl.initSchemaAndUpdateTime();
                 minTimes = 0;
 
                 tbl.getDatabase();
