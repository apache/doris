--- conflicted
+++ resolved
@@ -388,13 +388,8 @@
                 "\"driver\" = \"Oracle Driver\",\n" +
                 "\"odbc_type\" = \"mysql\"\n" +
                 ");");
-<<<<<<< HEAD
-
-        createTable("create table test.tbl_date (" +
-=======
         
         createTable("create table test.tbl_int_date (" +
->>>>>>> b1c1ffda
                 "`date` datetime NULL," +
                 "`day` date NULL," +
                 "`site_id` int(11) NULL )" +
@@ -1336,7 +1331,6 @@
         Assert.assertTrue(explainString.contains("AGGREGATE (update finalize)"));
     }
 
-<<<<<<< HEAD
     @Test
     public void testCheckInvalidDate() throws Exception {
         FeConstants.runningUnitTest = true;
@@ -1400,8 +1394,6 @@
         Assert.assertTrue(explainString.contains("EMPTYSET"));
     }
 
-=======
->>>>>>> b1c1ffda
     public void testLeadAndLagFunction() throws Exception {
         connectContext.setDatabase("default_cluster:test");
 
