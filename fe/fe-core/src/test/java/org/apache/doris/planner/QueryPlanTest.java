// Licensed to the Apache Software Foundation (ASF) under one
// or more contributor license agreements.  See the NOTICE file
// distributed with this work for additional information
// regarding copyright ownership.  The ASF licenses this file
// to you under the Apache License, Version 2.0 (the
// "License"); you may not use this file except in compliance
// with the License.  You may obtain a copy of the License at
//
//   http://www.apache.org/licenses/LICENSE-2.0
//
// Unless required by applicable law or agreed to in writing,
// software distributed under the License is distributed on an
// "AS IS" BASIS, WITHOUT WARRANTIES OR CONDITIONS OF ANY
// KIND, either express or implied.  See the License for the
// specific language governing permissions and limitations
// under the License.

package org.apache.doris.planner;

import org.apache.doris.analysis.Analyzer;
import org.apache.doris.analysis.CreateDbStmt;
import org.apache.doris.analysis.CreateTableStmt;
import org.apache.doris.analysis.CreateViewStmt;
import org.apache.doris.analysis.DropDbStmt;
import org.apache.doris.analysis.ExplainTest;
import org.apache.doris.analysis.Expr;
import org.apache.doris.analysis.InformationFunction;
import org.apache.doris.analysis.LoadStmt;
import org.apache.doris.analysis.SelectStmt;
import org.apache.doris.analysis.ShowCreateDbStmt;
import org.apache.doris.analysis.StatementBase;
import org.apache.doris.catalog.Catalog;
import org.apache.doris.catalog.Database;
import org.apache.doris.catalog.MaterializedIndex;
import org.apache.doris.catalog.MaterializedIndex.IndexExtState;
import org.apache.doris.catalog.OlapTable;
import org.apache.doris.catalog.Partition;
import org.apache.doris.catalog.Replica;
import org.apache.doris.catalog.Tablet;
import org.apache.doris.catalog.Type;
import org.apache.doris.common.Config;
import org.apache.doris.common.FeConstants;
import org.apache.doris.common.jmockit.Deencapsulation;
import org.apache.doris.load.EtlJobType;
import org.apache.doris.qe.ConnectContext;
import org.apache.doris.qe.QueryState.MysqlStateType;
import org.apache.doris.rewrite.RewriteDateLiteralRuleTest;
import org.apache.doris.thrift.TRuntimeFilterType;
import org.apache.doris.utframe.UtFrameUtils;

import com.google.common.collect.Lists;

import org.apache.commons.lang3.StringUtils;
import org.junit.AfterClass;
import org.junit.Assert;
import org.junit.BeforeClass;
import org.junit.Ignore;
import org.junit.Test;

import java.io.File;
import java.util.List;
import java.util.UUID;

public class QueryPlanTest {
    // use a unique dir so that it won't be conflict with other unit test which
    // may also start a Mocked Frontend
    private static String runningDir = "fe/mocked/QueryPlanTest/" + UUID.randomUUID().toString() + "/";

    private static ConnectContext connectContext;

    @BeforeClass
    public static void beforeClass() throws Exception {
        UtFrameUtils.createDorisCluster(runningDir);

        // create connect context
        connectContext = UtFrameUtils.createDefaultCtx();

        // disable bucket shuffle join
        Deencapsulation.setField(connectContext.getSessionVariable(), "enableBucketShuffleJoin", false);

        // create database
        String createDbStmtStr = "create database test;";
        CreateDbStmt createDbStmt = (CreateDbStmt) UtFrameUtils.parseAndAnalyzeStmt(createDbStmtStr, connectContext);
        Catalog.getCurrentCatalog().createDb(createDbStmt);

        createTable("create table test.test1\n" +
                "(\n" +
                "    query_id varchar(48) comment \"Unique query id\",\n" +
                "    time datetime not null comment \"Query start time\",\n" +
                "    client_ip varchar(32) comment \"Client IP\",\n" +
                "    user varchar(64) comment \"User name\",\n" +
                "    db varchar(96) comment \"Database of this query\",\n" +
                "    state varchar(8) comment \"Query result state. EOF, ERR, OK\",\n" +
                "    query_time bigint comment \"Query execution time in millisecond\",\n" +
                "    scan_bytes bigint comment \"Total scan bytes of this query\",\n" +
                "    scan_rows bigint comment \"Total scan rows of this query\",\n" +
                "    return_rows bigint comment \"Returned rows of this query\",\n" +
                "    stmt_id int comment \"An incremental id of statement\",\n" +
                "    is_query tinyint comment \"Is this statemt a query. 1 or 0\",\n" +
                "    frontend_ip varchar(32) comment \"Frontend ip of executing this statement\",\n" +
                "    stmt varchar(2048) comment \"The original statement, trimed if longer than 2048 bytes\"\n" +
                ")\n" +
                "partition by range(time) ()\n" +
                "distributed by hash(query_id) buckets 1\n" +
                "properties(\n" +
                "    \"dynamic_partition.time_unit\" = \"DAY\",\n" +
                "    \"dynamic_partition.start\" = \"-30\",\n" +
                "    \"dynamic_partition.end\" = \"3\",\n" +
                "    \"dynamic_partition.prefix\" = \"p\",\n" +
                "    \"dynamic_partition.buckets\" = \"1\",\n" +
                "    \"dynamic_partition.enable\" = \"true\",\n" +
                "    \"replication_num\" = \"1\"\n" +
                ");");

        createTable("CREATE TABLE test.bitmap_table (\n" +
                "  `id` int(11) NULL COMMENT \"\",\n" +
                "  `id2` bitmap bitmap_union NULL\n" +
                ") ENGINE=OLAP\n" +
                "AGGREGATE KEY(`id`)\n" +
                "DISTRIBUTED BY HASH(`id`) BUCKETS 1\n" +
                "PROPERTIES (\n" +
                " \"replication_num\" = \"1\"\n" +
                ");");

        createTable("CREATE TABLE test.join1 (\n" +
                "  `dt` int(11) COMMENT \"\",\n" +
                "  `id` int(11) COMMENT \"\",\n" +
                "  `value` varchar(8) COMMENT \"\"\n" +
                ") ENGINE=OLAP\n" +
                "DUPLICATE KEY(`dt`, `id`)\n" +
                "PARTITION BY RANGE(`dt`)\n" +
                "(PARTITION p1 VALUES LESS THAN (\"10\"))\n" +
                "DISTRIBUTED BY HASH(`id`) BUCKETS 10\n" +
                "PROPERTIES (\n" +
                "  \"replication_num\" = \"1\"\n" +
                ");");

        createTable("CREATE TABLE test.join2 (\n" +
                "  `dt` int(11) COMMENT \"\",\n" +
                "  `id` int(11) COMMENT \"\",\n" +
                "  `value` varchar(8) COMMENT \"\"\n" +
                ") ENGINE=OLAP\n" +
                "DUPLICATE KEY(`dt`, `id`)\n" +
                "PARTITION BY RANGE(`dt`)\n" +
                "(PARTITION p1 VALUES LESS THAN (\"10\"))\n" +
                "DISTRIBUTED BY HASH(`id`) BUCKETS 10\n" +
                "PROPERTIES (\n" +
                "  \"replication_num\" = \"1\"\n" +
                ");");

        createTable("CREATE TABLE test.bitmap_table_2 (\n" +
                "  `id` int(11) NULL COMMENT \"\",\n" +
                "  `id2` bitmap bitmap_union NULL,\n" +
                "  `id3` bitmap bitmap_union NULL\n" +
                ") ENGINE=OLAP\n" +
                "AGGREGATE KEY(`id`)\n" +
                "DISTRIBUTED BY HASH(`id`) BUCKETS 1\n" +
                "PROPERTIES (\n" +
                " \"replication_num\" = \"1\"\n" +
                ");");

        createTable("CREATE TABLE test.hll_table (\n" +
                "  `id` int(11) NULL COMMENT \"\",\n" +
                "  `id2` hll hll_union NULL\n" +
                ") ENGINE=OLAP\n" +
                "AGGREGATE KEY(`id`)\n" +
                "DISTRIBUTED BY HASH(`id`) BUCKETS 1\n" +
                "PROPERTIES (\n" +
                " \"replication_num\" = \"1\"\n" +
                ");");

        createTable("CREATE TABLE test.`bigtable` (\n" +
                "  `k1` tinyint(4) NULL COMMENT \"\",\n" +
                "  `k2` smallint(6) NULL COMMENT \"\",\n" +
                "  `k3` int(11) NULL COMMENT \"\",\n" +
                "  `k4` bigint(20) NULL COMMENT \"\",\n" +
                "  `k5` decimal(9, 3) NULL COMMENT \"\",\n" +
                "  `k6` char(5) NULL COMMENT \"\",\n" +
                "  `k10` date NULL COMMENT \"\",\n" +
                "  `k11` datetime NULL COMMENT \"\",\n" +
                "  `k7` varchar(20) NULL COMMENT \"\",\n" +
                "  `k8` double MAX NULL COMMENT \"\",\n" +
                "  `k9` float SUM NULL COMMENT \"\"\n" +
                ") ENGINE=OLAP\n" +
                "AGGREGATE KEY(`k1`, `k2`, `k3`, `k4`, `k5`, `k6`, `k10`, `k11`, `k7`)\n" +
                "COMMENT \"OLAP\"\n" +
                "DISTRIBUTED BY HASH(`k1`) BUCKETS 5\n" +
                "PROPERTIES (\n" +
                "\"replication_num\" = \"1\"\n" +
                ");");

        createTable("CREATE TABLE test.`baseall` (\n" +
                "  `k1` tinyint(4) NULL COMMENT \"\",\n" +
                "  `k2` smallint(6) NULL COMMENT \"\",\n" +
                "  `k3` int(11) NULL COMMENT \"\",\n" +
                "  `k4` bigint(20) NULL COMMENT \"\",\n" +
                "  `k5` decimal(9, 3) NULL COMMENT \"\",\n" +
                "  `k6` char(5) NULL COMMENT \"\",\n" +
                "  `k10` date NULL COMMENT \"\",\n" +
                "  `k11` datetime NULL COMMENT \"\",\n" +
                "  `k7` varchar(20) NULL COMMENT \"\",\n" +
                "  `k8` double MAX NULL COMMENT \"\",\n" +
                "  `k9` float SUM NULL COMMENT \"\"\n" +
                ") ENGINE=OLAP\n" +
                "AGGREGATE KEY(`k1`, `k2`, `k3`, `k4`, `k5`, `k6`, `k10`, `k11`, `k7`)\n" +
                "COMMENT \"OLAP\"\n" +
                "DISTRIBUTED BY HASH(`k1`) BUCKETS 5\n" +
                "PROPERTIES (\n" +
                "\"replication_num\" = \"1\"\n" +
                ");");

        createTable("CREATE TABLE test.`dynamic_partition` (\n" +
                "  `k1` date NULL COMMENT \"\",\n" +
                "  `k2` smallint(6) NULL COMMENT \"\",\n" +
                "  `k3` int(11) NULL COMMENT \"\",\n" +
                "  `k4` bigint(20) NULL COMMENT \"\",\n" +
                "  `k5` decimal(9, 3) NULL COMMENT \"\",\n" +
                "  `k6` char(5) NULL COMMENT \"\",\n" +
                "  `k10` date NULL COMMENT \"\",\n" +
                "  `k11` datetime NULL COMMENT \"\",\n" +
                "  `k7` varchar(20) NULL COMMENT \"\",\n" +
                "  `k8` double MAX NULL COMMENT \"\",\n" +
                "  `k9` float SUM NULL COMMENT \"\"\n" +
                ") ENGINE=OLAP\n" +
                "AGGREGATE KEY(`k1`, `k2`, `k3`, `k4`, `k5`, `k6`, `k10`, `k11`, `k7`)\n" +
                "COMMENT \"OLAP\"\n" +
                "PARTITION BY RANGE (k1)\n" +
                "(\n" +
                "PARTITION p1 VALUES LESS THAN (\"2014-01-01\"),\n" +
                "PARTITION p2 VALUES LESS THAN (\"2014-06-01\"),\n" +
                "PARTITION p3 VALUES LESS THAN (\"2014-12-01\")\n" +
                ")\n" +
                "DISTRIBUTED BY HASH(`k1`) BUCKETS 5\n" +
                "PROPERTIES (\n" +
                "\"replication_num\" = \"1\",\n" +
                "\"dynamic_partition.enable\" = \"true\",\n" +
                "\"dynamic_partition.start\" = \"-3\",\n" +
                "\"dynamic_partition.end\" = \"3\",\n" +
                "\"dynamic_partition.time_unit\" = \"day\",\n" +
                "\"dynamic_partition.prefix\" = \"p\",\n" +
                "\"dynamic_partition.buckets\" = \"1\"\n" +
                ");");

        createTable("CREATE TABLE test.`app_profile` (\n" +
                "  `event_date` date NOT NULL COMMENT \"\",\n" +
                "  `app_name` varchar(64) NOT NULL COMMENT \"\",\n" +
                "  `package_name` varchar(64) NOT NULL COMMENT \"\",\n" +
                "  `age` varchar(32) NOT NULL COMMENT \"\",\n" +
                "  `gender` varchar(32) NOT NULL COMMENT \"\",\n" +
                "  `level` varchar(64) NOT NULL COMMENT \"\",\n" +
                "  `city` varchar(64) NOT NULL COMMENT \"\",\n" +
                "  `model` varchar(64) NOT NULL COMMENT \"\",\n" +
                "  `brand` varchar(64) NOT NULL COMMENT \"\",\n" +
                "  `hours` varchar(16) NOT NULL COMMENT \"\",\n" +
                "  `use_num` int(11) SUM NOT NULL COMMENT \"\",\n" +
                "  `use_time` double SUM NOT NULL COMMENT \"\",\n" +
                "  `start_times` bigint(20) SUM NOT NULL COMMENT \"\"\n" +
                ") ENGINE=OLAP\n" +
                "AGGREGATE KEY(`event_date`, `app_name`, `package_name`, `age`, `gender`, `level`, `city`, `model`, `brand`, `hours`)\n"
                +
                "COMMENT \"OLAP\"\n" +
                "PARTITION BY RANGE(`event_date`)\n" +
                "(PARTITION p_20200301 VALUES [('2020-02-27'), ('2020-03-02')),\n" +
                "PARTITION p_20200306 VALUES [('2020-03-02'), ('2020-03-07')))\n" +
                "DISTRIBUTED BY HASH(`event_date`, `app_name`, `package_name`, `age`, `gender`, `level`, `city`, `model`, `brand`, `hours`) BUCKETS 1\n"
                +
                "PROPERTIES (\n" +
                " \"replication_num\" = \"1\"\n" +
                ");");

        createTable("CREATE TABLE test.`pushdown_test` (\n" +
                "  `k1` tinyint(4) NULL COMMENT \"\",\n" +
                "  `k2` smallint(6) NULL COMMENT \"\",\n" +
                "  `k3` int(11) NULL COMMENT \"\",\n" +
                "  `k4` bigint(20) NULL COMMENT \"\",\n" +
                "  `k5` decimal(9, 3) NULL COMMENT \"\",\n" +
                "  `k6` char(5) NULL COMMENT \"\",\n" +
                "  `k10` date NULL COMMENT \"\",\n" +
                "  `k11` datetime NULL COMMENT \"\",\n" +
                "  `k7` varchar(20) NULL COMMENT \"\",\n" +
                "  `k8` double MAX NULL COMMENT \"\",\n" +
                "  `k9` float SUM NULL COMMENT \"\"\n" +
                ") ENGINE=OLAP\n" +
                "AGGREGATE KEY(`k1`, `k2`, `k3`, `k4`, `k5`, `k6`, `k10`, `k11`, `k7`)\n" +
                "COMMENT \"OLAP\"\n" +
                "PARTITION BY RANGE(`k1`)\n" +
                "(PARTITION p1 VALUES [(\"-128\"), (\"-64\")),\n" +
                "PARTITION p2 VALUES [(\"-64\"), (\"0\")),\n" +
                "PARTITION p3 VALUES [(\"0\"), (\"64\")))\n" +
                "DISTRIBUTED BY HASH(`k1`) BUCKETS 5\n" +
                "PROPERTIES (\n" +
                "\"replication_num\" = \"1\",\n" +
                "\"in_memory\" = \"false\",\n" +
                "\"storage_format\" = \"DEFAULT\"\n" +
                ");");

        createTable("create table test.jointest\n" +
                "(k1 int, k2 int) distributed by hash(k1) buckets 1\n" +
                "properties(\"replication_num\" = \"1\");");

        createTable("create table test.bucket_shuffle1\n" +
                "(k1 int, k2 int, k3 int) distributed by hash(k1, k2) buckets 5\n" +
                "properties(\"replication_num\" = \"1\"" +
                ");");

        createTable("CREATE TABLE test.`bucket_shuffle2` (\n" +
                "  `k1` int NULL COMMENT \"\",\n" +
                "  `k2` int(6) NULL COMMENT \"\"\n" +
                ") ENGINE=OLAP\n" +
                "COMMENT \"OLAP\"\n" +
                "PARTITION BY RANGE(`k1`)\n" +
                "(PARTITION p1 VALUES [(\"-128\"), (\"-64\")),\n" +
                "PARTITION p2 VALUES [(\"-64\"), (\"0\")),\n" +
                "PARTITION p3 VALUES [(\"0\"), (\"64\")))\n" +
                "DISTRIBUTED BY HASH(k1, k2) BUCKETS 5\n" +
                "PROPERTIES (\n" +
                "\"replication_num\" = \"1\",\n" +
                "\"in_memory\" = \"false\",\n" +
                "\"storage_format\" = \"DEFAULT\"\n" +
                ");");

        createTable("create table test.colocate1\n" +
                "(k1 int, k2 int, k3 int) distributed by hash(k1, k2) buckets 1\n" +
                "properties(\"replication_num\" = \"1\"," +
                "\"colocate_with\" = \"group1\");");

        createTable("create table test.colocate2\n" +
                "(k1 int, k2 int, k3 int) distributed by hash(k1, k2) buckets 1\n" +
                "properties(\"replication_num\" = \"1\"," +
                "\"colocate_with\" = \"group1\");");

        createTable("create external table test.mysql_table\n" +
                "(k1 int, k2 int)\n" +
                "ENGINE=MYSQL\n" +
                "PROPERTIES (\n" +
                "\"host\" = \"127.0.0.1\",\n" +
                "\"port\" = \"3306\",\n" +
                "\"user\" = \"root\",\n" +
                "\"password\" = \"123\",\n" +
                "\"database\" = \"db1\",\n" +
                "\"table\" = \"tbl1\"\n" +
                ");");

        createTable("CREATE TABLE test.`table_partitioned` (\n" +
                "  `dt` int(11) NOT NULL COMMENT \"\",\n" +
                "  `dis_key` varchar(20) NOT NULL COMMENT \"\"\n" +
                ") ENGINE=OLAP\n" +
                "DUPLICATE KEY(`dt`, `dis_key`)\n" +
                "PARTITION BY RANGE(`dt`)\n" +
                "(PARTITION p20200101 VALUES [(\"-1\"), (\"20200101\")),\n" +
                "PARTITION p20200201 VALUES [(\"20200101\"), (\"20200201\")))\n" +
                "DISTRIBUTED BY HASH(`dt`, `dis_key`) BUCKETS 2\n" +
                "PROPERTIES (\n" +
                "\"replication_num\" = \"1\"\n" +
                ");");

        createTable("CREATE TABLE test.`table_unpartitioned` (\n" +
                "  `dt` int(11) NOT NULL COMMENT \"\",\n" +
                "  `dis_key` varchar(20) NOT NULL COMMENT \"\"\n" +
                ") ENGINE=OLAP\n" +
                "DUPLICATE KEY(`dt`, `dis_key`)\n" +
                "COMMENT \"OLAP\"\n" +
                "DISTRIBUTED BY HASH(`dt`, `dis_key`) BUCKETS 2\n" +
                "PROPERTIES (\n" +
                "\"replication_num\" = \"1\"\n" +
                ");");

        createTable("create external table test.odbc_oracle\n" +
                "(k1 float, k2 int)\n" +
                "ENGINE=ODBC\n" +
                "PROPERTIES (\n" +
                "\"host\" = \"127.0.0.1\",\n" +
                "\"port\" = \"3306\",\n" +
                "\"user\" = \"root\",\n" +
                "\"password\" = \"123\",\n" +
                "\"database\" = \"db1\",\n" +
                "\"table\" = \"tbl1\",\n" +
                "\"driver\" = \"Oracle Driver\",\n" +
                "\"odbc_type\" = \"oracle\"\n" +
                ");");

        createTable("create external table test.odbc_mysql\n" +
                "(k1 int, k2 int)\n" +
                "ENGINE=ODBC\n" +
                "PROPERTIES (\n" +
                "\"host\" = \"127.0.0.1\",\n" +
                "\"port\" = \"3306\",\n" +
                "\"user\" = \"root\",\n" +
                "\"password\" = \"123\",\n" +
                "\"database\" = \"db1\",\n" +
                "\"table\" = \"tbl1\",\n" +
                "\"driver\" = \"Oracle Driver\",\n" +
                "\"odbc_type\" = \"mysql\"\n" +
                ");");

        createTable("create table test.tbl_int_date (" +
                "`date` datetime NULL," +
                "`day` date NULL," +
                "`site_id` int(11) NULL )" +
                " ENGINE=OLAP " +
                "DUPLICATE KEY(`date`, `day`, `site_id`)" +
                "DISTRIBUTED BY HASH(`site_id`) BUCKETS 10 " +
                "PROPERTIES (\n" +
                "\"replication_num\" = \"1\",\n" +
                "\"in_memory\" = \"false\",\n" +
                "\"storage_format\" = \"V2\"\n" +
                ");");

        createView("create view test.tbl_null_column_view AS SELECT *,NULL as add_column  FROM test.test1;");

        createView("create view test.function_view AS SELECT query_id, client_ip, concat(user, db) as concat FROM test.test1;");

    }

    @AfterClass
    public static void tearDown() {
        File file = new File(runningDir);
        file.delete();
    }

    private static void createTable(String sql) throws Exception {
        CreateTableStmt createTableStmt = (CreateTableStmt) UtFrameUtils.parseAndAnalyzeStmt(sql, connectContext);
        Catalog.getCurrentCatalog().createTable(createTableStmt);
    }

    private static void createView(String sql) throws Exception {
        CreateViewStmt createViewStmt = (CreateViewStmt) UtFrameUtils.parseAndAnalyzeStmt(sql, connectContext);
        Catalog.getCurrentCatalog().createView(createViewStmt);
    }

    @Test
    public void testFunctionViewGroupingSet() throws Exception {
        String queryStr = "select query_id, client_ip, concat from test.function_view group by rollup(query_id, client_ip, concat);";
        String explainStr = UtFrameUtils.getSQLPlanOrErrorMsg(connectContext, queryStr);
        Assert.assertTrue(explainStr.contains("repeat: repeat 3 lines [[], [0], [0, 1], [0, 1, 2, 3]]"));
    }

    @Test
    public void testBitmapInsertInto() throws Exception {
        String queryStr = "explain INSERT INTO test.bitmap_table (id, id2) VALUES (1001, to_bitmap(1000)), (1001, to_bitmap(2000));";
        String explainString = UtFrameUtils.getSQLPlanOrErrorMsg(connectContext, queryStr);
        Assert.assertTrue(explainString.contains("OLAP TABLE SINK"));

        queryStr = "explain insert into test.bitmap_table select id, bitmap_union(id2) from test.bitmap_table_2 group by id;";
        explainString = UtFrameUtils.getSQLPlanOrErrorMsg(connectContext, queryStr);
        Assert.assertTrue(explainString.contains("OLAP TABLE SINK"));
        Assert.assertTrue(explainString.contains("bitmap_union"));
        Assert.assertTrue(explainString.contains("1:AGGREGATE"));
        Assert.assertTrue(explainString.contains("0:OlapScanNode"));

        queryStr = "explain insert into test.bitmap_table select id, id2 from test.bitmap_table_2;";
        explainString = UtFrameUtils.getSQLPlanOrErrorMsg(connectContext, queryStr);
        Assert.assertTrue(explainString.contains("OLAP TABLE SINK"));
        Assert.assertTrue(explainString.contains("OUTPUT EXPRS:`id` | `id2`"));
        Assert.assertTrue(explainString.contains("0:OlapScanNode"));

        queryStr = "explain insert into test.bitmap_table select id, to_bitmap(id2) from test.bitmap_table_2;";
        explainString = UtFrameUtils.getSQLPlanOrErrorMsg(connectContext, queryStr);
        Assert.assertTrue(explainString.contains("OLAP TABLE SINK"));
        Assert.assertTrue(explainString.contains("OUTPUT EXPRS:`id` | to_bitmap(CAST(`id2` AS CHARACTER))"));
        Assert.assertTrue(explainString.contains("0:OlapScanNode"));

        queryStr = "explain insert into test.bitmap_table select id, bitmap_hash(id2) from test.bitmap_table_2;";
        explainString = UtFrameUtils.getSQLPlanOrErrorMsg(connectContext, queryStr);
        Assert.assertTrue(explainString.contains("OLAP TABLE SINK"));
        Assert.assertTrue(explainString.contains("OUTPUT EXPRS:`id` | bitmap_hash(CAST(`id2` AS CHARACTER))"));
        Assert.assertTrue(explainString.contains("0:OlapScanNode"));

        queryStr = "explain insert into test.bitmap_table select id, id from test.bitmap_table_2;";
        String errorMsg = UtFrameUtils.getSQLPlanOrErrorMsg(connectContext, queryStr);
        Assert.assertTrue(errorMsg.contains("bitmap column require the function return type is BITMAP"));
    }

    private static void testBitmapQueryPlan(String sql, String result) throws Exception {
        String explainString = UtFrameUtils.getSQLPlanOrErrorMsg(connectContext, "explain " + sql);
        Assert.assertTrue(explainString.contains(result));
    }

    @Test
    public void testBitmapQuery() throws Exception {
        testBitmapQueryPlan(
                "select * from test.bitmap_table;",
                "OUTPUT EXPRS:`default_cluster:test`.`bitmap_table`.`id` | `default_cluster:test`.`bitmap_table`.`id2`"
        );

        testBitmapQueryPlan(
                "select count(id2) from test.bitmap_table;",
                Type.OnlyMetricTypeErrorMsg
        );

        testBitmapQueryPlan(
                "select group_concat(id2) from test.bitmap_table;",
                "group_concat requires first parameter to be of type STRING: group_concat(`id2`)"
        );

        testBitmapQueryPlan(
                "select sum(id2) from test.bitmap_table;",
                "sum requires a numeric parameter: sum(`id2`)"
        );

        testBitmapQueryPlan(
                "select avg(id2) from test.bitmap_table;",
                "avg requires a numeric parameter: avg(`id2`)"
        );

        testBitmapQueryPlan(
                "select max(id2) from test.bitmap_table;",
                Type.OnlyMetricTypeErrorMsg
        );

        testBitmapQueryPlan(
                "select min(id2) from test.bitmap_table;",
                Type.OnlyMetricTypeErrorMsg
        );

        testBitmapQueryPlan(
                "select count(*) from test.bitmap_table group by id2;",
                Type.OnlyMetricTypeErrorMsg
        );

        testBitmapQueryPlan(
                "select count(*) from test.bitmap_table where id2 = 1;",
                "Bitmap type dose not support operand: `id2` = 1"
        );

    }

    private static void testHLLQueryPlan(String sql, String result) throws Exception {
        String explainString = UtFrameUtils.getSQLPlanOrErrorMsg(connectContext, "explain " + sql);
        Assert.assertTrue(explainString.contains(result));
    }

    @Test
    public void testHLLTypeQuery() throws Exception {
        testHLLQueryPlan(
                "select * from test.hll_table;",
                "OUTPUT EXPRS:`default_cluster:test`.`hll_table`.`id` | `default_cluster:test`.`hll_table`.`id2`"
        );

        testHLLQueryPlan(
                "select count(id2) from test.hll_table;",
                Type.OnlyMetricTypeErrorMsg
        );

        testHLLQueryPlan(
                "select group_concat(id2) from test.hll_table;",
                "group_concat requires first parameter to be of type STRING: group_concat(`id2`)"
        );

        testHLLQueryPlan(
                "select sum(id2) from test.hll_table;",
                "sum requires a numeric parameter: sum(`id2`)"
        );

        testHLLQueryPlan(
                "select avg(id2) from test.hll_table;",
                "avg requires a numeric parameter: avg(`id2`)"
        );

        testHLLQueryPlan(
                "select max(id2) from test.hll_table;",
                Type.OnlyMetricTypeErrorMsg
        );

        testHLLQueryPlan(
                "select min(id2) from test.hll_table;",
                Type.OnlyMetricTypeErrorMsg
        );

        testHLLQueryPlan(
                "select min(id2) from test.hll_table;",
                Type.OnlyMetricTypeErrorMsg
        );

        testHLLQueryPlan(
                "select count(*) from test.hll_table group by id2;",
                Type.OnlyMetricTypeErrorMsg
        );

        testHLLQueryPlan(
                "select count(*) from test.hll_table where id2 = 1",
                "Hll type dose not support operand: `id2` = 1"
        );
    }

    @Test
    public void testTypeCast() throws Exception {
        // cmy: this test may sometimes failed in our daily test env, so I add a case here.
        String sql = "select * from test.baseall a where k1 in (select k1 from test.bigtable b where k2 > 0 and k1 = 1);";
        UtFrameUtils.getSQLPlanOrErrorMsg(connectContext, "explain " + sql);
        Assert.assertEquals(MysqlStateType.EOF, connectContext.getState().getStateType());

        sql = "SHOW VARIABLES LIKE 'lower_case_%'; SHOW VARIABLES LIKE 'sql_mode'";
        List<StatementBase> stmts = UtFrameUtils.parseAndAnalyzeStmts(sql, connectContext);
        Assert.assertEquals(2, stmts.size());
    }

    @Test
    public void testMultiStmts() throws Exception {
        String sql = "SHOW VARIABLES LIKE 'lower_case_%'; SHOW VARIABLES LIKE 'sql_mode'";
        List<StatementBase> stmts = UtFrameUtils.parseAndAnalyzeStmts(sql, connectContext);
        Assert.assertEquals(2, stmts.size());

        sql = "SHOW VARIABLES LIKE 'lower_case_%';;;";
        stmts = UtFrameUtils.parseAndAnalyzeStmts(sql, connectContext);
        Assert.assertEquals(1, stmts.size());

        sql = "SHOW VARIABLES LIKE 'lower_case_%';;;SHOW VARIABLES LIKE 'lower_case_%';";
        stmts = UtFrameUtils.parseAndAnalyzeStmts(sql, connectContext);
        Assert.assertEquals(4, stmts.size());

        sql = "SHOW VARIABLES LIKE 'lower_case_%'";
        stmts = UtFrameUtils.parseAndAnalyzeStmts(sql, connectContext);
        Assert.assertEquals(1, stmts.size());
    }

    @Test
    public void testCountDistinctRewrite() throws Exception {
        String sql = "select count(distinct id) from test.bitmap_table";
        String explainString = UtFrameUtils.getSQLPlanOrErrorMsg(connectContext, "explain " + sql);
        Assert.assertTrue(explainString.contains("output: count"));

        sql = "select count(distinct id2) from test.bitmap_table";
        explainString = UtFrameUtils.getSQLPlanOrErrorMsg(connectContext, "explain " + sql);
        Assert.assertTrue(explainString.contains("bitmap_union_count"));

        sql = "select sum(id) / count(distinct id2) from test.bitmap_table";
        explainString = UtFrameUtils.getSQLPlanOrErrorMsg(connectContext, "explain " + sql);
        Assert.assertTrue(explainString.contains("bitmap_union_count"));

        sql = "select count(distinct id2) from test.hll_table";
        explainString = UtFrameUtils.getSQLPlanOrErrorMsg(connectContext, "explain " + sql);
        Assert.assertTrue(explainString.contains("hll_union_agg"));

        sql = "select sum(id) / count(distinct id2) from test.hll_table";
        explainString = UtFrameUtils.getSQLPlanOrErrorMsg(connectContext, "explain " + sql);
        Assert.assertTrue(explainString.contains("hll_union_agg"));

        sql = "select count(distinct id2) from test.bitmap_table group by id order by count(distinct id2)";
        explainString = UtFrameUtils.getSQLPlanOrErrorMsg(connectContext, "explain " + sql);
        Assert.assertTrue(explainString.contains("bitmap_union_count"));

        sql = "select count(distinct id2) from test.bitmap_table having count(distinct id2) > 0";
        explainString = UtFrameUtils.getSQLPlanOrErrorMsg(connectContext, "explain " + sql);
        Assert.assertTrue(explainString.contains("bitmap_union_count"));

        sql = "select count(distinct id2) from test.bitmap_table order by count(distinct id2)";
        explainString = UtFrameUtils.getSQLPlanOrErrorMsg(connectContext, "explain " + sql);
        Assert.assertTrue(explainString.contains("bitmap_union_count"));

        sql = "select count(distinct if(id = 1, id2, null)) from test.bitmap_table";
        explainString = UtFrameUtils.getSQLPlanOrErrorMsg(connectContext, "explain " + sql);
        Assert.assertTrue(explainString.contains("bitmap_union_count"));

        sql = "select count(distinct ifnull(id2, id3)) from test.bitmap_table_2";
        explainString = UtFrameUtils.getSQLPlanOrErrorMsg(connectContext, "explain " + sql);
        Assert.assertTrue(explainString.contains("bitmap_union_count"));

        sql = "select count(distinct coalesce(id2, id3)) from test.bitmap_table_2";
        explainString = UtFrameUtils.getSQLPlanOrErrorMsg(connectContext, "explain " + sql);
        Assert.assertTrue(explainString.contains("bitmap_union_count"));

        ConnectContext.get().getSessionVariable().setRewriteCountDistinct(false);
        sql = "select count(distinct id2) from test.bitmap_table";
        explainString = UtFrameUtils.getSQLPlanOrErrorMsg(connectContext, "explain " + sql);
        Assert.assertTrue(explainString.contains(Type.OnlyMetricTypeErrorMsg));
    }

    @Test
    public void testCreateDbQueryPlanWithSchemaSyntax() throws Exception {
        String createSchemaSql = "create schema if not exists test";
        String createDbSql = "create database if not exists test";
        CreateDbStmt createSchemaStmt = (CreateDbStmt) UtFrameUtils.parseAndAnalyzeStmt(createSchemaSql, connectContext);
        CreateDbStmt createDbStmt = (CreateDbStmt) UtFrameUtils.parseAndAnalyzeStmt(createDbSql, connectContext);
        Assert.assertEquals(createDbStmt.toSql(), createSchemaStmt.toSql());
    }

    @Test
    public void testDropDbQueryPlanWithSchemaSyntax() throws Exception {
        String dropSchemaSql = "drop schema if exists test";
        String dropDbSql = "drop database if exists test";
        DropDbStmt dropSchemaStmt = (DropDbStmt) UtFrameUtils.parseAndAnalyzeStmt(dropSchemaSql, connectContext);
        DropDbStmt dropDbStmt = (DropDbStmt) UtFrameUtils.parseAndAnalyzeStmt(dropDbSql, connectContext);
        Assert.assertEquals(dropDbStmt.toSql(), dropSchemaStmt.toSql());
    }

    @Test
    public void testShowCreateDbQueryPlanWithSchemaSyntax() throws Exception {
        String showCreateSchemaSql = "show create schema test";
        String showCreateDbSql = "show create database test";
        ShowCreateDbStmt showCreateSchemaStmt = (ShowCreateDbStmt) UtFrameUtils.parseAndAnalyzeStmt(showCreateSchemaSql, connectContext);
        ShowCreateDbStmt showCreateDbStmt = (ShowCreateDbStmt) UtFrameUtils.parseAndAnalyzeStmt(showCreateDbSql, connectContext);
        Assert.assertEquals(showCreateDbStmt.toSql(), showCreateSchemaStmt.toSql());
    }

    @Test
    public void testDateTypeCastSyntax() throws Exception {
        String castSql = "select * from test.baseall where k11 < cast('2020-03-26' as date)";
        SelectStmt selectStmt =
                (SelectStmt) UtFrameUtils.parseAndAnalyzeStmt(castSql, connectContext);
        Expr rightExpr = selectStmt.getWhereClause().getChildren().get(1);
        Assert.assertTrue(rightExpr.getType().equals(Type.DATETIME));

        String castSql2 = "select str_to_date('11/09/2011', '%m/%d/%Y');";
        String explainString = UtFrameUtils.getSQLPlanOrErrorMsg(connectContext, "explain " + castSql2);
        Assert.assertTrue(explainString.contains("2011-11-09"));
        Assert.assertFalse(explainString.contains("2011-11-09 00:00:00"));
    }

    @Test
    public void testDateTypeEquality() throws Exception {
        // related to Github issue #3309
        String loadStr = "load label test.app_profile_20200306\n" +
                "(DATA INFILE('filexxx')INTO TABLE app_profile partition (p_20200306)\n" +
                "COLUMNS TERMINATED BY '\\t'\n" +
                "(app_name,package_name,age,gender,level,city,model,brand,hours,use_num,use_time,start_times)\n" +
                "SET\n" +
                "(event_date = default_value('2020-03-06'))) \n" +
                "PROPERTIES ( 'max_filter_ratio'='0.0001' );\n" +
                "";
        LoadStmt loadStmt = (LoadStmt) UtFrameUtils.parseAndAnalyzeStmt(loadStr, connectContext);
        Catalog.getCurrentCatalog().getLoadManager().createLoadJobV1FromStmt(loadStmt, EtlJobType.HADOOP,
                System.currentTimeMillis());
    }

    @Test
    public void testJoinPredicateTransitivity() throws Exception {
        connectContext.setDatabase("default_cluster:test");

        ConnectContext.get().getSessionVariable().setEnableInferPredicate(true);
        /*  TODO: commit on_clause and where_clause Cross-identification
        // test left join : left table where binary predicate
        String sql = "select join1.id\n" +
                "from join1\n" +
                "left join join2 on join1.id = join2.id\n" +
                "where join1.id > 1;";
        String explainString = UtFrameUtils.getSQLPlanOrErrorMsg(connectContext, "explain " + sql);
        Assert.assertTrue(explainString.contains("PREDICATES: `join2`.`id` > 1"));
        Assert.assertTrue(explainString.contains("PREDICATES: `join1`.`id` > 1"));

        // test left join: left table where in predicate
        sql = "select join1.id\n" +
                "from join1\n" +
                "left join join2 on join1.id = join2.id\n" +
                "where join1.id in (2);";
        explainString = UtFrameUtils.getSQLPlanOrErrorMsg(connectContext, "explain " + sql);
        Assert.assertTrue(explainString.contains("PREDICATES: `join2`.`id` IN (2)"));
        Assert.assertTrue(explainString.contains("PREDICATES: `join1`.`id` IN (2)"));

        // test left join: left table where between predicate
        sql = "select join1.id\n" +
                "from join1\n" +
                "left join join2 on join1.id = join2.id\n" +
                "where join1.id BETWEEN 1 AND 2;";
        explainString = UtFrameUtils.getSQLPlanOrErrorMsg(connectContext, "explain " + sql);
        Assert.assertTrue(explainString.contains("PREDICATES: `join1`.`id` >= 1, `join1`.`id` <= 2"));
        Assert.assertTrue(explainString.contains("PREDICATES: `join2`.`id` >= 1, `join2`.`id` <= 2"));

        */
        // test left join: left table join predicate, left table couldn't push down
        String sql = "select *\n from join1\n" +
                "left join join2 on join1.id = join2.id\n" +
                "and join1.id > 1;";
        String explainString = UtFrameUtils.getSQLPlanOrErrorMsg(connectContext, "explain " + sql);
        Assert.assertTrue(explainString.contains("other join predicates: `join1`.`id` > 1"));
        Assert.assertFalse(explainString.contains("PREDICATES: `join1`.`id` > 1"));

        /*
        // test left join: right table where predicate.
        // If we eliminate outer join, we could push predicate down to join1 and join2.
        // Currently, we push predicate to join1 and keep join predicate for join2
        sql = "select *\n from join1\n" +
                "left join join2 on join1.id = join2.id\n" +
                "where join2.id > 1;";
        explainString = UtFrameUtils.getSQLPlanOrErrorMsg(connectContext, "explain " + sql);
        Assert.assertTrue(explainString.contains("PREDICATES: `join1`.`id` > 1"));
        Assert.assertFalse(explainString.contains("other join predicates: `join2`.`id` > 1"));
        */

        // test left join: right table join predicate, only push down right table
        sql = "select *\n from join1\n" +
                "left join join2 on join1.id = join2.id\n" +
                "and join2.id > 1;";
        explainString = UtFrameUtils.getSQLPlanOrErrorMsg(connectContext, "explain " + sql);
        Assert.assertTrue(explainString.contains("PREDICATES: `join2`.`id` > 1"));
        Assert.assertFalse(explainString.contains("PREDICATES: `join1`.`id` > 1"));

        /*
        // test inner join: left table where predicate, both push down left table and right table
        sql = "select *\n from join1\n" +
                "join join2 on join1.id = join2.id\n" +
                "where join1.id > 1;";
        explainString = UtFrameUtils.getSQLPlanOrErrorMsg(connectContext, "explain " + sql);
        Assert.assertTrue(explainString.contains("PREDICATES: `join1`.`id` > 1"));
        Assert.assertTrue(explainString.contains("PREDICATES: `join2`.`id` > 1"));
        */

        // test inner join: left table join predicate, both push down left table and right table
        sql = "select *\n from join1\n" +
                "join join2 on join1.id = join2.id\n" +
                "and join1.id > 1;";
        explainString = UtFrameUtils.getSQLPlanOrErrorMsg(connectContext, "explain " + sql);
        Assert.assertTrue(explainString.contains("PREDICATES: `join1`.`id` > 1"));
        Assert.assertTrue(explainString.contains("PREDICATES: `join2`.`id` > 1"));

        /*
        // test inner join: right table where predicate, both push down left table and right table
        sql = "select *\n from join1\n" +
                "join join2 on join1.id = join2.id\n" +
                "where join2.id > 1;";
        explainString = UtFrameUtils.getSQLPlanOrErrorMsg(connectContext, "explain " + sql);
        Assert.assertTrue(explainString.contains("PREDICATES: `join1`.`id` > 1"));
        Assert.assertTrue(explainString.contains("PREDICATES: `join2`.`id` > 1"));
        */

        // test inner join: right table join predicate, both push down left table and right table
        sql = "select *\n from join1\n" +
                "join join2 on join1.id = join2.id\n" +
                "and 1 < join2.id;";
        explainString = UtFrameUtils.getSQLPlanOrErrorMsg(connectContext, "explain " + sql);
        Assert.assertTrue(explainString.contains("PREDICATES: `join1`.`id` > 1"));
        Assert.assertTrue(explainString.contains("PREDICATES: `join2`.`id` > 1"));

        sql = "select *\n from join1\n" +
                "join join2 on join1.id = join2.value\n" +
                "and join2.value in ('abc');";
        explainString = UtFrameUtils.getSQLPlanOrErrorMsg(connectContext, "explain " + sql);
        Assert.assertFalse(explainString.contains("'abc' is not a number"));
        Assert.assertFalse(explainString.contains("`join1`.`value` IN ('abc')"));

        // test anti join, right table join predicate, only push to right table
        sql = "select *\n from join1\n" +
                "left anti join join2 on join1.id = join2.id\n" +
                "and join2.id > 1;";
        explainString = UtFrameUtils.getSQLPlanOrErrorMsg(connectContext, "explain " + sql);
        Assert.assertTrue(explainString.contains("PREDICATES: `join2`.`id` > 1"));
        Assert.assertFalse(explainString.contains("PREDICATES: `join1`.`id` > 1"));

        // test semi join, right table join predicate, only push to right table
        sql = "select *\n from join1\n" +
                "left semi join join2 on join1.id = join2.id\n" +
                "and join2.id > 1;";
        explainString = UtFrameUtils.getSQLPlanOrErrorMsg(connectContext, "explain " + sql);
        Assert.assertTrue(explainString.contains("PREDICATES: `join2`.`id` > 1"));
        Assert.assertTrue(explainString.contains("PREDICATES: `join1`.`id` > 1"));

        // test anti join, left table join predicate, left table couldn't push down
        sql = "select *\n from join1\n" +
                "left anti join join2 on join1.id = join2.id\n" +
                "and join1.id > 1;";
        explainString = UtFrameUtils.getSQLPlanOrErrorMsg(connectContext, "explain " + sql);
        Assert.assertTrue(explainString.contains("other join predicates: `join1`.`id` > 1"));
        Assert.assertFalse(explainString.contains("PREDICATES: `join1`.`id` > 1"));

        // test semi join, left table join predicate, only push to left table
        sql = "select *\n from join1\n" +
                "left semi join join2 on join1.id = join2.id\n" +
                "and join1.id > 1;";
        explainString = UtFrameUtils.getSQLPlanOrErrorMsg(connectContext, "explain " + sql);
        Assert.assertTrue(explainString.contains("PREDICATES: `join1`.`id` > 1"));

        /*
        // test anti join, left table where predicate, only push to left table
        sql = "select join1.id\n" +
                "from join1\n" +
                "left anti join join2 on join1.id = join2.id\n" +
                "where join1.id > 1;";
        explainString = UtFrameUtils.getSQLPlanOrErrorMsg(connectContext, "explain " + sql);
        Assert.assertTrue(explainString.contains("PREDICATES: `join1`.`id` > 1"));
        Assert.assertFalse(explainString.contains("PREDICATES: `join2`.`id` > 1"));

        // test semi join, left table where predicate, only push to left table
        sql = "select join1.id\n" +
                "from join1\n" +
                "left semi join join2 on join1.id = join2.id\n" +
                "where join1.id > 1;";
        explainString = UtFrameUtils.getSQLPlanOrErrorMsg(connectContext, "explain " + sql);
        Assert.assertTrue(explainString.contains("PREDICATES: `join1`.`id` > 1"));
        Assert.assertFalse(explainString.contains("PREDICATES: `join2`.`id` > 1"));
        */
    }

    @Test
    public void testConvertCaseWhenToConstant() throws Exception {
        // basic test
        String caseWhenSql = "select "
                + "case when date_format(now(),'%H%i')  < 123 then 1 else 0 end as col "
                + "from test.test1 "
                + "where time = case when date_format(now(),'%H%i')  < 123 then date_format(date_sub(now(),2),'%Y%m%d') else date_format(date_sub(now(),1),'%Y%m%d') end";
        Assert.assertTrue(!StringUtils.containsIgnoreCase(UtFrameUtils.getSQLPlanOrErrorMsg(connectContext, "explain " + caseWhenSql), "CASE WHEN"));

        // test 1: case when then
        // 1.1 multi when in on `case when` and can be converted to constants
        String sql11 = "select case when false then 2 when true then 3 else 0 end as col11;";
        Assert.assertTrue(StringUtils.containsIgnoreCase(UtFrameUtils.getSQLPlanOrErrorMsg(connectContext, "explain " + sql11), "constant exprs: \n         3"));

        // 1.2 multi `when expr` in on `case when` ,`when expr` can not be converted to constants
        String sql121 = "select case when false then 2 when substr(k7,2,1) then 3 else 0 end as col121 from test.baseall";
        Assert.assertTrue(StringUtils.containsIgnoreCase(UtFrameUtils.getSQLPlanOrErrorMsg(connectContext, "explain " + sql121),
                "OUTPUT EXPRS:CASE WHEN substr(`k7`, 2, 1) THEN 3 ELSE 0 END"));

        // 1.2.2 when expr which can not be converted to constants in the first
        String sql122 = "select case when substr(k7,2,1) then 2 when false then 3 else 0 end as col122 from test.baseall";
        Assert.assertTrue(StringUtils.containsIgnoreCase(UtFrameUtils.getSQLPlanOrErrorMsg(connectContext, "explain " + sql122),
                "OUTPUT EXPRS:CASE WHEN substr(`k7`, 2, 1) THEN 2 WHEN FALSE THEN 3 ELSE 0 END"));

        // 1.2.3 test return `then expr` in the middle
        String sql124 = "select case when false then 1 when true then 2 when false then 3 else 'other' end as col124";
        Assert.assertTrue(StringUtils.containsIgnoreCase(UtFrameUtils.getSQLPlanOrErrorMsg(connectContext, "explain " + sql124), "constant exprs: \n         '2'"));

        // 1.3 test return null
        String sql3 = "select case when false then 2 end as col3";
        Assert.assertTrue(StringUtils.containsIgnoreCase(UtFrameUtils.getSQLPlanOrErrorMsg(connectContext, "explain " + sql3), "constant exprs: \n         NULL"));

        // 1.3.1 test return else expr
        String sql131 = "select case when false then 2 when false then 3 else 4 end as col131";
        Assert.assertTrue(StringUtils.containsIgnoreCase(UtFrameUtils.getSQLPlanOrErrorMsg(connectContext, "explain " + sql131), "constant exprs: \n         4"));

        // 1.4 nest `case when` and can be converted to constants
        String sql14 = "select case when (case when true then true else false end) then 2 when false then 3 else 0 end as col";
        Assert.assertTrue(StringUtils.containsIgnoreCase(UtFrameUtils.getSQLPlanOrErrorMsg(connectContext, "explain " + sql14), "constant exprs: \n         2"));

        // 1.5 nest `case when` and can not be converted to constants
        String sql15 = "select case when case when substr(k7,2,1) then true else false end then 2 when false then 3 else 0 end as col from test.baseall";
        Assert.assertTrue(StringUtils.containsIgnoreCase(UtFrameUtils.getSQLPlanOrErrorMsg(connectContext, "explain " + sql15),
                "OUTPUT EXPRS:CASE WHEN CASE WHEN substr(`k7`, 2, 1) THEN TRUE ELSE FALSE END THEN 2 WHEN FALSE THEN 3 ELSE 0 END"));

        // 1.6 test when expr is null
        String sql16 = "select case when null then 1 else 2 end as col16;";
        Assert.assertTrue(StringUtils.containsIgnoreCase(UtFrameUtils.getSQLPlanOrErrorMsg(connectContext, "explain " + sql16), "constant exprs: \n         2"));

        // test 2: case xxx when then
        // 2.1 test equal
        String sql2 = "select case 1 when 1 then 'a' when 2 then 'b' else 'other' end as col2;";
        Assert.assertTrue(StringUtils.containsIgnoreCase(UtFrameUtils.getSQLPlanOrErrorMsg(connectContext, "explain " + sql2), "constant exprs: \n         'a'"));

        // 2.1.2 test not equal
        String sql212 = "select case 'a' when 1 then 'a' when 'a' then 'b' else 'other' end as col212;";
        Assert.assertTrue(StringUtils.containsIgnoreCase(UtFrameUtils.getSQLPlanOrErrorMsg(connectContext, "explain " + sql212), "constant exprs: \n         'b'"));

        // 2.2 test return null
        String sql22 = "select case 'a' when 1 then 'a' when 'b' then 'b' end as col22;";
        Assert.assertTrue(StringUtils.containsIgnoreCase(UtFrameUtils.getSQLPlanOrErrorMsg(connectContext, "explain " + sql22), "constant exprs: \n         NULL"));

        // 2.2.2 test return else
        String sql222 = "select case 1 when 2 then 'a' when 3 then 'b' else 'other' end as col222;";
        Assert.assertTrue(StringUtils.containsIgnoreCase(UtFrameUtils.getSQLPlanOrErrorMsg(connectContext, "explain " + sql222), "constant exprs: \n         'other'"));

        // 2.3 test can not convert to constant,middle when expr is not constant
        String sql23 = "select case 'a' when 'b' then 'a' when substr(k7,2,1) then 2 when false then 3 else 0 end as col23 from test.baseall";
        String a = UtFrameUtils.getSQLPlanOrErrorMsg(connectContext, "explain " + sql23);
        Assert.assertTrue(StringUtils.containsIgnoreCase(a,
                "OUTPUT EXPRS:CASE 'a' WHEN substr(`k7`, 2, 1) THEN '2' WHEN '0' THEN '3' ELSE '0' END"));

        // 2.3.1  first when expr is not constant
        String sql231 = "select case 'a' when substr(k7,2,1) then 2 when 1 then 'a' when false then 3 else 0 end as col231 from test.baseall";
        Assert.assertTrue(StringUtils.containsIgnoreCase(UtFrameUtils.getSQLPlanOrErrorMsg(connectContext, "explain " + sql231),
                "OUTPUT EXPRS:CASE 'a' WHEN substr(`k7`, 2, 1) THEN '2' WHEN '1' THEN 'a' WHEN '0' THEN '3' ELSE '0' END"));

        // 2.3.2 case expr is not constant
        String sql232 = "select case k1 when substr(k7,2,1) then 2 when 1 then 'a' when false then 3 else 0 end as col232 from test.baseall";
        Assert.assertTrue(StringUtils.containsIgnoreCase(UtFrameUtils.getSQLPlanOrErrorMsg(connectContext, "explain " + sql232),
                "OUTPUT EXPRS:CASE `k1` WHEN substr(`k7`, 2, 1) THEN '2' WHEN '1' THEN 'a' WHEN '0' THEN '3' ELSE '0' END"));

        // 3.1 test float,float in case expr
        String sql31 = "select case cast(100 as float) when 1 then 'a' when 2 then 'b' else 'other' end as col31;";
        Assert.assertTrue(StringUtils.containsIgnoreCase(UtFrameUtils.getSQLPlanOrErrorMsg(connectContext, "explain " + sql31),
                "constant exprs: \n         CASE 100.0 WHEN 1.0 THEN 'a' WHEN 2.0 THEN 'b' ELSE 'other' END"));

        // 4.1 test null in case expr return else
        String sql41 = "select case null when 1 then 'a' when 2 then 'b' else 'other' end as col41";
        Assert.assertTrue(StringUtils.containsIgnoreCase(UtFrameUtils.getSQLPlanOrErrorMsg(connectContext, "explain " + sql41), "constant exprs: \n         'other'"));

        // 4.1.2 test null in case expr return null
        String sql412 = "select case null when 1 then 'a' when 2 then 'b' end as col41";
        Assert.assertTrue(StringUtils.containsIgnoreCase(UtFrameUtils.getSQLPlanOrErrorMsg(connectContext, "explain " + sql412), "constant exprs: \n         NULL"));

        // 4.2.1 test null in when expr
        String sql421 = "select case 'a' when null then 'a' else 'other' end as col421";
        Assert.assertTrue(StringUtils.containsIgnoreCase(UtFrameUtils.getSQLPlanOrErrorMsg(connectContext, "explain " + sql421), "constant exprs: \n         'other'"));

        // 5.1 test same type in then expr and else expr
        String sql51 = "select case when 132 then k7 else 'all' end as col51 from test.baseall group by col51";
        Assert.assertTrue(StringUtils.containsIgnoreCase(UtFrameUtils.getSQLPlanOrErrorMsg(connectContext, "explain " + sql51),
                "OUTPUT EXPRS: CASE WHEN 132 THEN `k7` ELSE 'all' END"));

        // 5.2 test same type in then expr and else expr
        String sql52 = "select case when 2 < 1 then 'all' else k7 end as col52 from test.baseall group by col52";
        Assert.assertTrue(StringUtils.containsIgnoreCase(UtFrameUtils.getSQLPlanOrErrorMsg(connectContext, "explain " + sql52),
                "OUTPUT EXPRS: `k7`"));

        // 5.3 test different type in then expr and else expr, and return CastExpr<SlotRef>
        String sql53 = "select case when 2 < 1 then 'all' else k1 end as col53 from test.baseall group by col53";
        Assert.assertTrue(StringUtils.containsIgnoreCase(UtFrameUtils.getSQLPlanOrErrorMsg(connectContext, "explain " + sql53),
                "OUTPUT EXPRS: `k1`"));

        // 5.4 test return CastExpr<SlotRef> with other SlotRef in selectListItem
        String sql54 = "select k2, case when 2 < 1 then 'all' else k1 end as col54, k7 from test.baseall group by k2, col54, k7";
        Assert.assertTrue(StringUtils.containsIgnoreCase(UtFrameUtils.getSQLPlanOrErrorMsg(connectContext, "explain " + sql54),
                "OUTPUT EXPRS:<slot 3> `k2` | <slot 4> `k1` | <slot 5> `k7`"));

        // 5.5 test return CastExpr<CastExpr<SlotRef>> with other SlotRef in selectListItem
        String sql55 = "select case when 2 < 1 then 'all' else cast(k1 as int) end as col55, k7 from test.baseall group by col55, k7";
        Assert.assertTrue(StringUtils.containsIgnoreCase(UtFrameUtils.getSQLPlanOrErrorMsg(connectContext, "explain " + sql55),
                "OUTPUT EXPRS:<slot 2> CAST(`k1` AS INT) | <slot 3> `k7`"));
    }

    @Test
    public void testJoinPredicateTransitivityWithSubqueryInWhereClause() throws Exception {
        connectContext.setDatabase("default_cluster:test");
        String sql = "SELECT *\n" +
                "FROM test.pushdown_test\n" +
                "WHERE 0 < (\n" +
                "    SELECT MAX(k9)\n" +
                "    FROM test.pushdown_test);";
        String explainString = UtFrameUtils.getSQLPlanOrErrorMsg(connectContext, "explain " + sql);
        Assert.assertTrue(explainString.contains("PLAN FRAGMENT"));
        Assert.assertTrue(explainString.contains("CROSS JOIN"));
        Assert.assertTrue(!explainString.contains("PREDICATES"));
    }

    @Test
    public void testDistinctPushDown() throws Exception {
        connectContext.setDatabase("default_cluster:test");
        String sql = "select distinct k1 from (select distinct k1 from test.pushdown_test) t where k1 > 1";
        String explainString = UtFrameUtils.getSQLPlanOrErrorMsg(connectContext, "explain " + sql);
        Assert.assertTrue(explainString.contains("PLAN FRAGMENT"));
    }

    @Test
    public void testConstInParitionPrune() throws Exception {
        FeConstants.runningUnitTest = true;
        String queryStr = "explain select * from (select 'aa' as kk1, sum(id) from test.join1 where dt = 9 group by kk1)tt where kk1 in ('aa');";
        String explainString = UtFrameUtils.getSQLPlanOrErrorMsg(connectContext, queryStr);
        FeConstants.runningUnitTest = false;
        Assert.assertTrue(explainString.contains("partitions=1/1"));
    }

    @Test
    public void testOrCompoundPredicateFold() throws Exception {
        String queryStr = "explain select * from baseall where (k1 > 1) or (k1 > 1 and k2 < 1)";
        String explainString = UtFrameUtils.getSQLPlanOrErrorMsg(connectContext, queryStr);
        Assert.assertTrue(explainString.contains("PREDICATES: (`k1` > 1)\n"));

        queryStr = "explain select * from  baseall where (k1 > 1 and k2 < 1) or  (k1 > 1)";
        explainString = UtFrameUtils.getSQLPlanOrErrorMsg(connectContext, queryStr);
        Assert.assertTrue(explainString.contains("PREDICATES: `k1` > 1\n"));

        queryStr = "explain select * from  baseall where (k1 > 1) or (k1 > 1)";
        explainString = UtFrameUtils.getSQLPlanOrErrorMsg(connectContext, queryStr);
        Assert.assertTrue(explainString.contains("PREDICATES: (`k1` > 1)\n"));
    }

    @Test
    public void testColocateJoin() throws Exception {
        FeConstants.runningUnitTest = true;

        String queryStr = "explain select * from test.colocate1 t1, test.colocate2 t2 where t1.k1 = t2.k1 and t1.k2 = t2.k2 and t1.k3 = t2.k3";
        String explainString = UtFrameUtils.getSQLPlanOrErrorMsg(connectContext, queryStr);
        Assert.assertTrue(explainString.contains("colocate: true"));

        queryStr = "explain select * from test.colocate1 t1 join [shuffle] test.colocate2 t2 on t1.k1 = t2.k1 and t1.k2 = t2.k2";
        explainString = UtFrameUtils.getSQLPlanOrErrorMsg(connectContext, queryStr);
        Assert.assertTrue(explainString.contains("colocate: false"));

        // t1.k1 = t2.k2 not same order with distribute column
        queryStr = "explain select * from test.colocate1 t1, test.colocate2 t2 where t1.k1 = t2.k2 and t1.k2 = t2.k1 and t1.k3 = t2.k3";
        explainString = UtFrameUtils.getSQLPlanOrErrorMsg(connectContext, queryStr);
        Assert.assertTrue(explainString.contains("colocate: false"));

        queryStr = "explain select * from test.colocate1 t1, test.colocate2 t2 where t1.k2 = t2.k2";
        explainString = UtFrameUtils.getSQLPlanOrErrorMsg(connectContext, queryStr);
        Assert.assertTrue(explainString.contains("colocate: false"));
    }

    @Test
    public void testSelfColocateJoin() throws Exception {
        FeConstants.runningUnitTest = true;

        // single partition
        String queryStr = "explain select * from test.jointest t1, test.jointest t2 where t1.k1 = t2.k1";
        String explainString = UtFrameUtils.getSQLPlanOrErrorMsg(connectContext, queryStr);
        Assert.assertTrue(explainString.contains("colocate: true"));

        // multi partition, should not be colocate
        queryStr = "explain select * from test.dynamic_partition t1, test.dynamic_partition t2 where t1.k1 = t2.k1";
        explainString = UtFrameUtils.getSQLPlanOrErrorMsg(connectContext, queryStr);
        Assert.assertTrue(explainString.contains("colocate: false"));
    }

    @Test
    public void testBucketShuffleJoin() throws Exception {
        FeConstants.runningUnitTest = true;
        // enable bucket shuffle join
        Deencapsulation.setField(connectContext.getSessionVariable(), "enableBucketShuffleJoin", true);

        // set data size and row count for the olap table
        Database db = Catalog.getCurrentCatalog().getDbOrMetaException("default_cluster:test");
        OlapTable tbl = (OlapTable) db.getTableOrMetaException("bucket_shuffle1");
        for (Partition partition : tbl.getPartitions()) {
            partition.updateVisibleVersionAndVersionHash(2, 0);
            for (MaterializedIndex mIndex : partition.getMaterializedIndices(IndexExtState.VISIBLE)) {
                mIndex.setRowCount(10000);
                for (Tablet tablet : mIndex.getTablets()) {
                    for (Replica replica : tablet.getReplicas()) {
                        replica.updateVersionInfo(2, 0, 200000, 10000);
                    }
                }
            }
        }

        db = Catalog.getCurrentCatalog().getDbOrMetaException("default_cluster:test");
        tbl = (OlapTable) db.getTableOrMetaException("bucket_shuffle2");
        for (Partition partition : tbl.getPartitions()) {
            partition.updateVisibleVersionAndVersionHash(2, 0);
            for (MaterializedIndex mIndex : partition.getMaterializedIndices(IndexExtState.VISIBLE)) {
                mIndex.setRowCount(10000);
                for (Tablet tablet : mIndex.getTablets()) {
                    for (Replica replica : tablet.getReplicas()) {
                        replica.updateVersionInfo(2, 0, 200000, 10000);
                    }
                }
            }
        }

        // single partition
        String queryStr = "explain select * from test.jointest t1, test.bucket_shuffle1 t2 where t1.k1 = t2.k1 and t1.k1 = t2.k2";
        String explainString = UtFrameUtils.getSQLPlanOrErrorMsg(connectContext, queryStr);
        Assert.assertTrue(explainString.contains("BUCKET_SHFFULE"));
        Assert.assertTrue(explainString.contains("BUCKET_SHFFULE_HASH_PARTITIONED: `t1`.`k1`, `t1`.`k1`"));

        // not bucket shuffle join do not support different type
        queryStr = "explain select * from test.jointest t1, test.bucket_shuffle1 t2 where cast (t1.k1 as tinyint) = t2.k1 and t1.k1 = t2.k2";
        explainString = UtFrameUtils.getSQLPlanOrErrorMsg(connectContext, queryStr);
        Assert.assertTrue(!explainString.contains("BUCKET_SHFFULE"));

        // left table distribution column not match
        queryStr = "explain select * from test.jointest t1, test.bucket_shuffle1 t2 where t1.k1 = t2.k1";
        explainString = UtFrameUtils.getSQLPlanOrErrorMsg(connectContext, queryStr);
        Assert.assertTrue(!explainString.contains("BUCKET_SHFFULE"));

        // multi partition, should not be bucket shuffle join
        queryStr = "explain select * from test.jointest t1, test.bucket_shuffle2 t2 where t1.k1 = t2.k1 and t1.k1 = t2.k2";
        explainString = UtFrameUtils.getSQLPlanOrErrorMsg(connectContext, queryStr);
        Assert.assertTrue(!explainString.contains("BUCKET_SHFFULE"));

        // left table is colocate table, should be bucket shuffle
        queryStr = "explain select * from test.colocate1 t1, test.bucket_shuffle2 t2 where t1.k1 = t2.k1 and t1.k1 = t2.k2";
        explainString = UtFrameUtils.getSQLPlanOrErrorMsg(connectContext, queryStr);
        Assert.assertTrue(!explainString.contains("BUCKET_SHFFULE"));

        // support recurse of bucket shuffle join
        queryStr = "explain select * from test.jointest t1 join test.bucket_shuffle1 t2 on t1.k1 = t2.k1 and t1.k1 = t2.k2 join test.colocate1 t3 " +
                "on t2.k1 = t3.k1 and t2.k2 = t3.k2";
        explainString = UtFrameUtils.getSQLPlanOrErrorMsg(connectContext, queryStr);
        Assert.assertTrue(explainString.contains("BUCKET_SHFFULE_HASH_PARTITIONED: `t1`.`k1`, `t1`.`k1`"));
        Assert.assertTrue(explainString.contains("BUCKET_SHFFULE_HASH_PARTITIONED: `t3`.`k1`, `t3`.`k2`"));

        // support recurse of bucket shuffle because t4 join t2 and join column name is same as t2 distribute column name
        queryStr = "explain select * from test.jointest t1 join test.bucket_shuffle1 t2 on t1.k1 = t2.k1 and t1.k1 = t2.k2 join test.colocate1 t3 " +
                "on t2.k1 = t3.k1 join test.jointest t4 on t4.k1 = t2.k1 and t4.k1 = t2.k2";
        explainString = UtFrameUtils.getSQLPlanOrErrorMsg(connectContext, queryStr);
        Assert.assertTrue(explainString.contains("BUCKET_SHFFULE_HASH_PARTITIONED: `t1`.`k1`, `t1`.`k1`"));
        Assert.assertTrue(explainString.contains("BUCKET_SHFFULE_HASH_PARTITIONED: `t4`.`k1`, `t4`.`k1`"));

        // some column name in join expr t3 join t4 and t1 distribute column name, so should not be bucket shuffle join
        queryStr = "explain select * from test.jointest t1 join test.bucket_shuffle1 t2 on t1.k1 = t2.k1 and t1.k1 = t2.k2 join test.colocate1 t3 " +
                "on t2.k1 = t3.k1 join test.jointest t4 on t4.k1 = t3.k1 and t4.k2 = t3.k2";
        explainString = UtFrameUtils.getSQLPlanOrErrorMsg(connectContext, queryStr);
        Assert.assertTrue(explainString.contains("BUCKET_SHFFULE_HASH_PARTITIONED: `t1`.`k1`, `t1`.`k1`"));
        Assert.assertTrue(!explainString.contains("BUCKET_SHFFULE_HASH_PARTITIONED: `t4`.`k1`, `t4`.`k1`"));

        // disable bucket shuffle join again
        Deencapsulation.setField(connectContext.getSessionVariable(), "enableBucketShuffleJoin", false);
    }

    @Test
    public void testJoinWithMysqlTable() throws Exception {
        connectContext.setDatabase("default_cluster:test");

        // set data size and row count for the olap table
        Database db = Catalog.getCurrentCatalog().getDbOrMetaException("default_cluster:test");
        OlapTable tbl = (OlapTable) db.getTableOrMetaException("jointest");
        for (Partition partition : tbl.getPartitions()) {
            partition.updateVisibleVersionAndVersionHash(2, 0);
            for (MaterializedIndex mIndex : partition.getMaterializedIndices(IndexExtState.VISIBLE)) {
                mIndex.setRowCount(10000);
                for (Tablet tablet : mIndex.getTablets()) {
                    for (Replica replica : tablet.getReplicas()) {
                        replica.updateVersionInfo(2, 0, 200000, 10000);
                    }
                }
            }
        }

        String queryStr = "explain select * from mysql_table t2, jointest t1 where t1.k1 = t2.k1";
        String explainString = UtFrameUtils.getSQLPlanOrErrorMsg(connectContext, queryStr);
        Assert.assertTrue(explainString.contains("INNER JOIN (BROADCAST)"));
        Assert.assertTrue(explainString.contains("1:SCAN MYSQL"));

        queryStr = "explain select * from jointest t1, mysql_table t2 where t1.k1 = t2.k1";
        explainString = UtFrameUtils.getSQLPlanOrErrorMsg(connectContext, queryStr);
        Assert.assertTrue(explainString.contains("INNER JOIN (BROADCAST)"));
        Assert.assertTrue(explainString.contains("1:SCAN MYSQL"));

        queryStr = "explain select * from jointest t1, mysql_table t2, mysql_table t3 where t1.k1 = t3.k1";
        explainString = UtFrameUtils.getSQLPlanOrErrorMsg(connectContext, queryStr);
        Assert.assertFalse(explainString.contains("INNER JOIN (PARTITIONED)"));

        // should clear the jointest table to make sure do not affect other test
        for (Partition partition : tbl.getPartitions()) {
            partition.updateVisibleVersionAndVersionHash(2, 0);
            for (MaterializedIndex mIndex : partition.getMaterializedIndices(IndexExtState.VISIBLE)) {
                mIndex.setRowCount(0);
                for (Tablet tablet : mIndex.getTablets()) {
                    for (Replica replica : tablet.getReplicas()) {
                        replica.updateVersionInfo(2, 0, 0, 0);
                    }
                }
            }
        }
    }

    @Test
    public void testJoinWithOdbcTable() throws Exception {
        connectContext.setDatabase("default_cluster:test");

        // set data size and row count for the olap table
        Database db = Catalog.getCurrentCatalog().getDbOrMetaException("default_cluster:test");
        OlapTable tbl = (OlapTable) db.getTableOrMetaException("jointest");
        for (Partition partition : tbl.getPartitions()) {
            partition.updateVisibleVersionAndVersionHash(2, 0);
            for (MaterializedIndex mIndex : partition.getMaterializedIndices(IndexExtState.VISIBLE)) {
                mIndex.setRowCount(10000);
                for (Tablet tablet : mIndex.getTablets()) {
                    for (Replica replica : tablet.getReplicas()) {
                        replica.updateVersionInfo(2, 0, 200000, 10000);
                    }
                }
            }
        }

        String queryStr = "explain select * from odbc_mysql t2, jointest t1 where t1.k1 = t2.k1";
        String explainString = UtFrameUtils.getSQLPlanOrErrorMsg(connectContext, queryStr);
        Assert.assertTrue(explainString.contains("INNER JOIN (BROADCAST)"));
        Assert.assertTrue(explainString.contains("1:SCAN ODBC"));

        queryStr = "explain select * from jointest t1, odbc_mysql t2 where t1.k1 = t2.k1";
        explainString = UtFrameUtils.getSQLPlanOrErrorMsg(connectContext, queryStr);
        Assert.assertTrue(explainString.contains("INNER JOIN (BROADCAST)"));
        Assert.assertTrue(explainString.contains("1:SCAN ODBC"));

        queryStr = "explain select * from jointest t1, odbc_mysql t2, odbc_mysql t3 where t1.k1 = t3.k1";
        explainString = UtFrameUtils.getSQLPlanOrErrorMsg(connectContext, queryStr);
        Assert.assertFalse(explainString.contains("INNER JOIN (PARTITIONED)"));

        // should clear the jointest table to make sure do not affect other test
        for (Partition partition : tbl.getPartitions()) {
            partition.updateVisibleVersionAndVersionHash(2, 0);
            for (MaterializedIndex mIndex : partition.getMaterializedIndices(IndexExtState.VISIBLE)) {
                mIndex.setRowCount(0);
                for (Tablet tablet : mIndex.getTablets()) {
                    for (Replica replica : tablet.getReplicas()) {
                        replica.updateVersionInfo(2, 0, 0, 0);
                    }
                }
            }
        }
    }

    @Test
    public void testPushDownOfOdbcTable() throws Exception {
        connectContext.setDatabase("default_cluster:test");

        // MySQL ODBC table can push down all filter
        String queryStr = "explain select * from odbc_mysql where k1 > 10 and abs(k1) > 10";
        String explainString = UtFrameUtils.getSQLPlanOrErrorMsg(connectContext, queryStr);
        Assert.assertTrue(explainString.contains("`k1` > 10"));
        Assert.assertTrue(explainString.contains("abs(`k1`) > 10"));

        // now we do not support odbc scan node push down function call, except MySQL ODBC table
        // this table is Oracle ODBC table, so abs(k1) should not be pushed down
        queryStr = "explain select * from odbc_oracle where k1 > 10 and abs(k1) > 10";
        explainString = UtFrameUtils.getSQLPlanOrErrorMsg(connectContext, queryStr);
        Assert.assertTrue(explainString.contains("k1 > 10"));
        Assert.assertTrue(!explainString.contains("abs(k1) > 10"));
    }

    @Test
    public void testLimitOfExternalTable() throws Exception {
        connectContext.setDatabase("default_cluster:test");

        // ODBC table (MySQL)
        String queryStr = "explain select * from odbc_mysql where k1 > 10 and abs(k1) > 10 limit 10";
        String explainString = UtFrameUtils.getSQLPlanOrErrorMsg(connectContext, queryStr);
        Assert.assertTrue(explainString.contains("LIMIT 10"));

        // ODBC table (Oracle) not push down limit
        queryStr = "explain select * from odbc_oracle where k1 > 10 and abs(k1) > 10 limit 10";
        explainString = UtFrameUtils.getSQLPlanOrErrorMsg(connectContext, queryStr);
        // abs is function, so Doris do not push down function except MySQL Database
        // so should not push down limit operation
        Assert.assertTrue(!explainString.contains("ROWNUM <= 10"));

        // ODBC table (Oracle) push down limit
        queryStr = "explain select * from odbc_oracle where k1 > 10 limit 10";
        explainString = UtFrameUtils.getSQLPlanOrErrorMsg(connectContext, queryStr);
        Assert.assertTrue(explainString.contains("ROWNUM <= 10"));

        // MySQL table
        queryStr = "explain select * from mysql_table where k1 > 10 and abs(k1) > 10 limit 10";
        explainString = UtFrameUtils.getSQLPlanOrErrorMsg(connectContext, queryStr);
        Assert.assertTrue(explainString.contains("LIMIT 10"));
    }

    @Test
    public void testOdbcSink() throws Exception {
        connectContext.setDatabase("default_cluster:test");

        // insert into odbc_oracle table
        String queryStr = "explain insert into odbc_oracle select * from odbc_mysql";
        String explainString = UtFrameUtils.getSQLPlanOrErrorMsg(connectContext, queryStr);
        Assert.assertTrue(explainString.contains("TABLENAME IN DORIS: odbc_oracle"));
        Assert.assertTrue(explainString.contains("TABLE TYPE: ORACLE"));
        Assert.assertTrue(explainString.contains("TABLENAME OF EXTERNAL TABLE: tbl1"));

        // enable transaction of ODBC Sink
        Deencapsulation.setField(connectContext.getSessionVariable(), "enableOdbcTransaction", true);
        queryStr = "explain insert into odbc_oracle select * from odbc_mysql";
        explainString = UtFrameUtils.getSQLPlanOrErrorMsg(connectContext, queryStr);
        Assert.assertTrue(explainString.contains("EnableTransaction: true"));
    }


    @Test
    public void testPreferBroadcastJoin() throws Exception {
        connectContext.setDatabase("default_cluster:test");
        String queryStr = "explain select * from (select k2 from jointest group by k2)t2, jointest t1 where t1.k1 = t2.k2";

        // default set PreferBroadcastJoin true
        String explainString = UtFrameUtils.getSQLPlanOrErrorMsg(connectContext, queryStr);
        Assert.assertTrue(explainString.contains("INNER JOIN (BROADCAST)"));

        connectContext.getSessionVariable().setPreferJoinMethod("shuffle");
        explainString = UtFrameUtils.getSQLPlanOrErrorMsg(connectContext, queryStr);
        Assert.assertTrue(explainString.contains("INNER JOIN (PARTITIONED)"));

        connectContext.getSessionVariable().setPreferJoinMethod("broadcast");
        explainString = UtFrameUtils.getSQLPlanOrErrorMsg(connectContext, queryStr);
        Assert.assertTrue(explainString.contains("INNER JOIN (BROADCAST)"));
    }

    @Test
    public void testRuntimeFilterMode() throws Exception {
        connectContext.setDatabase("default_cluster:test");

        String queryStr = "explain select * from jointest t2, jointest t1 where t1.k1 = t2.k1";
        Deencapsulation.setField(connectContext.getSessionVariable(), "runtimeFilterMode", "LOCAL");
        String explainString = UtFrameUtils.getSQLPlanOrErrorMsg(connectContext, queryStr);
        Assert.assertTrue(explainString.contains("runtime filter"));
        Deencapsulation.setField(connectContext.getSessionVariable(), "runtimeFilterMode", "REMOTE");
        explainString = UtFrameUtils.getSQLPlanOrErrorMsg(connectContext, queryStr);
        Assert.assertFalse(explainString.contains("runtime filter"));
        Deencapsulation.setField(connectContext.getSessionVariable(), "runtimeFilterMode", "OFF");
        explainString = UtFrameUtils.getSQLPlanOrErrorMsg(connectContext, queryStr);
        Assert.assertFalse(explainString.contains("runtime filter"));
        Deencapsulation.setField(connectContext.getSessionVariable(), "runtimeFilterMode", "GLOBAL");
        explainString = UtFrameUtils.getSQLPlanOrErrorMsg(connectContext, queryStr);
        Assert.assertTrue(explainString.contains("runtime filter"));

        queryStr = "explain select * from jointest t2, jointest t1 where t1.k1 <=> t2.k1";
        Deencapsulation.setField(connectContext.getSessionVariable(), "runtimeFilterMode", "LOCAL");
        Deencapsulation.setField(connectContext.getSessionVariable(), "runtimeFilterType", 15);
        explainString = UtFrameUtils.getSQLPlanOrErrorMsg(connectContext, queryStr);
        Assert.assertFalse(explainString.contains("runtime filter"));

        queryStr = "explain select * from jointest as a where k1 = (select count(1) from jointest as b where a.k1 = b.k1);";
        Deencapsulation.setField(connectContext.getSessionVariable(), "runtimeFilterMode", "GLOBAL");
        Deencapsulation.setField(connectContext.getSessionVariable(), "runtimeFilterType", 15);
        explainString = UtFrameUtils.getSQLPlanOrErrorMsg(connectContext, queryStr);
        Assert.assertFalse(explainString.contains("runtime filter"));
    }

    @Test
    public void testRuntimeFilterType() throws Exception {
        connectContext.setDatabase("default_cluster:test");
        String queryStr = "explain select * from jointest t2, jointest t1 where t1.k1 = t2.k1";
        Deencapsulation.setField(connectContext.getSessionVariable(), "runtimeFilterMode", "GLOBAL");

        Deencapsulation.setField(connectContext.getSessionVariable(), "runtimeFilterType", 0);
        String explainString = UtFrameUtils.getSQLPlanOrErrorMsg(connectContext, queryStr);
        Assert.assertFalse(explainString.contains("runtime filter"));

        Deencapsulation.setField(connectContext.getSessionVariable(), "runtimeFilterType", 1);
        explainString = UtFrameUtils.getSQLPlanOrErrorMsg(connectContext, queryStr);
        Assert.assertTrue(explainString.contains("runtime filters: RF000[in] <- `t1`.`k1`"));
        Assert.assertTrue(explainString.contains("runtime filters: RF000[in] -> `t2`.`k1`"));

        Deencapsulation.setField(connectContext.getSessionVariable(), "runtimeFilterType", 2);
        explainString = UtFrameUtils.getSQLPlanOrErrorMsg(connectContext, queryStr);
        Assert.assertTrue(explainString.contains("runtime filters: RF000[bloom] <- `t1`.`k1`"));
        Assert.assertTrue(explainString.contains("runtime filters: RF000[bloom] -> `t2`.`k1`"));

        Deencapsulation.setField(connectContext.getSessionVariable(), "runtimeFilterType", 3);
        explainString = UtFrameUtils.getSQLPlanOrErrorMsg(connectContext, queryStr);
        Assert.assertTrue(explainString.contains("runtime filters: RF000[in] <- `t1`.`k1`, RF001[bloom] <- `t1`.`k1`"));
        Assert.assertTrue(explainString.contains("runtime filters: RF000[in] -> `t2`.`k1`, RF001[bloom] -> `t2`.`k1`"));

        Deencapsulation.setField(connectContext.getSessionVariable(), "runtimeFilterType", 4);
        explainString = UtFrameUtils.getSQLPlanOrErrorMsg(connectContext, queryStr);
        Assert.assertTrue(explainString.contains("runtime filters: RF000[min_max] <- `t1`.`k1`"));
        Assert.assertTrue(explainString.contains("runtime filters: RF000[min_max] -> `t2`.`k1`"));

        Deencapsulation.setField(connectContext.getSessionVariable(), "runtimeFilterType", 5);
        explainString = UtFrameUtils.getSQLPlanOrErrorMsg(connectContext, queryStr);
        Assert.assertTrue(explainString.contains("runtime filters: RF000[in] <- `t1`.`k1`, RF001[min_max] <- `t1`.`k1`"));
        Assert.assertTrue(explainString.contains("runtime filters: RF000[in] -> `t2`.`k1`, RF001[min_max] -> `t2`.`k1`"));

        Deencapsulation.setField(connectContext.getSessionVariable(), "runtimeFilterType", 6);
        explainString = UtFrameUtils.getSQLPlanOrErrorMsg(connectContext, queryStr);
        Assert.assertTrue(explainString.contains("runtime filters: RF000[bloom] <- `t1`.`k1`, RF001[min_max] <- `t1`.`k1`"));
        Assert.assertTrue(explainString.contains("runtime filters: RF000[bloom] -> `t2`.`k1`, RF001[min_max] -> `t2`.`k1`"));

        Deencapsulation.setField(connectContext.getSessionVariable(), "runtimeFilterType", 7);
        explainString = UtFrameUtils.getSQLPlanOrErrorMsg(connectContext, queryStr);
        Assert.assertTrue(explainString.contains("runtime filters: RF000[in] <- `t1`.`k1`, RF001[bloom] <- `t1`.`k1`, RF002[min_max] <- `t1`.`k1`"));
        Assert.assertTrue(explainString.contains("runtime filters: RF000[in] -> `t2`.`k1`, RF001[bloom] -> `t2`.`k1`, RF002[min_max] -> `t2`.`k1`"));

        Deencapsulation.setField(connectContext.getSessionVariable(), "runtimeFilterType", 8);
        explainString = UtFrameUtils.getSQLPlanOrErrorMsg(connectContext, queryStr);
        Assert.assertTrue(explainString.contains("runtime filters: RF000[in_or_bloom] <- `t1`.`k1`"));
        Assert.assertTrue(explainString.contains("runtime filters: RF000[in_or_bloom] -> `t2`.`k1`"));

        Deencapsulation.setField(connectContext.getSessionVariable(), "runtimeFilterType", 9);
        explainString = UtFrameUtils.getSQLPlanOrErrorMsg(connectContext, queryStr);
        Assert.assertTrue(explainString.contains("runtime filters: RF000[in] <- `t1`.`k1`, RF001[in_or_bloom] <- `t1`.`k1`"));
        Assert.assertTrue(explainString.contains("runtime filters: RF000[in] -> `t2`.`k1`, RF001[in_or_bloom] -> `t2`.`k1`"));

        Deencapsulation.setField(connectContext.getSessionVariable(), "runtimeFilterType", 10);
        explainString = UtFrameUtils.getSQLPlanOrErrorMsg(connectContext, queryStr);
        Assert.assertTrue(explainString.contains("runtime filters: RF000[bloom] <- `t1`.`k1`, RF001[in_or_bloom] <- `t1`.`k1`"));
        Assert.assertTrue(explainString.contains("runtime filters: RF000[bloom] -> `t2`.`k1`, RF001[in_or_bloom] -> `t2`.`k1`"));

        Deencapsulation.setField(connectContext.getSessionVariable(), "runtimeFilterType", 11);
        explainString = UtFrameUtils.getSQLPlanOrErrorMsg(connectContext, queryStr);
        Assert.assertTrue(explainString.contains("runtime filters: RF000[in] <- `t1`.`k1`, RF001[bloom] <- `t1`.`k1`, RF002[in_or_bloom] <- `t1`.`k1`"));
        Assert.assertTrue(explainString.contains("runtime filters: RF000[in] -> `t2`.`k1`, RF001[bloom] -> `t2`.`k1`, RF002[in_or_bloom] -> `t2`.`k1`"));


        Deencapsulation.setField(connectContext.getSessionVariable(), "runtimeFilterType", 12);
        explainString = UtFrameUtils.getSQLPlanOrErrorMsg(connectContext, queryStr);
        Assert.assertTrue(explainString.contains("runtime filters: RF000[min_max] <- `t1`.`k1`, RF001[in_or_bloom] <- `t1`.`k1`"));
        Assert.assertTrue(explainString.contains("runtime filters: RF000[min_max] -> `t2`.`k1`, RF001[in_or_bloom] -> `t2`.`k1`"));

        Deencapsulation.setField(connectContext.getSessionVariable(), "runtimeFilterType", 13);
        explainString = UtFrameUtils.getSQLPlanOrErrorMsg(connectContext, queryStr);
        Assert.assertTrue(explainString.contains("runtime filters: RF000[in] <- `t1`.`k1`, RF001[min_max] <- `t1`.`k1`, RF002[in_or_bloom] <- `t1`.`k1`"));
        Assert.assertTrue(explainString.contains("runtime filters: RF000[in] -> `t2`.`k1`, RF001[min_max] -> `t2`.`k1`, RF002[in_or_bloom] -> `t2`.`k1`"));

        Deencapsulation.setField(connectContext.getSessionVariable(), "runtimeFilterType", 14);
        explainString = UtFrameUtils.getSQLPlanOrErrorMsg(connectContext, queryStr);
        Assert.assertTrue(explainString.contains("runtime filters: RF000[bloom] <- `t1`.`k1`, RF001[min_max] <- `t1`.`k1`, RF002[in_or_bloom] <- `t1`.`k1`"));
        Assert.assertTrue(explainString.contains("runtime filters: RF000[bloom] -> `t2`.`k1`, RF001[min_max] -> `t2`.`k1`, RF002[in_or_bloom] -> `t2`.`k1`"));

        Deencapsulation.setField(connectContext.getSessionVariable(), "runtimeFilterType", 15);
        explainString = UtFrameUtils.getSQLPlanOrErrorMsg(connectContext, queryStr);
        Assert.assertTrue(explainString.contains("runtime filters: RF000[in] <- `t1`.`k1`, RF001[bloom] <- `t1`.`k1`, RF002[min_max] <- `t1`.`k1`, RF003[in_or_bloom] <- `t1`.`k1`"));
        Assert.assertTrue(explainString.contains("runtime filters: RF000[in] -> `t2`.`k1`, RF001[bloom] -> `t2`.`k1`, RF002[min_max] -> `t2`.`k1`, RF003[in_or_bloom] -> `t2`.`k1`"));

        // support merge in filter, and forbidden implicit conversion to bloom filter
        queryStr = "explain select * from jointest t2 join [shuffle] jointest t1 where t1.k1 = t2.k1";
        Deencapsulation.setField(connectContext.getSessionVariable(), "runtimeFilterMode", "GLOBAL");
        Deencapsulation.setField(connectContext.getSessionVariable(), "runtimeFilterType", TRuntimeFilterType.IN.getValue());
        explainString = UtFrameUtils.getSQLPlanOrErrorMsg(connectContext, queryStr);
        Assert.assertTrue(explainString.contains("runtime filters: RF000[in] -> `t2`.`k1`"));
        Assert.assertTrue(explainString.contains("runtime filters: RF000[in] <- `t1`.`k1`"));
        Assert.assertFalse(explainString.contains("runtime filters: RF000[bloom] -> `t2`.`k1`"));
        Assert.assertFalse(explainString.contains("runtime filters: RF000[bloom] <- `t1`.`k1`"));

        queryStr = "explain select * from jointest t2 join [shuffle] jointest t1 where t1.k1 = t2.k1";
        Deencapsulation.setField(connectContext.getSessionVariable(), "runtimeFilterMode", "GLOBAL");
        Deencapsulation.setField(connectContext.getSessionVariable(), "runtimeFilterType", TRuntimeFilterType.IN_OR_BLOOM.getValue());
        explainString = UtFrameUtils.getSQLPlanOrErrorMsg(connectContext, queryStr);
        Assert.assertTrue(explainString.contains("runtime filters: RF000[in_or_bloom] -> `t2`.`k1`"));
        Assert.assertTrue(explainString.contains("runtime filters: RF000[in_or_bloom] <- `t1`.`k1`"));
    }

    @Test
    public void testEmptyNode() throws Exception {
        connectContext.setDatabase("default_cluster:test");
        String emptyNode = "EMPTYSET";
        String denseRank = "dense_rank";

        List<String> sqls = Lists.newArrayList();
        sqls.add("explain select * from baseall limit 0");
        sqls.add("explain select count(*) from baseall limit 0;");
        sqls.add("explain select k3, dense_rank() OVER () AS rank FROM baseall limit 0;");
        sqls.add("explain select rank from (select k3, dense_rank() OVER () AS rank FROM baseall) a limit 0;");
        sqls.add("explain select * from baseall join bigtable as b limit 0");

        sqls.add("explain select * from baseall where 1 = 2");
        sqls.add("explain select * from baseall where null = null");
        sqls.add("explain select count(*) from baseall where 1 = 2;");
        sqls.add("explain select k3, dense_rank() OVER () AS rank FROM baseall where 1 =2;");
        sqls.add("explain select rank from (select k3, dense_rank() OVER () AS rank FROM baseall) a where 1 =2;");
        sqls.add("explain select * from baseall join bigtable as b where 1 = 2");
        sqls.add("explain select * from baseall join bigtable as b on null = 2");

        for (String sql : sqls) {
            String explainString = UtFrameUtils.getSQLPlanOrErrorMsg(connectContext, sql);
            Assert.assertTrue(explainString.contains(emptyNode));
            Assert.assertFalse(explainString.contains(denseRank));
        }
    }

    @Test
    public void testInformationFunctions() throws Exception {
        connectContext.setDatabase("default_cluster:test");
        Analyzer analyzer = new Analyzer(connectContext.getCatalog(), connectContext);
        InformationFunction infoFunc = new InformationFunction("database");
        infoFunc.analyze(analyzer);
        Assert.assertEquals("test", infoFunc.getStrValue());

        infoFunc = new InformationFunction("user");
        infoFunc.analyze(analyzer);
        Assert.assertEquals("'root'@'127.0.0.1'", infoFunc.getStrValue());

        infoFunc = new InformationFunction("current_user");
        infoFunc.analyze(analyzer);
        Assert.assertEquals("'root'@'%'", infoFunc.getStrValue());
    }

    @Test
    public void testAggregateSatisfyOlapTableDistribution() throws Exception {
        FeConstants.runningUnitTest = true;
        connectContext.setDatabase("default_cluster:test");
        String sql = "SELECT dt, dis_key, COUNT(1) FROM table_unpartitioned  group by dt, dis_key";
        String explainString = UtFrameUtils.getSQLPlanOrErrorMsg(connectContext, "EXPLAIN " + sql);
        Assert.assertTrue(explainString.contains("AGGREGATE (update finalize)"));
        sql = "SELECT dt, dis_key, COUNT(1) FROM table_partitioned  group by dt, dis_key";
        explainString = UtFrameUtils.getSQLPlanOrErrorMsg(connectContext, "EXPLAIN " + sql);
        Assert.assertTrue(explainString.contains("AGGREGATE (update serialize)"));
    }


    @Test
    public void testLeadAndLagFunction() throws Exception {
        connectContext.setDatabase("default_cluster:test");

        String queryStr = "explain select time, lead(query_time, 1, NULL) over () as time2 from test.test1";
        String explainString = UtFrameUtils.getSQLPlanOrErrorMsg(connectContext, queryStr);
        Assert.assertTrue(explainString.contains("lead(`query_time`, 1, NULL)"));

        queryStr = "explain select time, lead(query_time, 1, 2) over () as time2 from test.test1";
        explainString = UtFrameUtils.getSQLPlanOrErrorMsg(connectContext, queryStr);
        Assert.assertTrue(explainString.contains("lead(`query_time`, 1, 2)"));

        queryStr = "explain select time, lead(time, 1, '2020-01-01 00:00:00') over () as time2 from test.test1";
        explainString = UtFrameUtils.getSQLPlanOrErrorMsg(connectContext, queryStr);
        Assert.assertTrue(explainString.contains("lead(`time`, 1, '2020-01-01 00:00:00')"));

        queryStr = "explain select time, lag(query_time, 1, 2) over () as time2 from test.test1";
        explainString = UtFrameUtils.getSQLPlanOrErrorMsg(connectContext, queryStr);
        Assert.assertTrue(explainString.contains("lag(`query_time`, 1, 2)"));
    }

    @Test
    public void testIntDateTime() throws Exception {
        connectContext.setDatabase("default_cluster:test");
        //valid date
        String sql = "select day from tbl_int_date where day in ('2020-10-30')";
        String explainString = UtFrameUtils.getSQLPlanOrErrorMsg(connectContext, "EXPLAIN " + sql);
        Assert.assertTrue(explainString.contains("PREDICATES: `day` IN ('2020-10-30 00:00:00')"));
        //valid date
        sql = "select day from tbl_int_date where day in ('2020-10-30','2020-10-29')";
        explainString = UtFrameUtils.getSQLPlanOrErrorMsg(connectContext, "EXPLAIN " + sql);
        Assert.assertTrue(explainString.contains("PREDICATES: `day` IN ('2020-10-30 00:00:00', '2020-10-29 00:00:00')"));

        //valid datetime
        sql = "select day from tbl_int_date where date in ('2020-10-30 12:12:30')";
        explainString = UtFrameUtils.getSQLPlanOrErrorMsg(connectContext, "EXPLAIN " + sql);
        Assert.assertTrue(explainString.contains("PREDICATES: `date` IN ('2020-10-30 12:12:30')"));
        //valid datetime
        sql = "select day from tbl_int_date where date in ('2020-10-30')";
        explainString = UtFrameUtils.getSQLPlanOrErrorMsg(connectContext, "EXPLAIN " + sql);
        Assert.assertTrue(explainString.contains("PREDICATES: `date` IN ('2020-10-30 00:00:00')"));

        //int date
        sql = "select day from tbl_int_date where day in (20201030)";
        explainString = UtFrameUtils.getSQLPlanOrErrorMsg(connectContext, "EXPLAIN " + sql);
        Assert.assertTrue(explainString.contains("PREDICATES: `day` IN ('2020-10-30 00:00:00')"));
        //int datetime
        sql = "select day from tbl_int_date where date in (20201030)";
        explainString = UtFrameUtils.getSQLPlanOrErrorMsg(connectContext, "EXPLAIN " + sql);
        Assert.assertTrue(explainString.contains("PREDICATES: `date` IN ('2020-10-30 00:00:00')"));
    }

    @Test
    public void testOutJoinSmapReplace() throws Exception {
        connectContext.setDatabase("default_cluster:test");
        //valid date
        String sql = "SELECT a.aid, b.bid FROM (SELECT 3 AS aid) a right outer JOIN (SELECT 4 AS bid) b ON (a.aid=b.bid)";
        String explainString = UtFrameUtils.getSQLPlanOrErrorMsg(connectContext, "EXPLAIN " + sql);
        Assert.assertTrue(explainString.contains("OUTPUT EXPRS:`a`.`aid` | 4"));

        sql = "SELECT a.aid, b.bid FROM (SELECT 3 AS aid) a left outer JOIN (SELECT 4 AS bid) b ON (a.aid=b.bid)";
        explainString = UtFrameUtils.getSQLPlanOrErrorMsg(connectContext, "EXPLAIN " + sql);
        Assert.assertTrue(explainString.contains("OUTPUT EXPRS:3 | `b`.`bid`"));

        sql = "SELECT a.aid, b.bid FROM (SELECT 3 AS aid) a full outer JOIN (SELECT 4 AS bid) b ON (a.aid=b.bid)";
        explainString = UtFrameUtils.getSQLPlanOrErrorMsg(connectContext, "EXPLAIN " + sql);
        Assert.assertTrue(explainString.contains("OUTPUT EXPRS:`a`.`aid` | `b`.`bid`"));

        sql = "SELECT a.aid, b.bid FROM (SELECT 3 AS aid) a JOIN (SELECT 4 AS bid) b ON (a.aid=b.bid)";
        explainString = UtFrameUtils.getSQLPlanOrErrorMsg(connectContext, "EXPLAIN " + sql);
        Assert.assertTrue(explainString.contains("OUTPUT EXPRS:3 | 4"));

        sql = "SELECT a.k1, b.k2 FROM (SELECT k1 from baseall) a LEFT OUTER JOIN (select k1, 999 as k2 from baseall) b ON (a.k1=b.k1)";
        explainString = UtFrameUtils.getSQLPlanOrErrorMsg(connectContext, "EXPLAIN " + sql);
        Assert.assertTrue(explainString.contains("if(TupleIsNull(2), NULL, 999)"));

        sql = "SELECT a.k1, b.k2 FROM (SELECT 1 as k1 from baseall) a RIGHT OUTER JOIN (select k1, 999 as k2 from baseall) b ON (a.k1=b.k1)";
        explainString = UtFrameUtils.getSQLPlanOrErrorMsg(connectContext, "EXPLAIN " + sql);
        Assert.assertTrue(explainString.contains("if(TupleIsNull(0), NULL, 1)"));

        sql = "SELECT a.k1, b.k2 FROM (SELECT 1 as k1 from baseall) a FULL JOIN (select k1, 999 as k2 from baseall) b ON (a.k1=b.k1)";
        explainString = UtFrameUtils.getSQLPlanOrErrorMsg(connectContext, "EXPLAIN " + sql);
        Assert.assertTrue(explainString.contains("if(TupleIsNull(0), NULL, 1)"));
        Assert.assertTrue(explainString.contains("if(TupleIsNull(2), NULL, 999)"));
    }

    @Test
    public void testFromUnixTimeRewrite() throws Exception {
        connectContext.setDatabase("default_cluster:test");
        //default format
        String sql = "select * from test1 where from_unixtime(query_time) > '2021-03-02 10:01:28'";
        String explainString = UtFrameUtils.getSQLPlanOrErrorMsg(connectContext, "EXPLAIN " + sql);
        Assert.assertTrue(explainString.contains("PREDICATES: `query_time` <= 253402271999, `query_time` > 1614650488"));
        //format yyyy-MM-dd HH:mm:ss
        sql = "select * from test1 where from_unixtime(query_time, 'yyyy-MM-dd HH:mm:ss') > '2021-03-02 10:01:28'";
        explainString = UtFrameUtils.getSQLPlanOrErrorMsg(connectContext, "EXPLAIN " + sql);
        Assert.assertTrue(explainString.contains("PREDICATES: `query_time` <= 253402271999, `query_time` > 1614650488"));
        //format yyyy-MM-dd HH:mm
        sql = "select * from test1 where from_unixtime(query_time, 'yyyy-MM-dd HH:mm') > '2021-03-02 10:01:28'";
        explainString = UtFrameUtils.getSQLPlanOrErrorMsg(connectContext, "EXPLAIN " + sql);
        Assert.assertTrue(explainString.contains("PREDICATES: `query_time` <= 253402271999, `query_time` > 1614650460"));
        //format yyyy-MM-dd HH
        sql = "select * from test1 where from_unixtime(query_time, 'yyyy-MM-dd HH') > '2021-03-02 10:01:28'";
        explainString = UtFrameUtils.getSQLPlanOrErrorMsg(connectContext, "EXPLAIN " + sql);
        Assert.assertTrue(explainString.contains("PREDICATES: `query_time` <= 253402271999, `query_time` > 1614650400"));
        //format yyyy-MM-dd
        sql = "select * from test1 where from_unixtime(query_time, 'yyyy-MM-dd') > '2021-03-02 10:01:28'";
        explainString = UtFrameUtils.getSQLPlanOrErrorMsg(connectContext, "EXPLAIN " + sql);
        Assert.assertTrue(explainString.contains("PREDICATES: `query_time` <= 253402271999, `query_time` > 1614614400"));
        //format yyyy-MM
        sql = "select * from test1 where from_unixtime(query_time, 'yyyy-MM') > '2021-03-02 10:01:28'";
        explainString = UtFrameUtils.getSQLPlanOrErrorMsg(connectContext, "EXPLAIN " + sql);
        Assert.assertTrue(explainString.contains("PREDICATES: `query_time` <= 253402271999, `query_time` > 1614528000"));
        //format yyyy
        sql = "select * from test1 where from_unixtime(query_time, 'yyyy') > '2021-03-02 10:01:28'";
        explainString = UtFrameUtils.getSQLPlanOrErrorMsg(connectContext, "EXPLAIN " + sql);
        Assert.assertTrue(explainString.contains("PREDICATES: `query_time` <= 253402271999, `query_time` > 1609430400"));

        //format less than
        sql = "select * from test1 where from_unixtime(query_time, 'yyyy-MM-dd') < '2021-03-02 10:01:28'";
        explainString = UtFrameUtils.getSQLPlanOrErrorMsg(connectContext, "EXPLAIN " + sql);
        Assert.assertTrue(explainString.contains("PREDICATES: `query_time` < 1614614400, `query_time` >= 0"));
    }

    @Test
    public void testCheckInvalidDate() throws Exception {
        FeConstants.runningUnitTest = true;
        connectContext.setDatabase("default_cluster:test");
        //valid date
        String sql = "select day from tbl_int_date where day = '2020-10-30'";
        String explainString = UtFrameUtils.getSQLPlanOrErrorMsg(connectContext, "EXPLAIN " + sql);
        Assert.assertTrue(explainString.contains("PREDICATES: `day` = '2020-10-30 00:00:00'"));
        sql = "select day from tbl_int_date where day = from_unixtime(1196440219)";
        explainString = UtFrameUtils.getSQLPlanOrErrorMsg(connectContext, "EXPLAIN " + sql);
        Assert.assertTrue(explainString.contains("PREDICATES: `day` = '2007-12-01 00:30:19'"));
        sql = "select day from tbl_int_date where day = str_to_date('2014-12-21 12:34:56', '%Y-%m-%d %H:%i:%s');";
        explainString = UtFrameUtils.getSQLPlanOrErrorMsg(connectContext, "EXPLAIN " + sql);
        Assert.assertTrue(explainString.contains("PREDICATES: `day` = '2014-12-21 12:34:56'"));
        //valid date
        sql = "select day from tbl_int_date where day = 20201030";
        explainString = UtFrameUtils.getSQLPlanOrErrorMsg(connectContext, "EXPLAIN " + sql);
        Assert.assertTrue(explainString.contains("PREDICATES: `day` = '2020-10-30 00:00:00'"));
        //valid date
        sql = "select day from tbl_int_date where day = '20201030'";
        explainString = UtFrameUtils.getSQLPlanOrErrorMsg(connectContext, "EXPLAIN " + sql);
        Assert.assertTrue(explainString.contains("PREDICATES: `day` = '2020-10-30 00:00:00'"));
        //valid date contains micro second
        sql = "select day from tbl_int_date where day = '2020-10-30 10:00:01.111111'";
        explainString = UtFrameUtils.getSQLPlanOrErrorMsg(connectContext, "EXPLAIN " + sql);
        Assert.assertTrue(explainString.contains("PREDICATES: `day` = '2020-10-30 10:00:01'"));
        //invalid date

        sql = "select day from tbl_int_date where day = '2020-10-32'";
        explainString = UtFrameUtils.getSQLPlanOrErrorMsg(connectContext, "EXPLAIN " + sql);
        Assert.assertTrue(explainString.contains("Incorrect datetime value: '2020-10-32' in expression: `day` = '2020-10-32'"));

        //invalid date
        sql = "select day from tbl_int_date where day = '20201032'";
        explainString = UtFrameUtils.getSQLPlanOrErrorMsg(connectContext, "EXPLAIN " + sql);
        Assert.assertTrue(explainString.contains("Incorrect datetime value: '20201032' in expression: `day` = '20201032'"));
        //invalid date
        sql = "select day from tbl_int_date where day = 20201032";
        explainString = UtFrameUtils.getSQLPlanOrErrorMsg(connectContext, "EXPLAIN " + sql);
        Assert.assertTrue(explainString.contains("Incorrect datetime value: 20201032 in expression: `day` = 20201032"));
        //invalid date
        sql = "select day from tbl_int_date where day = 'hello'";
        explainString = UtFrameUtils.getSQLPlanOrErrorMsg(connectContext, "EXPLAIN " + sql);
        Assert.assertTrue(explainString.contains("Incorrect datetime value: 'hello' in expression: `day` = 'hello'"));
        //invalid date
        sql = "select day from tbl_int_date where day = 2020-10-30";
        explainString = UtFrameUtils.getSQLPlanOrErrorMsg(connectContext, "EXPLAIN " + sql);
        Assert.assertTrue(explainString.contains("Incorrect datetime value: 1980 in expression: `day` = 1980"));
        //invalid date
        sql = "select day from tbl_int_date where day = 10-30";
        explainString = UtFrameUtils.getSQLPlanOrErrorMsg(connectContext, "EXPLAIN " + sql);
        Assert.assertTrue(explainString.contains("Incorrect datetime value: -20 in expression: `day` = -20"));
        //valid datetime
        sql = "select day from tbl_int_date where date = '2020-10-30 12:12:30'";
        explainString = UtFrameUtils.getSQLPlanOrErrorMsg(connectContext, "EXPLAIN " + sql);
        Assert.assertTrue(explainString.contains("PREDICATES: `date` = '2020-10-30 12:12:30'"));
        //valid datetime, support parsing to minute
        sql = "select day from tbl_int_date where date = '2020-10-30 12:12'";
        explainString = UtFrameUtils.getSQLPlanOrErrorMsg(connectContext, "EXPLAIN " + sql);
        Assert.assertTrue(explainString.contains("PREDICATES: `date` = '2020-10-30 12:12:00'"));
        //valid datetime, support parsing to hour
        sql = "select day from tbl_int_date where date = '2020-10-30 12'";
        explainString = UtFrameUtils.getSQLPlanOrErrorMsg(connectContext, "EXPLAIN " + sql);
        Assert.assertTrue(explainString.contains("PREDICATES: `date` = '2020-10-30 12:00:00'"));
        //valid datetime
        sql = "select day from tbl_int_date where date = 20201030";
        explainString = UtFrameUtils.getSQLPlanOrErrorMsg(connectContext, "EXPLAIN " + sql);
        Assert.assertTrue(explainString.contains("PREDICATES: `date` = '2020-10-30 00:00:00'"));
        //valid datetime
        sql = "select day from tbl_int_date where date = '20201030'";
        explainString = UtFrameUtils.getSQLPlanOrErrorMsg(connectContext, "EXPLAIN " + sql);
        Assert.assertTrue(explainString.contains("PREDICATES: `date` = '2020-10-30 00:00:00'"));
        //valid datetime
        sql = "select day from tbl_int_date where date = '2020-10-30'";
        explainString = UtFrameUtils.getSQLPlanOrErrorMsg(connectContext, "EXPLAIN " + sql);
        Assert.assertTrue(explainString.contains("PREDICATES: `date` = '2020-10-30 00:00:00'"));
        //valid datetime contains micro second
        sql = "select day from tbl_int_date where date = '2020-10-30 10:00:01.111111'";
        explainString = UtFrameUtils.getSQLPlanOrErrorMsg(connectContext, "EXPLAIN " + sql);
        Assert.assertTrue(explainString.contains("PREDICATES: `date` = '2020-10-30 10:00:01'"));
        //invalid datetime
        sql = "select day from tbl_int_date where date = '2020-10-32'";
        explainString = UtFrameUtils.getSQLPlanOrErrorMsg(connectContext, "EXPLAIN " + sql);
        Assert.assertTrue(explainString.contains("Incorrect datetime value: '2020-10-32' in expression: `date` = '2020-10-32'"));
        //invalid datetime
        sql = "select day from tbl_int_date where date = 'hello'";
        explainString = UtFrameUtils.getSQLPlanOrErrorMsg(connectContext, "EXPLAIN " + sql);
        Assert.assertTrue(explainString.contains("Incorrect datetime value: 'hello' in expression: `date` = 'hello'"));
        //invalid datetime
        sql = "select day from tbl_int_date where date = 2020-10-30";
        explainString = UtFrameUtils.getSQLPlanOrErrorMsg(connectContext, "EXPLAIN " + sql);
        Assert.assertTrue(explainString.contains("Incorrect datetime value: 1980 in expression: `date` = 1980"));
        //invalid datetime
        sql = "select day from tbl_int_date where date = 10-30";
        explainString = UtFrameUtils.getSQLPlanOrErrorMsg(connectContext, "EXPLAIN " + sql);
        Assert.assertTrue(explainString.contains("Incorrect datetime value: -20 in expression: `date` = -20"));
        //invalid datetime
        sql = "select day from tbl_int_date where date = '2020-10-12 12:23:76'";
        explainString = UtFrameUtils.getSQLPlanOrErrorMsg(connectContext, "EXPLAIN " + sql);
        Assert.assertTrue(explainString.contains("Incorrect datetime value: '2020-10-12 12:23:76' in expression: `date` = '2020-10-12 12:23:76'"));

        sql = "select day from tbl_int_date where date = '1604031150'";
        explainString = UtFrameUtils.getSQLPlanOrErrorMsg(connectContext, "EXPLAIN " + sql);
        Assert.assertTrue(explainString.contains("PREDICATES: `date` = '2016-04-03 11:50:00'"));

        sql = "select day from tbl_int_date where date = '1604031150000'";
        explainString = UtFrameUtils.getSQLPlanOrErrorMsg(connectContext, "EXPLAIN " + sql);
        Assert.assertTrue(explainString.contains("PREDICATES: `date` = '2016-04-03 11:50:00'"));

        String queryStr = "explain select count(*) from test.baseall where k11 > to_date(now())";
        explainString = UtFrameUtils.getSQLPlanOrErrorMsg(connectContext, queryStr);
        Assert.assertTrue(explainString.contains("PREDICATES: `k11` > to_date"));

        queryStr = "explain select count(*) from test.baseall where k11 > '2021-6-1'";
        explainString = UtFrameUtils.getSQLPlanOrErrorMsg(connectContext, queryStr);
        Assert.assertTrue(explainString.contains("PREDICATES: `k11` > '2021-06-01 00:00:00'"));
    }

    @Test
    public void testNullColumnViewOrderBy() throws Exception {
        FeConstants.runningUnitTest = true;
        connectContext.setDatabase("default_cluster:test");
        String sql = "select * from tbl_null_column_view where add_column is not null;";
        String explainString1 = UtFrameUtils.getSQLPlanOrErrorMsg(connectContext, "EXPLAIN " + sql);
        Assert.assertTrue(explainString1.contains("EMPTYSET"));

        String sql2 = "select * from tbl_null_column_view where add_column is not null order by query_id;";
        String explainString2 = UtFrameUtils.getSQLPlanOrErrorMsg(connectContext, "EXPLAIN " + sql2);
        Assert.assertTrue(explainString2.contains("EMPTYSET"));
    }

    @Test
    public void testCompoundPredicateWriteRule() throws Exception {
        connectContext.setDatabase("default_cluster:test");

        // false or e ==> e
        String sql1 = "select * from test.test1 where 2=-2 OR query_time=0;";
        String explainString1 = UtFrameUtils.getSQLPlanOrErrorMsg(connectContext, "EXPLAIN " + sql1);
        Assert.assertTrue(explainString1.contains("PREDICATES: `query_time` = 0"));

        //true or e ==> true
        String sql2 = "select * from test.test1 where -5=-5 OR query_time=0;";
        String explainString2 = UtFrameUtils.getSQLPlanOrErrorMsg(connectContext, "EXPLAIN " + sql2);
        Assert.assertTrue(!explainString2.contains("OR"));

        //e or true ==> true
        String sql3 = "select * from test.test1 where query_time=0 OR -5=-5;";
        String explainString3 = UtFrameUtils.getSQLPlanOrErrorMsg(connectContext, "EXPLAIN " + sql3);
        Assert.assertTrue(!explainString3.contains("OR"));

        //e or false ==> e
        String sql4 = "select * from test.test1 where -5!=-5 OR query_time=0;";
        String explainString4 = UtFrameUtils.getSQLPlanOrErrorMsg(connectContext, "EXPLAIN " + sql4);
        Assert.assertTrue(explainString4.contains("PREDICATES: `query_time` = 0"));


        // true and e ==> e
        String sql5 = "select * from test.test1 where -5=-5 AND query_time=0;";
        String explainString5 = UtFrameUtils.getSQLPlanOrErrorMsg(connectContext, "EXPLAIN " + sql5);
        Assert.assertTrue(explainString5.contains("PREDICATES: `query_time` = 0"));

        // e and true ==> e
        String sql6 = "select * from test.test1 where query_time=0 AND -5=-5;";
        String explainString6 = UtFrameUtils.getSQLPlanOrErrorMsg(connectContext, "EXPLAIN " + sql6);
        Assert.assertTrue(explainString6.contains("PREDICATES: `query_time` = 0"));

        // false and e ==> false
        String sql7 = "select * from test.test1 where -5!=-5 AND query_time=0;";
        String explainString7 = UtFrameUtils.getSQLPlanOrErrorMsg(connectContext, "EXPLAIN " + sql7);
        Assert.assertTrue(!explainString7.contains("FALSE"));

        // e and false ==> false
        String sql8 = "select * from test.test1 where query_time=0 AND -5!=-5;";
        String explainString8 = UtFrameUtils.getSQLPlanOrErrorMsg(connectContext, "EXPLAIN " + sql8);
        Assert.assertTrue(!explainString8.contains("FALSE"));

        // (false or expr1) and (false or expr2) ==> expr1 and expr2
        String sql9 = "select * from test.test1 where (-2=2 or query_time=2) and (-2=2 or stmt_id=2);";
        String explainString9 = UtFrameUtils.getSQLPlanOrErrorMsg(connectContext, "EXPLAIN " + sql9);
        Assert.assertTrue(explainString9.contains("PREDICATES: `query_time` = 2, `stmt_id` = 2"));

        // false or (expr and true) ==> expr
        String sql10 = "select * from test.test1 where (2=-2) OR (query_time=0 AND 1=1);";
        String explainString10 = UtFrameUtils.getSQLPlanOrErrorMsg(connectContext, "EXPLAIN " + sql10);
        Assert.assertTrue(explainString10.contains("PREDICATES: `query_time` = 0"));
    }

    @Test
    public void testOutfile() throws Exception {
        connectContext.setDatabase("default_cluster:test");
        Config.enable_outfile_to_local = true;
        createTable("CREATE TABLE test.`outfile1` (\n" +
                "  `date` date NOT NULL,\n" +
                "  `road_code` int(11) NOT NULL DEFAULT \"-1\"\n" +
                ") ENGINE=OLAP\n" +
                "DUPLICATE KEY(`date`, `road_code`)\n" +
                "COMMENT \"OLAP\"\n" +
                "PARTITION BY RANGE(`date`)\n" +
                "(PARTITION v2x_ads_lamp_source_percent_statistic_20210929 VALUES [('2021-09-29'), ('2021-09-30')))\n" +
                "DISTRIBUTED BY HASH(`road_code`) BUCKETS 1\n" +
                "PROPERTIES (\n" +
                "\"replication_num\" = \"1\"\n" +
                ");");

        // test after query rewrite, outfile still work
        String sql = "select * from test.outfile1 where `date` between '2021-10-07' and '2021-10-11'" +
                "INTO OUTFILE \"file:///tmp/1_\" FORMAT AS CSV PROPERTIES (     \"column_separator\" = \",\",     \"line_delimiter\" = \"\\n\",     \"max_file_size\" = \"500MB\" );";
        String explainStr = UtFrameUtils.getSQLPlanOrErrorMsg(connectContext, "EXPLAIN " + sql);
        Assert.assertTrue(explainStr.contains("PREDICATES: `date` >= '2021-10-07 00:00:00', `date` <= '2021-10-11 00:00:00'"));
    }

<<<<<<< HEAD
    @Test
    public void testRewriteOrToIn() throws Exception {
        connectContext.setDatabase("default_cluster:test");
        String sql = "SELECT * from test1 where query_time = 1 or query_time = 2 or query_time in (3, 4)";
        String explainString = UtFrameUtils.getSQLPlanOrErrorMsg(connectContext, "EXPLAIN " + sql);
        Assert.assertTrue(explainString.contains("PREDICATES: `query_time` IN (1, 2, 3, 4)"));

        sql = "SELECT * from test1 where (query_time = 1 or query_time = 2) and query_time in (3, 4)";
        explainString = UtFrameUtils.getSQLPlanOrErrorMsg(connectContext, "EXPLAIN " + sql);
        Assert.assertTrue(explainString.contains("PREDICATES: `query_time` IN (1, 2), `query_time` IN (3, 4)"));

        sql = "SELECT * from test1 where (query_time = 1 or query_time = 2 or scan_bytes = 2) and scan_bytes in (2, 3)";
        explainString = UtFrameUtils.getSQLPlanOrErrorMsg(connectContext, "EXPLAIN " + sql);
        Assert.assertTrue(explainString.contains("PREDICATES: `query_time` = 1 OR `query_time` = 2 OR `scan_bytes` = 2, `scan_bytes` IN (2, 3)"));

        sql = "SELECT * from test1 where (query_time = 1 or query_time = 2) and (scan_bytes = 2 or scan_bytes = 3)";
        explainString = UtFrameUtils.getSQLPlanOrErrorMsg(connectContext, "EXPLAIN " + sql);
        Assert.assertTrue(explainString.contains("PREDICATES: `query_time` IN (1, 2), `scan_bytes` IN (2, 3)"));
    }
=======
    // Fix: issue-#7929
    @Test
    public void testEmptyNodeWithOuterJoinAndAnalyticFunction() throws Exception {
        // create database
        String createDbStmtStr = "create database issue7929;";
        CreateDbStmt createDbStmt = (CreateDbStmt) UtFrameUtils.parseAndAnalyzeStmt(createDbStmtStr, connectContext);
        Catalog.getCurrentCatalog().createDb(createDbStmt);
        createTable(" CREATE TABLE issue7929.`t1` (\n" +
                "  `k1` int(11) NULL COMMENT \"\",\n" +
                "  `k2` int(11) NULL COMMENT \"\"\n" +
                ") ENGINE=OLAP\n" +
                "DUPLICATE KEY(`k1`, `k2`)\n" +
                "COMMENT \"OLAP\"\n" +
                "DISTRIBUTED BY HASH(`k1`) BUCKETS 1\n" +
                "PROPERTIES (\n" +
                "\"replication_allocation\" = \"tag.location.default: 1\",\n" +
                "\"in_memory\" = \"false\",\n" +
                "\"storage_format\" = \"V2\"\n" +
                ")");
        createTable("CREATE TABLE issue7929.`t2` (\n" +
                "  `j1` int(11) NULL COMMENT \"\",\n" +
                "  `j2` int(11) NULL COMMENT \"\"\n" +
                ") ENGINE=OLAP\n" +
                "DUPLICATE KEY(`j1`, `j2`)\n" +
                "COMMENT \"OLAP\"\n" +
                "DISTRIBUTED BY HASH(`j1`) BUCKETS 1\n" +
                "PROPERTIES (\n" +
                "\"replication_allocation\" = \"tag.location.default: 1\",\n" +
                "\"in_memory\" = \"false\",\n" +
                "\"storage_format\" = \"V2\"\n" +
                ")");
        String sql = "select * from issue7929.t1 left join (select max(j1) over() as x from issue7929.t2)a on t1.k1=a.x where 1=0;";
        String explainStr = UtFrameUtils.getSQLPlanOrErrorMsg(connectContext, sql, true);
        Assert.assertTrue(explainStr.contains("4:EMPTYSET"));
        Assert.assertTrue(explainStr.contains("tuple ids: 0 1 5"));
    }

    @Ignore
    // Open it after fixing issue #7971
    public void testGroupingSetOutOfBoundError() throws Exception {
        String createDbStmtStr = "create database issue1111;";
        CreateDbStmt createDbStmt = (CreateDbStmt) UtFrameUtils.parseAndAnalyzeStmt(createDbStmtStr, connectContext);
        Catalog.getCurrentCatalog().createDb(createDbStmt);
        createTable("CREATE TABLE issue1111.`test1` (\n" +
                "  `k1` tinyint(4) NULL COMMENT \"\",\n" +
                "  `k2` smallint(6) NULL COMMENT \"\"\n" +
                ") ENGINE=OLAP\n" +
                "COMMENT \"OLAP\"\n" +
                "DISTRIBUTED BY HASH(`k1`) BUCKETS 1\n" +
                "PROPERTIES (\n" +
                "\"replication_allocation\" = \"tag.location.default: 1\"\n" +
                ");");
        String sql = "SELECT k1 ,GROUPING(k2) FROM issue1111.test1 GROUP BY CUBE (k1) ORDER BY k1";
        String explainStr = UtFrameUtils.getSQLPlanOrErrorMsg(connectContext, sql, true);
        System.out.println(explainStr);
    }

    // --begin-- implicit cast in explain verbose
    @Test
    public void testExplainInsertInto() throws Exception {
        ExplainTest explainTest = new ExplainTest();
        explainTest.before(connectContext);
        explainTest.testExplainInsertInto();
        explainTest.testExplainSelect();
        explainTest.testExplainVerboseSelect();
        explainTest.testExplainConcatSelect();
        explainTest.testExplainVerboseConcatSelect();
        explainTest.after();
    }
    // --end--

    // --begin-- rewrite date literal rule
    @Test
    public void testRewriteDateLiteralRule() throws Exception {
        RewriteDateLiteralRuleTest rewriteDateLiteralRuleTest = new RewriteDateLiteralRuleTest();
        rewriteDateLiteralRuleTest.before(connectContext);
        rewriteDateLiteralRuleTest.testWithDoubleFormatDate();
        rewriteDateLiteralRuleTest.testWithIntFormatDate();
        rewriteDateLiteralRuleTest.testWithInvalidFormatDate();
        rewriteDateLiteralRuleTest.testWithStringFormatDate();
        rewriteDateLiteralRuleTest.after();
    }
    // --end--

    @Test
    public void testGroupingSets() throws Exception {
        String createDbStmtStr = "create database issue7971;";
        CreateDbStmt createDbStmt = (CreateDbStmt) UtFrameUtils.parseAndAnalyzeStmt(createDbStmtStr, connectContext);
        Catalog.getCurrentCatalog().createDb(createDbStmt);
        createTable("CREATE TABLE issue7971.`t` (\n" +
                "  `k1` tinyint(4) NULL COMMENT \"\",\n" +
                "  `k2` smallint(6) NULL COMMENT \"\",\n" +
                "  `k3` smallint(6) NULL COMMENT \"\"\n" +
                ") ENGINE=OLAP\n" +
                "DUPLICATE KEY(`k1`, `k2`)\n" +
                "COMMENT \"OLAP\"\n" +
                "DISTRIBUTED BY HASH(`k1`) BUCKETS 1\n" +
                "PROPERTIES (\n" +
                "\"replication_allocation\" = \"tag.location.default: 1\",\n" +
                "\"in_memory\" = \"false\",\n" +
                "\"storage_format\" = \"V2\"\n" +
                ")");
        String sql = "SELECT k1, k2, GROUPING(k1), GROUPING(k2), SUM(k3) FROM issue7971.t GROUP BY GROUPING SETS ( (k1, k2), (k2), (k1), ( ) );";
        String explainStr = UtFrameUtils.getSQLPlanOrErrorMsg(connectContext, sql);
        Assert.assertTrue(explainStr.contains("REPEAT_NODE"));
        sql = "SELECT k1 ,GROUPING(k2) FROM issue7971.t GROUP BY CUBE (k1) ORDER BY k1;";
        explainStr = UtFrameUtils.getSQLPlanOrErrorMsg(connectContext, sql);
        Assert.assertTrue(explainStr.contains("errCode = 2"));
    }

>>>>>>> f190806e
}<|MERGE_RESOLUTION|>--- conflicted
+++ resolved
@@ -1878,27 +1878,6 @@
         Assert.assertTrue(explainStr.contains("PREDICATES: `date` >= '2021-10-07 00:00:00', `date` <= '2021-10-11 00:00:00'"));
     }
 
-<<<<<<< HEAD
-    @Test
-    public void testRewriteOrToIn() throws Exception {
-        connectContext.setDatabase("default_cluster:test");
-        String sql = "SELECT * from test1 where query_time = 1 or query_time = 2 or query_time in (3, 4)";
-        String explainString = UtFrameUtils.getSQLPlanOrErrorMsg(connectContext, "EXPLAIN " + sql);
-        Assert.assertTrue(explainString.contains("PREDICATES: `query_time` IN (1, 2, 3, 4)"));
-
-        sql = "SELECT * from test1 where (query_time = 1 or query_time = 2) and query_time in (3, 4)";
-        explainString = UtFrameUtils.getSQLPlanOrErrorMsg(connectContext, "EXPLAIN " + sql);
-        Assert.assertTrue(explainString.contains("PREDICATES: `query_time` IN (1, 2), `query_time` IN (3, 4)"));
-
-        sql = "SELECT * from test1 where (query_time = 1 or query_time = 2 or scan_bytes = 2) and scan_bytes in (2, 3)";
-        explainString = UtFrameUtils.getSQLPlanOrErrorMsg(connectContext, "EXPLAIN " + sql);
-        Assert.assertTrue(explainString.contains("PREDICATES: `query_time` = 1 OR `query_time` = 2 OR `scan_bytes` = 2, `scan_bytes` IN (2, 3)"));
-
-        sql = "SELECT * from test1 where (query_time = 1 or query_time = 2) and (scan_bytes = 2 or scan_bytes = 3)";
-        explainString = UtFrameUtils.getSQLPlanOrErrorMsg(connectContext, "EXPLAIN " + sql);
-        Assert.assertTrue(explainString.contains("PREDICATES: `query_time` IN (1, 2), `scan_bytes` IN (2, 3)"));
-    }
-=======
     // Fix: issue-#7929
     @Test
     public void testEmptyNodeWithOuterJoinAndAnalyticFunction() throws Exception {
@@ -2009,5 +1988,23 @@
         Assert.assertTrue(explainStr.contains("errCode = 2"));
     }
 
->>>>>>> f190806e
+    @Test
+    public void testRewriteOrToIn() throws Exception {
+        connectContext.setDatabase("default_cluster:test");
+        String sql = "SELECT * from test1 where query_time = 1 or query_time = 2 or query_time in (3, 4)";
+        String explainString = UtFrameUtils.getSQLPlanOrErrorMsg(connectContext, "EXPLAIN " + sql);
+        Assert.assertTrue(explainString.contains("PREDICATES: `query_time` IN (1, 2, 3, 4)"));
+
+        sql = "SELECT * from test1 where (query_time = 1 or query_time = 2) and query_time in (3, 4)";
+        explainString = UtFrameUtils.getSQLPlanOrErrorMsg(connectContext, "EXPLAIN " + sql);
+        Assert.assertTrue(explainString.contains("PREDICATES: `query_time` IN (1, 2), `query_time` IN (3, 4)"));
+
+        sql = "SELECT * from test1 where (query_time = 1 or query_time = 2 or scan_bytes = 2) and scan_bytes in (2, 3)";
+        explainString = UtFrameUtils.getSQLPlanOrErrorMsg(connectContext, "EXPLAIN " + sql);
+        Assert.assertTrue(explainString.contains("PREDICATES: `query_time` = 1 OR `query_time` = 2 OR `scan_bytes` = 2, `scan_bytes` IN (2, 3)"));
+
+        sql = "SELECT * from test1 where (query_time = 1 or query_time = 2) and (scan_bytes = 2 or scan_bytes = 3)";
+        explainString = UtFrameUtils.getSQLPlanOrErrorMsg(connectContext, "EXPLAIN " + sql);
+        Assert.assertTrue(explainString.contains("PREDICATES: `query_time` IN (1, 2), `scan_bytes` IN (2, 3)"));
+    }
 }