// Licensed to the Apache Software Foundation (ASF) under one
// or more contributor license agreements.  See the NOTICE file
// distributed with this work for additional information
// regarding copyright ownership.  The ASF licenses this file
// to you under the Apache License, Version 2.0 (the
// "License"); you may not use this file except in compliance
// with the License.  You may obtain a copy of the License at
//
//   http://www.apache.org/licenses/LICENSE-2.0
//
// Unless required by applicable law or agreed to in writing,
// software distributed under the License is distributed on an
// "AS IS" BASIS, WITHOUT WARRANTIES OR CONDITIONS OF ANY
// KIND, either express or implied.  See the License for the
// specific language governing permissions and limitations
// under the License.

package org.apache.doris.nereids.parser;

import org.apache.doris.analysis.StatementBase;
import org.apache.doris.analysis.StmtType;
import org.apache.doris.common.Config;
import org.apache.doris.common.Pair;
import org.apache.doris.nereids.StatementContext;
import org.apache.doris.nereids.exceptions.AnalysisException;
import org.apache.doris.nereids.exceptions.ParseException;
import org.apache.doris.nereids.glue.LogicalPlanAdapter;
import org.apache.doris.nereids.trees.expressions.Cast;
import org.apache.doris.nereids.trees.expressions.literal.DecimalLiteral;
import org.apache.doris.nereids.trees.plans.DistributeType;
import org.apache.doris.nereids.trees.plans.JoinType;
import org.apache.doris.nereids.trees.plans.Plan;
import org.apache.doris.nereids.trees.plans.PlanType;
import org.apache.doris.nereids.trees.plans.commands.ExplainCommand;
import org.apache.doris.nereids.trees.plans.commands.ExplainCommand.ExplainLevel;
import org.apache.doris.nereids.trees.plans.commands.ReplayCommand;
import org.apache.doris.nereids.trees.plans.logical.LogicalAggregate;
import org.apache.doris.nereids.trees.plans.logical.LogicalCTE;
import org.apache.doris.nereids.trees.plans.logical.LogicalJoin;
import org.apache.doris.nereids.trees.plans.logical.LogicalPlan;
import org.apache.doris.nereids.trees.plans.logical.LogicalProject;
import org.apache.doris.nereids.trees.plans.logical.LogicalRepeat;
import org.apache.doris.nereids.trees.plans.logical.LogicalSort;
import org.apache.doris.nereids.types.DateTimeType;
import org.apache.doris.nereids.types.DateType;
import org.apache.doris.nereids.types.DecimalV2Type;
import org.apache.doris.nereids.types.DecimalV3Type;
import org.apache.doris.qe.ConnectContext;
import org.apache.doris.qe.StmtExecutor;

import org.junit.jupiter.api.Assertions;
import org.junit.jupiter.api.Test;

import java.util.List;
import java.util.Optional;
import java.util.Set;

public class NereidsParserTest extends ParserTestBase {

    @Test
    public void testParseMultiple() {
        NereidsParser nereidsParser = new NereidsParser();
        String sql = "SELECT b FROM test;;;;SELECT a FROM test;";
        List<Pair<LogicalPlan, StatementContext>> logicalPlanList = nereidsParser.parseMultiple(sql);
        Assertions.assertEquals(2, logicalPlanList.size());
    }

    @Test
    public void testParseMultipleError() {
        NereidsParser nereidsParser = new NereidsParser();
        String sql = "SELECT b FROM test SELECT a FROM test;";
        Assertions.assertThrowsExactly(ParseException.class, () -> nereidsParser.parseMultiple(sql));
    }

    @Test
    public void testSingle() {
        NereidsParser nereidsParser = new NereidsParser();
        String sql = "SELECT * FROM test;";
        Exception exceptionOccurred = null;
        try {
            nereidsParser.parseSingle(sql);
        } catch (Exception e) {
            exceptionOccurred = e;
            e.printStackTrace();
        }
        Assertions.assertNull(exceptionOccurred);
    }

    @Test
    public void testErrorListener() {
        parsePlan("select * from t1 where a = 1 illegal_symbol")
                .assertThrowsExactly(ParseException.class)
                .assertMessageEquals("\nextraneous input 'illegal_symbol' expecting {<EOF>, ';'}(line 1, pos 29)\n");
    }

    @Test
    public void testPostProcessor() {
        parsePlan("select `AD``D` from t1 where a = 1")
                .matches(
                        logicalProject().when(p -> "AD`D".equals(p.getProjects().get(0).getName()))
                );
    }

    @Test
    public void testParseCTE() {
        NereidsParser nereidsParser = new NereidsParser();
        LogicalPlan logicalPlan;
        String cteSql1 = "with t1 as (select s_suppkey from supplier where s_suppkey < 10) select * from t1";
        logicalPlan = (LogicalPlan) nereidsParser.parseSingle(cteSql1).child(0);
        Assertions.assertEquals(PlanType.LOGICAL_CTE, logicalPlan.getType());
        Assertions.assertEquals(((LogicalCTE<?>) logicalPlan).getAliasQueries().size(), 1);

        String cteSql2 = "with t1 as (select s_suppkey from supplier), t2 as (select s_suppkey from t1) select * from t2";
        logicalPlan = (LogicalPlan) nereidsParser.parseSingle(cteSql2).child(0);
        Assertions.assertEquals(PlanType.LOGICAL_CTE, logicalPlan.getType());
        Assertions.assertEquals(((LogicalCTE<?>) logicalPlan).getAliasQueries().size(), 2);

        String cteSql3 = "with t1 (keyy, name) as (select s_suppkey, s_name from supplier) select * from t1";
        logicalPlan = (LogicalPlan) nereidsParser.parseSingle(cteSql3).child(0);
        Assertions.assertEquals(PlanType.LOGICAL_CTE, logicalPlan.getType());
        Assertions.assertEquals(((LogicalCTE<?>) logicalPlan).getAliasQueries().size(), 1);
        Optional<List<String>> columnAliases = ((LogicalCTE<?>) logicalPlan).getAliasQueries().get(0).getColumnAliases();
        Assertions.assertEquals(columnAliases.get().size(), 2);
    }

    @Test
    public void testParseWindowFunctions() {
        NereidsParser nereidsParser = new NereidsParser();
        LogicalPlan logicalPlan;
        String windowSql1 = "select k1, rank() over(partition by k1 order by k1) as ranking from t1";
        logicalPlan = (LogicalPlan) nereidsParser.parseSingle(windowSql1).child(0);
        Assertions.assertEquals(PlanType.LOGICAL_PROJECT, logicalPlan.getType());
        Assertions.assertEquals(((LogicalProject<?>) logicalPlan).getProjects().size(), 2);

        String windowSql2 = "select k1, sum(k2), rank() over(partition by k1 order by k1) as ranking from t1 group by k1";
        logicalPlan = (LogicalPlan) nereidsParser.parseSingle(windowSql2).child(0);
        Assertions.assertEquals(PlanType.LOGICAL_AGGREGATE, logicalPlan.getType());
        Assertions.assertEquals(((LogicalAggregate<?>) logicalPlan).getOutputExpressions().size(), 3);

        String windowSql3 = "select rank() over from t1";
        parsePlan(windowSql3).assertThrowsExactly(ParseException.class)
                    .assertMessageContains("mismatched input 'from' expecting '('");
    }

    @Test
    public void testExplainNormal() {
        String sql = "explain select `AD``D` from t1 where a = 1";
        NereidsParser nereidsParser = new NereidsParser();
        LogicalPlan logicalPlan = nereidsParser.parseSingle(sql);
        Assertions.assertTrue(logicalPlan instanceof ExplainCommand);
        ExplainCommand explainCommand = (ExplainCommand) logicalPlan;
        ExplainLevel explainLevel = explainCommand.getLevel();
        Assertions.assertEquals(ExplainLevel.NORMAL, explainLevel);
        logicalPlan = (LogicalPlan) explainCommand.getLogicalPlan().child(0);
        LogicalProject<Plan> logicalProject = (LogicalProject) logicalPlan;
        Assertions.assertEquals("AD`D", logicalProject.getProjects().get(0).getName());
    }

    @Test
    public void testExplainVerbose() {
        String sql = "explain verbose select `AD``D` from t1 where a = 1";
        NereidsParser nereidsParser = new NereidsParser();
        LogicalPlan logicalPlan = nereidsParser.parseSingle(sql);
        ExplainCommand explainCommand = (ExplainCommand) logicalPlan;
        ExplainLevel explainLevel = explainCommand.getLevel();
        Assertions.assertEquals(ExplainLevel.VERBOSE, explainLevel);
    }

    @Test
    public void testExplainTree() {
        String sql = "explain tree select `AD``D` from t1 where a = 1";
        NereidsParser nereidsParser = new NereidsParser();
        LogicalPlan logicalPlan = nereidsParser.parseSingle(sql);
        ExplainCommand explainCommand = (ExplainCommand) logicalPlan;
        ExplainLevel explainLevel = explainCommand.getLevel();
        Assertions.assertEquals(ExplainLevel.TREE, explainLevel);
    }

    @Test
    public void testExplainGraph() {
        String sql = "explain graph select `AD``D` from t1 where a = 1";
        NereidsParser nereidsParser = new NereidsParser();
        LogicalPlan logicalPlan = nereidsParser.parseSingle(sql);
        ExplainCommand explainCommand = (ExplainCommand) logicalPlan;
        ExplainLevel explainLevel = explainCommand.getLevel();
        Assertions.assertEquals(ExplainLevel.GRAPH, explainLevel);
    }

    @Test
    public void testPlanReplayer() {
        String sql = "plan replayer dump select `AD``D` from t1 where a = 1";
        NereidsParser nereidsParser = new NereidsParser();
        LogicalPlan logicalPlan = nereidsParser.parseSingle(sql);
        ReplayCommand replayCommand = (ReplayCommand) logicalPlan;
        Assertions.assertEquals(ReplayCommand.ReplayType.DUMP, replayCommand.getReplayType());
        sql = "plan replayer play 'path'";
        logicalPlan = nereidsParser.parseSingle(sql);
        replayCommand = (ReplayCommand) logicalPlan;
        Assertions.assertEquals(ReplayCommand.ReplayType.PLAY, replayCommand.getReplayType());
        Assertions.assertEquals("path", replayCommand.getDumpFileFullPath());
    }

    @Test
    public void testParseSQL() {
        String sql = "select `AD``D` from t1 where a = 1;explain graph select `AD``D` from t1 where a = 1;";
        NereidsParser nereidsParser = new NereidsParser();
        List<StatementBase> statementBases = nereidsParser.parseSQL(sql);
        Assertions.assertEquals(2, statementBases.size());
        Assertions.assertTrue(statementBases.get(0) instanceof LogicalPlanAdapter);
        Assertions.assertTrue(statementBases.get(1) instanceof LogicalPlanAdapter);
        LogicalPlan logicalPlan0 = (LogicalPlan) ((LogicalPlanAdapter) statementBases.get(0)).getLogicalPlan().child(0);
        LogicalPlan logicalPlan1 = ((LogicalPlanAdapter) statementBases.get(1)).getLogicalPlan();
        Assertions.assertTrue(logicalPlan0 instanceof LogicalProject);
        Assertions.assertTrue(logicalPlan1 instanceof ExplainCommand);
    }

    @Test
    public void testParseJoin() {
        NereidsParser nereidsParser = new NereidsParser();
        LogicalPlan logicalPlan;
        LogicalJoin logicalJoin;

        String innerJoin1 = "SELECT t1.a FROM t1 INNER JOIN t2 ON t1.id = t2.id;";
        logicalPlan = (LogicalPlan) nereidsParser.parseSingle(innerJoin1).child(0);
        logicalJoin = (LogicalJoin) logicalPlan.child(0);
        Assertions.assertEquals(JoinType.INNER_JOIN, logicalJoin.getJoinType());

        String innerJoin2 = "SELECT t1.a FROM t1 JOIN t2 ON t1.id = t2.id;";
        logicalPlan = (LogicalPlan) nereidsParser.parseSingle(innerJoin2).child(0);
        logicalJoin = (LogicalJoin) logicalPlan.child(0);
        Assertions.assertEquals(JoinType.INNER_JOIN, logicalJoin.getJoinType());

        String leftJoin1 = "SELECT t1.a FROM t1 LEFT JOIN t2 ON t1.id = t2.id;";
        logicalPlan = (LogicalPlan) nereidsParser.parseSingle(leftJoin1).child(0);
        logicalJoin = (LogicalJoin) logicalPlan.child(0);
        Assertions.assertEquals(JoinType.LEFT_OUTER_JOIN, logicalJoin.getJoinType());

        String leftJoin2 = "SELECT t1.a FROM t1 LEFT OUTER JOIN t2 ON t1.id = t2.id;";
        logicalPlan = (LogicalPlan) nereidsParser.parseSingle(leftJoin2).child(0);
        logicalJoin = (LogicalJoin) logicalPlan.child(0);
        Assertions.assertEquals(JoinType.LEFT_OUTER_JOIN, logicalJoin.getJoinType());

        String rightJoin1 = "SELECT t1.a FROM t1 RIGHT JOIN t2 ON t1.id = t2.id;";
        logicalPlan = (LogicalPlan) nereidsParser.parseSingle(rightJoin1).child(0);
        logicalJoin = (LogicalJoin) logicalPlan.child(0);
        Assertions.assertEquals(JoinType.RIGHT_OUTER_JOIN, logicalJoin.getJoinType());

        String rightJoin2 = "SELECT t1.a FROM t1 RIGHT OUTER JOIN t2 ON t1.id = t2.id;";
        logicalPlan = (LogicalPlan) nereidsParser.parseSingle(rightJoin2).child(0);
        logicalJoin = (LogicalJoin) logicalPlan.child(0);
        Assertions.assertEquals(JoinType.RIGHT_OUTER_JOIN, logicalJoin.getJoinType());

        String leftSemiJoin = "SELECT t1.a FROM t1 LEFT SEMI JOIN t2 ON t1.id = t2.id;";
        logicalPlan = (LogicalPlan) nereidsParser.parseSingle(leftSemiJoin).child(0);
        logicalJoin = (LogicalJoin) logicalPlan.child(0);
        Assertions.assertEquals(JoinType.LEFT_SEMI_JOIN, logicalJoin.getJoinType());

        String rightSemiJoin = "SELECT t2.a FROM t1 RIGHT SEMI JOIN t2 ON t1.id = t2.id;";
        logicalPlan = (LogicalPlan) nereidsParser.parseSingle(rightSemiJoin).child(0);
        logicalJoin = (LogicalJoin) logicalPlan.child(0);
        Assertions.assertEquals(JoinType.RIGHT_SEMI_JOIN, logicalJoin.getJoinType());

        String leftAntiJoin = "SELECT t1.a FROM t1 LEFT ANTI JOIN t2 ON t1.id = t2.id;";
        logicalPlan = (LogicalPlan) nereidsParser.parseSingle(leftAntiJoin).child(0);
        logicalJoin = (LogicalJoin) logicalPlan.child(0);
        Assertions.assertEquals(JoinType.LEFT_ANTI_JOIN, logicalJoin.getJoinType());

        String righAntiJoin = "SELECT t2.a FROM t1 RIGHT ANTI JOIN t2 ON t1.id = t2.id;";
        logicalPlan = (LogicalPlan) nereidsParser.parseSingle(righAntiJoin).child(0);
        logicalJoin = (LogicalJoin) logicalPlan.child(0);
        Assertions.assertEquals(JoinType.RIGHT_ANTI_JOIN, logicalJoin.getJoinType());

        String crossJoin = "SELECT t1.a FROM t1 CROSS JOIN t2;";
        logicalPlan = (LogicalPlan) nereidsParser.parseSingle(crossJoin).child(0);
        logicalJoin = (LogicalJoin) logicalPlan.child(0);
        Assertions.assertEquals(JoinType.CROSS_JOIN, logicalJoin.getJoinType());
    }

    @Test
    void parseJoinEmptyConditionError() {
        parsePlan("select * from t1 LEFT JOIN t2")
                .assertThrowsExactly(ParseException.class)
                .assertMessageEquals("\n"
                        + "on mustn't be empty except for cross/inner join(line 1, pos 17)\n"
                        + "\n"
                        + "== SQL ==\n"
                        + "select * from t1 LEFT JOIN t2\n"
                        + "-----------------^^^\n");
    }

    @Test
    public void testParseDecimal() {
        String f1 = "SELECT col1 * 0.267081789095306 FROM t";
        NereidsParser nereidsParser = new NereidsParser();
        LogicalPlan logicalPlan = (LogicalPlan) nereidsParser.parseSingle(f1).child(0);
        long doubleCount = logicalPlan
                .getExpressions()
                .stream()
                .mapToLong(e -> e.<Set<DecimalLiteral>>collect(DecimalLiteral.class::isInstance).size())
                .sum();
        Assertions.assertEquals(Config.enable_decimal_conversion ? 0 : 1, doubleCount);
    }

    @Test
    public void testDatev1() {
        String dv1 = "SELECT CAST('2023-12-18' AS DATEV1)";
        NereidsParser nereidsParser = new NereidsParser();
        LogicalPlan logicalPlan = (LogicalPlan) nereidsParser.parseSingle(dv1).child(0);
        Assertions.assertEquals(DateType.INSTANCE, logicalPlan.getExpressions().get(0).getDataType());
    }

    @Test
    public void testDatetimev1() {
        String dtv1 = "SELECT CAST('2023-12-18' AS DATETIMEV1)";
        NereidsParser nereidsParser = new NereidsParser();
        LogicalPlan logicalPlan = (LogicalPlan) nereidsParser.parseSingle(dtv1).child(0);
        Assertions.assertEquals(DateTimeType.INSTANCE, logicalPlan.getExpressions().get(0).getDataType());

        String wrongDtv1 = "SELECT CAST('2023-12-18' AS DATETIMEV1(2))";
        Assertions.assertThrows(AnalysisException.class, () -> nereidsParser.parseSingle(wrongDtv1).child(0));

    }

    @Test
    public void testDecimalv2() {
        String decv2 = "SELECT CAST('1.234' AS decimalv2(10,5))";
        NereidsParser nereidsParser = new NereidsParser();
        LogicalPlan logicalPlan = (LogicalPlan) nereidsParser.parseSingle(decv2).child(0);
        Assertions.assertTrue(logicalPlan.getExpressions().get(0).getDataType().isDecimalV2Type());
    }

    @Test
    public void parseSetOperation() {
        String union = "select * from t1 union select * from t2 union all select * from t3";
        NereidsParser nereidsParser = new NereidsParser();
        LogicalPlan logicalPlan = nereidsParser.parseSingle(union);
        System.out.println(logicalPlan.treeString());

        String union1 = "select * from t1 union (select * from t2 union all select * from t3)";
        LogicalPlan logicalPlan1 = nereidsParser.parseSingle(union1);
        System.out.println(logicalPlan1.treeString());

        String union2 = "(SELECT K1, K2, K3, K4, K5, K6, K7, K8, K9, K10, K11 FROM test WHERE K1 > 0)"
                + " UNION ALL (SELECT 1, 2, 3, 4, 3.14, 'HELLO', 'WORLD', 0.0, 1.1, CAST('1989-03-21' AS DATE), CAST('1989-03-21 13:00:00' AS DATETIME))"
                + " UNION ALL (SELECT K1, K2, K3, K4, K5, K6, K7, K8, K9, K10, K11 FROM baseall WHERE K3 > 0)"
                + " ORDER BY K1, K2, K3, K4";
        LogicalPlan logicalPlan2 = nereidsParser.parseSingle(union2);
        System.out.println(logicalPlan2.treeString());

        String union3 = "select a.k1, a.k2, a.k3, b.k1, b.k2, b.k3 from test a left outer join baseall b"
                + " on a.k1 = b.k1 and a.k2 > b.k2 union (select a.k1, a.k2, a.k3, b.k1, b.k2, b.k3"
                + " from test a right outer join baseall b on a.k1 = b.k1 and a.k2 > b.k2)"
                + " order by isnull(a.k1), 1, 2, 3, 4, 5 limit 65535";
        LogicalPlan logicalPlan3 = nereidsParser.parseSingle(union3);
        System.out.println(logicalPlan3.treeString());
    }

    @Test
    public void testJoinHint() {
        // no hint
        parsePlan("select * from t1 join t2 on t1.keyy=t2.keyy")
                .matches(logicalJoin().when(j -> j.getDistributeHint().distributeType == DistributeType.NONE));

        // valid hint
        parsePlan("select * from t1 join [shuffle] t2 on t1.keyy=t2.keyy")
                .matches(logicalJoin().when(j -> j.getDistributeHint().distributeType == DistributeType.SHUFFLE_RIGHT));

        parsePlan("select * from t1 join [  shuffle ] t2 on t1.keyy=t2.keyy")
                .matches(logicalJoin().when(j -> j.getDistributeHint().distributeType == DistributeType.SHUFFLE_RIGHT));

        parsePlan("select * from t1 join [broadcast] t2 on t1.keyy=t2.keyy")
                .matches(logicalJoin().when(j -> j.getDistributeHint().distributeType == DistributeType.BROADCAST_RIGHT));

        // invalid hint position
        parsePlan("select * from [shuffle] t1 join t2 on t1.keyy=t2.keyy")
                .assertThrowsExactly(ParseException.class);

        // invalid hint content
        parsePlan("select * from t1 join [bucket] t2 on t1.keyy=t2.keyy")
                .assertThrowsExactly(ParseException.class)
                .assertMessageContains("Invalid join hint: bucket(line 1, pos 22)\n"
                        + "\n"
                        + "== SQL ==\n"
                        + "select * from t1 join [bucket] t2 on t1.keyy=t2.keyy\n"
                        + "----------------------^^^");

        // invalid multiple hints

        parsePlan("select * from t1 join [shuffle,broadcast] t2 on t1.keyy=t2.keyy")
                .assertThrowsExactly(ParseException.class);
    }

    @Test
    public void testParseCast() {
        String sql = "SELECT CAST(1 AS DECIMAL(20, 6)) FROM t";
        NereidsParser nereidsParser = new NereidsParser();
        LogicalPlan logicalPlan = (LogicalPlan) nereidsParser.parseSingle(sql).child(0);
        Cast cast = (Cast) logicalPlan.getExpressions().get(0).child(0);
        if (Config.enable_decimal_conversion) {
            DecimalV3Type decimalV3Type = (DecimalV3Type) cast.getDataType();
            Assertions.assertEquals(20, decimalV3Type.getPrecision());
            Assertions.assertEquals(6, decimalV3Type.getScale());
        } else {
            DecimalV2Type decimalV2Type = (DecimalV2Type) cast.getDataType();
            Assertions.assertEquals(20, decimalV2Type.getPrecision());
            Assertions.assertEquals(6, decimalV2Type.getScale());
        }
    }

    @Test
    void testParseExprDepthWidth() {
        String sql = "SELECT 1+2 = 3 from t";
        NereidsParser nereidsParser = new NereidsParser();
        LogicalPlan logicalPlan = (LogicalPlan) nereidsParser.parseSingle(sql).child(0);
        System.out.println(logicalPlan);
        // alias (1 + 2 = 3)
        Assertions.assertEquals(4, logicalPlan.getExpressions().get(0).getDepth());
        Assertions.assertEquals(3, logicalPlan.getExpressions().get(0).getWidth());
    }

    @Test
    public void testParseCollate() {
        String sql = "SELECT * FROM t1 WHERE col COLLATE utf8 = 'test'";
        NereidsParser nereidsParser = new NereidsParser();
        nereidsParser.parseSingle(sql);
    }

    @Test
    public void testParseBinaryKeyword() {
        String sql = "SELECT BINARY 'abc' FROM t";
        NereidsParser nereidsParser = new NereidsParser();
        nereidsParser.parseSingle(sql);
    }

    @Test
    public void testParseReserveKeyword() {
        // partitions and auto_increment are reserve keywords
        String sql = "SELECT BINARY 'abc' FROM information_schema.partitions order by AUTO_INCREMENT";
        NereidsParser nereidsParser = new NereidsParser();
        nereidsParser.parseSingle(sql);
    }

    @Test
    public void testParseStmtType() {
        NereidsParser nereidsParser = new NereidsParser();
        String sql = "select a from b";
        LogicalPlan plan = nereidsParser.parseSingle(sql);
        Assertions.assertEquals(plan.stmtType(), StmtType.SELECT);

        sql = "use a";
        plan = nereidsParser.parseSingle(sql);
        Assertions.assertEquals(plan.stmtType(), StmtType.OTHER);

        sql = "CREATE TABLE tbl (`id` INT NOT NULL) DISTRIBUTED BY HASH(`id`) BUCKETS 1";
        plan = nereidsParser.parseSingle(sql);
        Assertions.assertEquals(plan.stmtType(), StmtType.CREATE);

        sql = "update a set b =1";
        plan = nereidsParser.parseSingle(sql);
        Assertions.assertEquals(plan.stmtType(), StmtType.UPDATE);
    }

    @Test
    public void testParseUse() {
        NereidsParser nereidsParser = new NereidsParser();
        String sql = "use db";
        nereidsParser.parseSingle(sql);

        sql = "use catalog.db";
        nereidsParser.parseSingle(sql);
    }

    @Test
    public void testSwitch() {
        NereidsParser nereidsParser = new NereidsParser();
        String sql = "switch catalog";
        nereidsParser.parseSingle(sql);
    }

    @Test
    public void testParseSet() {
        NereidsParser nereidsParser = new NereidsParser();
        String sql = "set a as default storage vault";
        nereidsParser.parseSingle(sql);

        sql = "set property a = b";
        nereidsParser.parseSingle(sql);

        sql = "set property for user_a a = b";
        nereidsParser.parseSingle(sql);

        sql = "set global a = 1";
        nereidsParser.parseSingle(sql);

        sql = "set local a = 1";
        nereidsParser.parseSingle(sql);

        sql = "set session a = 1";
        nereidsParser.parseSingle(sql);

        sql = "set session a = default";
        nereidsParser.parseSingle(sql);

        sql = "set @@a = 10";
        nereidsParser.parseSingle(sql);

        sql = "set char set utf8";
        nereidsParser.parseSingle(sql);

        sql = "set charset utf8";
        nereidsParser.parseSingle(sql);

        sql = "set charset default";
        nereidsParser.parseSingle(sql);

        sql = "set names  = utf8";
        nereidsParser.parseSingle(sql);

        sql = "set local transaction read only";
        nereidsParser.parseSingle(sql);

        sql = "set global transaction isolation level read committed";
        nereidsParser.parseSingle(sql);

        sql = "set global transaction isolation level read committed, read write";
        nereidsParser.parseSingle(sql);

        sql = "set global transaction read write, isolation level repeatable read";
        nereidsParser.parseSingle(sql);

        sql = "set names default collate utf_8_ci";
        nereidsParser.parseSingle(sql);

        sql = "set password for user_a = password('xyz')";
        nereidsParser.parseSingle(sql);

        sql = "set password = 'xyz'";
        nereidsParser.parseSingle(sql);

        sql = "set ldap_admin_password = password('xyz')";
        nereidsParser.parseSingle(sql);

        sql = "set v1 = 1, v2 = 2, v3 = '3'";
        nereidsParser.parseSingle(sql);

        sql = "set @@global.v1 = 1";
        nereidsParser.parseSingle(sql);
    }

    @Test
    public void testUnset() {
        NereidsParser nereidsParser = new NereidsParser();
        String sql = "unset local variable a";
        nereidsParser.parseSingle(sql);

        sql = "unset variable a";
        nereidsParser.parseSingle(sql);

        sql = "unset global variable all";
        nereidsParser.parseSingle(sql);

        sql = "unset default storage vault";
        nereidsParser.parseSingle(sql);

        sql = "unset variable all";
        nereidsParser.parseSingle(sql);
    }

    @Test
    public void testTruncateTable() {
        NereidsParser nereidsParser = new NereidsParser();
        String sql = "truncate table a";
        nereidsParser.parseSingle(sql);

        sql = "truncate table a partitions (p1, p2, p3)";
        nereidsParser.parseSingle(sql);
    }

    @Test
    public void testKill() {
        NereidsParser nereidsParser = new NereidsParser();
        String sql = "kill 1234";
        nereidsParser.parseSingle(sql);

        sql = "kill connection 1234";
        nereidsParser.parseSingle(sql);

        sql = "kill query 1234";
        nereidsParser.parseSingle(sql);

        sql = "kill query '1234'";
        nereidsParser.parseSingle(sql);
    }

    @Test
    public void testDescribe() {
        NereidsParser nereidsParser = new NereidsParser();
        String sql = "describe ctl.db.tbl";
        nereidsParser.parseSingle(sql);

        sql = "describe db.tbl partitions(p1)";
        nereidsParser.parseSingle(sql);

        sql = "describe tbl all";
        nereidsParser.parseSingle(sql);

        sql = "describe function tvf('a' = 'b')";
        nereidsParser.parseSingle(sql);

        sql = "describe function tvf('a' = 'b') as tvf";
        nereidsParser.parseSingle(sql);
    }

    @Test
    public void testCreateDatabase() {
        NereidsParser nereidsParser = new NereidsParser();
        String sql = "create database if not exists a properties('k'='v')";
        nereidsParser.parseSingle(sql);

        sql = "create schema ctl.db";
        nereidsParser.parseSingle(sql);
    }

    @Test
    public void testCreateCatalog() {
        NereidsParser nereidsParser = new NereidsParser();
        String sql = "create catalog if not exists ctl";
        nereidsParser.parseSingle(sql);

        sql = "create catalog ctl with resource rsc comment '' properties('k'='v')";
        nereidsParser.parseSingle(sql);
    }

    @Test
    public void testCreateFunction() {
        NereidsParser nereidsParser = new NereidsParser();
        String sql = "create session tables function func_a (int, ...) returns boolean properties('k'='v')";
        nereidsParser.parseSingle(sql);

        sql = "create local aggregate function func_a (int, ...) returns boolean intermediate varchar properties('k'='v')";
        nereidsParser.parseSingle(sql);

        sql = "create alias function func_a (int) with parameter(id) as abs(id)";
        nereidsParser.parseSingle(sql);
    }

    @Test
    public void testCreateUser() {
        NereidsParser nereidsParser = new NereidsParser();
        String sql = "create user a superuser comment 'create user'";
        nereidsParser.parseSingle(sql);
    }

    @Test
    public void testCreateRepository() {
        NereidsParser nereidsParser = new NereidsParser();
        String sql = "create repository a with S3 on location 's3://xxx' properties('k'='v')";
        nereidsParser.parseSingle(sql);
    }

    @Test
    public void testCreateRole() {
        NereidsParser nereidsParser = new NereidsParser();
        String sql = "create role a comment 'create user'";
        nereidsParser.parseSingle(sql);
    }

    @Test
    public void testBlockSqlAst() {
        String sql = "plan replayer dump select `AD``D` from t1 where a = 1";
        NereidsParser nereidsParser = new NereidsParser();
        LogicalPlan logicalPlan = nereidsParser.parseSingle(sql);

        Config.block_sql_ast_names = "ReplayCommand";
        StmtExecutor.initBlockSqlAstNames();
        StmtExecutor stmtExecutor = new StmtExecutor(new ConnectContext(), "");
        try {
            stmtExecutor.checkSqlBlocked(logicalPlan.getClass());
            Assertions.fail();
        } catch (Exception ignore) {
            // do nothing
        }

        Config.block_sql_ast_names = "CreatePolicyCommand, ReplayCommand";
        StmtExecutor.initBlockSqlAstNames();
        try {
            stmtExecutor.checkSqlBlocked(logicalPlan.getClass());
            Assertions.fail();
        } catch (Exception ignore) {
            // do nothing
        }

        Config.block_sql_ast_names = "";
        StmtExecutor.initBlockSqlAstNames();
        try {
            stmtExecutor.checkSqlBlocked(logicalPlan.getClass());
        } catch (Exception ex) {
            Assertions.fail(ex);
        }
    }

<<<<<<< HEAD
    @Test
    public void testLambdaSelect() {
        parsePlan("SELECT  x -> x + 1")
                .assertThrowsExactly(ParseException.class)
                .assertMessageContains("mismatched input '->' expecting {<EOF>, ';'}");
    }

    @Test
    public void testLambdaGroupBy() {
        parsePlan("SELECT 1 from ( select 2 ) t group by x -> x + 1")
                .assertThrowsExactly(ParseException.class)
                .assertMessageContains("mismatched input '->' expecting {<EOF>, ';'}");
    }

    @Test
    public void testLambdaSort() {
        parsePlan("SELECT 1 from ( select 2 ) t order by x -> x + 1")
                .assertThrowsExactly(ParseException.class)
                .assertMessageContains("mismatched input '->' expecting {<EOF>, ';'}");
    }

    @Test
    public void testLambdaHaving() {
        parsePlan("SELECT 1 from ( select 2 ) t having x -> x + 1")
                .assertThrowsExactly(ParseException.class)
                .assertMessageContains("mismatched input '->' expecting {<EOF>, ';'}");
    }

    @Test
    public void testLambdaJoin() {
        parsePlan("SELECT 1 from ( select 2 as a1 ) t1 join ( select 2 as a2 ) as t2 on x -> x + 1 = t1.a1")
                .assertThrowsExactly(ParseException.class)
                .assertMessageContains("mismatched input '->' expecting {<EOF>, ';'}");
=======
    private void checkQueryTopPlanClass(String sql, NereidsParser parser, Class<?> clazz) {
        if (clazz == null) {
            Assertions.assertThrows(ParseException.class, () -> parser.parseSingle(sql));
        } else {
            LogicalPlan logicalPlan = parser.parseSingle(sql);
            Assertions.assertInstanceOf(clazz, logicalPlan.child(0));
        }
    }

    @Test
    public void testExpressionWithOrder() {
        NereidsParser nereidsParser = new NereidsParser();
        checkQueryTopPlanClass("SELECT a, b, sum(c) from test group by a, b DESC",
                nereidsParser, LogicalSort.class);
        checkQueryTopPlanClass("SELECT a, b, sum(c) from test group by a DESC, b",
                nereidsParser, LogicalSort.class);
        checkQueryTopPlanClass("SELECT a, b, sum(c) from test group by a ASC, b",
                nereidsParser, LogicalSort.class);
        checkQueryTopPlanClass("SELECT a, b, sum(c) from test group by a, b ASC",
                nereidsParser, LogicalSort.class);
        checkQueryTopPlanClass("SELECT a, b, sum(c) from test group by a ASC, b ASC",
                nereidsParser, LogicalSort.class);
        checkQueryTopPlanClass("SELECT a, b, sum(c) from test group by a DESC, b DESC",
                nereidsParser, LogicalSort.class);
        checkQueryTopPlanClass("SELECT a, b, sum(c) from test group by a ASC, b DESC",
                nereidsParser, LogicalSort.class);
        checkQueryTopPlanClass("SELECT a, b, sum(c) from test group by a DESC, b ASC",
                nereidsParser, LogicalSort.class);

        checkQueryTopPlanClass("SELECT a, b, sum(c) from test group by a, b DESC WITH ROLLUP",
                nereidsParser, LogicalSort.class);
        checkQueryTopPlanClass("SELECT a, b, sum(c) from test group by a DESC, b WITH ROLLUP",
                nereidsParser, LogicalSort.class);
        checkQueryTopPlanClass("SELECT a, b, sum(c) from test group by a ASC, b WITH ROLLUP",
                nereidsParser, LogicalSort.class);
        checkQueryTopPlanClass("SELECT a, b, sum(c) from test group by a, b ASC WITH ROLLUP",
                nereidsParser, LogicalSort.class);
        checkQueryTopPlanClass("SELECT a, b, sum(c) from test group by a ASC, b ASC WITH ROLLUP",
                nereidsParser, LogicalSort.class);
        checkQueryTopPlanClass("SELECT a, b, sum(c) from test group by a DESC, b DESC WITH ROLLUP",
                nereidsParser, LogicalSort.class);
        checkQueryTopPlanClass("SELECT a, b, sum(c) from test group by a ASC, b DESC WITH ROLLUP",
                nereidsParser, LogicalSort.class);
        checkQueryTopPlanClass("SELECT a, b, sum(c) from test group by a DESC, b ASC WITH ROLLUP",
                nereidsParser, LogicalSort.class);

        checkQueryTopPlanClass("SELECT a, b, sum(c) from test group by a, b",
                nereidsParser, LogicalAggregate.class);
        checkQueryTopPlanClass("SELECT a, b, sum(c) from test group by a, b WITH ROLLUP",
                nereidsParser, LogicalRepeat.class);
>>>>>>> 481e411f
    }
}<|MERGE_RESOLUTION|>--- conflicted
+++ resolved
@@ -699,7 +699,6 @@
         }
     }
 
-<<<<<<< HEAD
     @Test
     public void testLambdaSelect() {
         parsePlan("SELECT  x -> x + 1")
@@ -733,7 +732,8 @@
         parsePlan("SELECT 1 from ( select 2 as a1 ) t1 join ( select 2 as a2 ) as t2 on x -> x + 1 = t1.a1")
                 .assertThrowsExactly(ParseException.class)
                 .assertMessageContains("mismatched input '->' expecting {<EOF>, ';'}");
-=======
+    }
+
     private void checkQueryTopPlanClass(String sql, NereidsParser parser, Class<?> clazz) {
         if (clazz == null) {
             Assertions.assertThrows(ParseException.class, () -> parser.parseSingle(sql));
@@ -784,6 +784,5 @@
                 nereidsParser, LogicalAggregate.class);
         checkQueryTopPlanClass("SELECT a, b, sum(c) from test group by a, b WITH ROLLUP",
                 nereidsParser, LogicalRepeat.class);
->>>>>>> 481e411f
     }
 }