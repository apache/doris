// Licensed to the Apache Software Foundation (ASF) under one
// or more contributor license agreements.  See the NOTICE file
// distributed with this work for additional information
// regarding copyright ownership.  The ASF licenses this file
// to you under the Apache License, Version 2.0 (the
// "License"); you may not use this file except in compliance
// with the License.  You may obtain a copy of the License at
//
//   http://www.apache.org/licenses/LICENSE-2.0
//
// Unless required by applicable law or agreed to in writing,
// software distributed under the License is distributed on an
// "AS IS" BASIS, WITHOUT WARRANTIES OR CONDITIONS OF ANY
// KIND, either express or implied.  See the License for the
// specific language governing permissions and limitations
// under the License.

package org.apache.doris.qe;

import mockit.Mocked;

import org.apache.doris.analysis.Analyzer;
import org.apache.doris.analysis.BinaryPredicate;
import org.apache.doris.analysis.Expr;
import org.apache.doris.analysis.TableRef;
import org.apache.doris.analysis.TupleDescriptor;
import org.apache.doris.analysis.TupleId;
import org.apache.doris.catalog.Catalog;
import org.apache.doris.catalog.HashDistributionInfo;
import org.apache.doris.catalog.OlapTable;
import org.apache.doris.common.jmockit.Deencapsulation;
import org.apache.doris.persist.EditLog;
import org.apache.doris.planner.DataPartition;
import org.apache.doris.planner.EmptySetNode;
import org.apache.doris.planner.HashJoinNode;
import org.apache.doris.planner.OlapScanNode;
import org.apache.doris.planner.PlanFragment;
import org.apache.doris.planner.PlanFragmentId;
import org.apache.doris.planner.PlanNodeId;
import org.apache.doris.planner.Planner;
import org.apache.doris.service.FrontendOptions;
import org.apache.doris.system.Backend;
import org.apache.doris.thrift.TNetworkAddress;
import org.apache.doris.thrift.TPartitionType;
import org.apache.doris.thrift.TScanRangeLocation;
import org.apache.doris.thrift.TScanRangeLocations;
import org.apache.doris.thrift.TScanRangeParams;
import org.apache.doris.thrift.TUniqueId;

import com.google.common.collect.ArrayListMultimap;
import com.google.common.collect.ImmutableMap;
import com.google.common.collect.Maps;

import org.junit.Assert;
import org.junit.Test;

import java.util.ArrayList;
import java.util.HashMap;
import java.util.HashSet;
import java.util.List;
import java.util.Map;
import java.util.Set;
import com.google.common.collect.Maps;
import org.apache.commons.collections.map.HashedMap;

public class CoordinatorTest extends Coordinator {
    static Planner planner = new Planner();
    static ConnectContext context = new ConnectContext(null);
    static {
        context.setQueryId(new TUniqueId(1, 2));
    }
    @Mocked
    static Catalog catalog;
    @Mocked
    static EditLog editLog;
    @Mocked
    static FrontendOptions frontendOptions;
    static Analyzer analyzer = new Analyzer(catalog, null);


    public CoordinatorTest() {
        super(context, analyzer, planner);
    }

    private static Coordinator coor;

    @Test
    public void testComputeColocateJoinInstanceParam()  {
        Coordinator coordinator = new Coordinator(context, analyzer, planner);

        PlanFragmentId planFragmentId = new PlanFragmentId(1);
        int scanNodeId = 1;
        Map<PlanFragmentId, Set<Integer>> fragmentIdToScanNodeIds = new HashMap<>();
        fragmentIdToScanNodeIds.put(planFragmentId, new HashSet<>());
        fragmentIdToScanNodeIds.get(planFragmentId).add(scanNodeId);
        Deencapsulation.setField(coordinator, "fragmentIdToScanNodeIds", fragmentIdToScanNodeIds);

        // 1. set fragmentToBucketSeqToAddress in coordinator
        Map<Integer, TNetworkAddress> bucketSeqToAddress = new HashMap<>();
        TNetworkAddress address = new TNetworkAddress();
        for (int i = 0; i < 3; i++) {
            bucketSeqToAddress.put(i, address);
        }
        Map<PlanFragmentId, Map<Integer, TNetworkAddress>> fragmentToBucketSeqToAddress = new HashMap<>();
        fragmentToBucketSeqToAddress.put(planFragmentId, bucketSeqToAddress);
        Deencapsulation.setField(coordinator, "fragmentIdToSeqToAddressMap", fragmentToBucketSeqToAddress);

        // 2. set bucketSeqToScanRange in coordinator
        BucketSeqToScanRange bucketSeqToScanRange = new BucketSeqToScanRange();
        Map<Integer, List<TScanRangeParams>> ScanRangeMap = new HashMap<>();
        ScanRangeMap.put(scanNodeId, new ArrayList<>());
        for (int i = 0; i < 3; i++) {
            bucketSeqToScanRange.put(i, ScanRangeMap);
        }
        Deencapsulation.setField(coordinator, "bucketSeqToScanRange", bucketSeqToScanRange);

        FragmentExecParams params = new FragmentExecParams(null);
        Deencapsulation.invoke(coordinator, "computeColocateJoinInstanceParam", planFragmentId, 1, params);
        Assert.assertEquals(1, params.instanceExecParams.size());

        params = new FragmentExecParams(null);
        Deencapsulation.invoke(coordinator, "computeColocateJoinInstanceParam", planFragmentId, 2, params);
        Assert.assertEquals(2, params.instanceExecParams.size());

        params = new FragmentExecParams(null);
        Deencapsulation.invoke(coordinator, "computeColocateJoinInstanceParam", planFragmentId, 3, params);
        Assert.assertEquals(3, params.instanceExecParams.size());

        params = new FragmentExecParams(null);
        Deencapsulation.invoke(coordinator, "computeColocateJoinInstanceParam", planFragmentId, 5, params);
        Assert.assertEquals(3, params.instanceExecParams.size());
    }

    @Test
    public void testIsBucketShuffleJoin()  {
        PlanFragmentId planFragmentId = new PlanFragmentId(1);
        int scanNodeId = 1;
        // The "fragmentIdToScanNodeIds" we created here is useless in this test.
        // It is only for creating the BucketShuffleJoinController.
        // So the fragment id and scan node id in it is meaningless.
        Map<PlanFragmentId, Set<Integer>> fragmentIdToScanNodeIds = new HashMap<>();
        fragmentIdToScanNodeIds.put(planFragmentId, new HashSet<>());
        fragmentIdToScanNodeIds.get(planFragmentId).add(scanNodeId);
        Coordinator.BucketShuffleJoinController bucketShuffleJoinController
                = new Coordinator.BucketShuffleJoinController(fragmentIdToScanNodeIds);

        PlanNodeId testPlanNodeId = new PlanNodeId(-1);
        TupleId testTupleId = new TupleId(-1);
        ArrayList<TupleId> tupleIdArrayList = new ArrayList<>();
        tupleIdArrayList.add(testTupleId);

        ArrayList<Expr> testJoinexprs = new ArrayList<>();
        BinaryPredicate binaryPredicate = new BinaryPredicate();
        testJoinexprs.add(binaryPredicate);

        HashJoinNode hashJoinNode = new HashJoinNode(testPlanNodeId, new EmptySetNode(testPlanNodeId, tupleIdArrayList),
                new EmptySetNode(testPlanNodeId, tupleIdArrayList), new TableRef(), testJoinexprs, new ArrayList<>());
        hashJoinNode.setFragment(new PlanFragment(new PlanFragmentId(-1), hashJoinNode,
                new DataPartition(TPartitionType.BUCKET_SHFFULE_HASH_PARTITIONED, testJoinexprs)));

        // hash join node is not bucket shuffle join
        Assert.assertEquals(false,
                Deencapsulation.invoke(bucketShuffleJoinController, "isBucketShuffleJoin", -1, hashJoinNode));

        // the fragment id is different from hash join node
        hashJoinNode.setFragment(new PlanFragment(new PlanFragmentId(-2), hashJoinNode,
                new DataPartition(TPartitionType.BUCKET_SHFFULE_HASH_PARTITIONED, testJoinexprs)));
        hashJoinNode.setDistributionMode(HashJoinNode.DistributionMode.BUCKET_SHUFFLE);
        Assert.assertEquals(false,
                Deencapsulation.invoke(bucketShuffleJoinController, "isBucketShuffleJoin", -1, hashJoinNode));

        hashJoinNode.setFragment(new PlanFragment(new PlanFragmentId(-1), hashJoinNode,
                new DataPartition(TPartitionType.BUCKET_SHFFULE_HASH_PARTITIONED, testJoinexprs)));
        Assert.assertEquals(true,
                Deencapsulation.invoke(bucketShuffleJoinController, "isBucketShuffleJoin", -1, hashJoinNode));

        // the fragment id is in cache, so not do check node again
        Assert.assertEquals(true,
                Deencapsulation.invoke(bucketShuffleJoinController, "isBucketShuffleJoin", -1));

    }

    @Test
    public void testComputeScanRangeAssignmentByBucketq()  {
        PlanFragmentId planFragmentId = new PlanFragmentId(1);
        int scanNodeId = 1;
        Map<PlanFragmentId, Set<Integer>> fragmentIdToScanNodeIds = new HashMap<>();
        fragmentIdToScanNodeIds.put(planFragmentId, new HashSet<>());
        fragmentIdToScanNodeIds.get(planFragmentId).add(scanNodeId);
        Coordinator.BucketShuffleJoinController bucketShuffleJoinController
                = new Coordinator.BucketShuffleJoinController(fragmentIdToScanNodeIds);

        // init olap scan node of bucket shuffle join
        TupleDescriptor tupleDescriptor = new TupleDescriptor(new TupleId(-1));
        OlapTable olapTable = new OlapTable();
        HashDistributionInfo hashDistributionInfo = new HashDistributionInfo(66, new ArrayList<>());
        Deencapsulation.setField(olapTable, "defaultDistributionInfo", hashDistributionInfo);
        tupleDescriptor.setTable(olapTable);

        OlapScanNode olapScanNode = new OlapScanNode(new PlanNodeId(scanNodeId), tupleDescriptor, "test");
        ArrayListMultimap<Integer, TScanRangeLocations> bucketseq2localtion = ArrayListMultimap.create();

        // each olaptable bucket have the same TScanRangeLocations, be id is {0, 1, 2}
        TScanRangeLocations tScanRangeLocations = new TScanRangeLocations();
        TScanRangeLocation tScanRangeLocation0 = new TScanRangeLocation();
        tScanRangeLocation0.backend_id = 0;
        TScanRangeLocation tScanRangeLocation1 = new TScanRangeLocation();
        tScanRangeLocation1.backend_id = 1;
        TScanRangeLocation tScanRangeLocation2 = new TScanRangeLocation();
        tScanRangeLocation2.backend_id = 2;

        tScanRangeLocations.locations = new ArrayList<>();
        tScanRangeLocations.locations.add(tScanRangeLocation0);
        tScanRangeLocations.locations.add(tScanRangeLocation1);
        tScanRangeLocations.locations.add(tScanRangeLocation2);
        for (int i = 0; i < 66; i++) {
            bucketseq2localtion.put(i, tScanRangeLocations);
        }

        Deencapsulation.setField(olapScanNode, "bucketSeq2locations", bucketseq2localtion);
        olapScanNode.setFragment(new PlanFragment(planFragmentId, olapScanNode,
                new DataPartition(TPartitionType.UNPARTITIONED)));

        // init all backend
        Backend backend0 = new Backend();
        backend0.setAlive(true);
        Backend backend1 = new Backend();
        backend1.setAlive(true);
        Backend backend2 = new Backend();
        backend2.setAlive(true);

        // init all be network address
        TNetworkAddress be0 = new TNetworkAddress("0.0.0.0", 1000);
        TNetworkAddress be1 = new TNetworkAddress("0.0.0.1", 2000);
        TNetworkAddress be2 = new TNetworkAddress("0.0.0.2", 3000);

        HashMap<Long, Backend> idToBackend = new HashMap<>();
        idToBackend.put(0l, backend0);
        idToBackend.put(1l, backend1);
        idToBackend.put(2l, backend2);

        Map<TNetworkAddress, Long> addressToBackendID = new HashMap<>();
        addressToBackendID.put(be0, 0l);
        addressToBackendID.put(be1, 1l);
        addressToBackendID.put(be2, 2l);

        Deencapsulation.invoke(bucketShuffleJoinController, "computeScanRangeAssignmentByBucket",
                olapScanNode, ImmutableMap.copyOf(idToBackend), addressToBackendID);

        Assert.assertEquals(java.util.Optional.of(66).get(),
                Deencapsulation.invoke(bucketShuffleJoinController, "getFragmentBucketNum", new PlanFragmentId(1)));

        Map<PlanFragmentId, Map<Long, Integer>> fragmentIdToBuckendIdBucketCountMap =
                Deencapsulation.getField(bucketShuffleJoinController, "fragmentIdToBuckendIdBucketCountMap");

        long targetBeCount = fragmentIdToBuckendIdBucketCountMap.values().
                stream().flatMap(buckend2BucketCountMap -> buckend2BucketCountMap.values().stream())
                .filter(count -> count == 22).count();
        Assert.assertEquals(targetBeCount, 3);
    }

    @Test
    public void testComputeScanRangeAssignmentByBucket()  {
        PlanFragmentId planFragmentId = new PlanFragmentId(1);
        int scanNodeId = 1;
        Map<PlanFragmentId, Set<Integer>> fragmentIdToScanNodeIds = new HashMap<>();
        fragmentIdToScanNodeIds.put(planFragmentId, new HashSet<>());
        fragmentIdToScanNodeIds.get(planFragmentId).add(scanNodeId);
        Coordinator.BucketShuffleJoinController bucketShuffleJoinController
                = new Coordinator.BucketShuffleJoinController(fragmentIdToScanNodeIds);

        // init olap scan node of bucket shuffle join
        TupleDescriptor tupleDescriptor = new TupleDescriptor(new TupleId(-1));
        OlapTable olapTable = new OlapTable();
        HashDistributionInfo hashDistributionInfo = new HashDistributionInfo(66, new ArrayList<>());
        Deencapsulation.setField(olapTable, "defaultDistributionInfo", hashDistributionInfo);
        tupleDescriptor.setTable(olapTable);

        OlapScanNode olapScanNode = new OlapScanNode(new PlanNodeId(scanNodeId), tupleDescriptor, "test");
        ArrayListMultimap<Integer, TScanRangeLocations> bucketseq2localtion = ArrayListMultimap.create();

        // each olaptable bucket have the same TScanRangeLocations, be id is {0, 1, 2}
        TScanRangeLocations tScanRangeLocations = new TScanRangeLocations();
        TScanRangeLocation tScanRangeLocation0 = new TScanRangeLocation();
        tScanRangeLocation0.backend_id = 0;
        TScanRangeLocation tScanRangeLocation1 = new TScanRangeLocation();
        tScanRangeLocation1.backend_id = 1;
        TScanRangeLocation tScanRangeLocation2 = new TScanRangeLocation();
        tScanRangeLocation2.backend_id = 2;

        tScanRangeLocations.locations = new ArrayList<>();
        tScanRangeLocations.locations.add(tScanRangeLocation0);
        tScanRangeLocations.locations.add(tScanRangeLocation1);
        tScanRangeLocations.locations.add(tScanRangeLocation2);
        for (int i = 0; i < 66; i++) {
            bucketseq2localtion.put(i, tScanRangeLocations);
        }

        Deencapsulation.setField(olapScanNode, "bucketSeq2locations", bucketseq2localtion);
        olapScanNode.setFragment(new PlanFragment(planFragmentId, olapScanNode,
                new DataPartition(TPartitionType.UNPARTITIONED)));


        // init all backend
        Backend backend0 = new Backend();
        backend0.setAlive(true);
        Backend backend1 = new Backend();
        backend1.setAlive(true);
        Backend backend2 = new Backend();
        backend2.setAlive(true);

        // init all be network address
        TNetworkAddress be0 = new TNetworkAddress("0.0.0.0", 1000);
        TNetworkAddress be1 = new TNetworkAddress("0.0.0.1", 2000);
        TNetworkAddress be2 = new TNetworkAddress("0.0.0.2", 3000);

        HashMap<Long, Backend> idToBackend = new HashMap<>();
        idToBackend.put(0l, backend0);
        idToBackend.put(1l, backend1);
        idToBackend.put(2l, backend2);

        Map<TNetworkAddress, Long> addressToBackendID = new HashMap<>();
        addressToBackendID.put(be0, 0l);
        addressToBackendID.put(be1, 1l);
        addressToBackendID.put(be2, 2l);

        Deencapsulation.invoke(bucketShuffleJoinController, "computeScanRangeAssignmentByBucket",
                olapScanNode, ImmutableMap.copyOf(idToBackend), addressToBackendID);

        Assert.assertEquals(java.util.Optional.of(66).get(),
                Deencapsulation.invoke(bucketShuffleJoinController, "getFragmentBucketNum", new PlanFragmentId(1)));

        Map<PlanFragmentId, Map<Long, Integer>> fragmentIdToBuckendIdBucketCountMap =
                Deencapsulation.getField(bucketShuffleJoinController, "fragmentIdToBuckendIdBucketCountMap");

        long targetBeCount = fragmentIdToBuckendIdBucketCountMap.values()
                .stream()
                .flatMap(buckend2BucketCountMap -> buckend2BucketCountMap.values().stream())
                .filter(count -> count == 22).count();
        Assert.assertEquals(targetBeCount, 3);
    }

    @Test
    public void testComputeBucketShuffleJoinInstanceParam()  {
        PlanFragmentId planFragmentId = new PlanFragmentId(1);
        int scanNodeId = 1;

        // set fragment id to scan node ids map
        Map<PlanFragmentId, Set<Integer>> fragmentIdToScanNodeIds = new HashMap<>();
        fragmentIdToScanNodeIds.put(planFragmentId, new HashSet<>());
        fragmentIdToScanNodeIds.get(planFragmentId).add(scanNodeId);
        Coordinator.BucketShuffleJoinController bucketShuffleJoinController
                = new Coordinator.BucketShuffleJoinController(fragmentIdToScanNodeIds);

        // 1. set fragmentToBucketSeqToAddress in bucketShuffleJoinController
        Map<Integer, TNetworkAddress> bucketSeqToAddress = new HashMap<>();
        TNetworkAddress address = new TNetworkAddress();
        for (int i = 0; i < 3; i++) {
            bucketSeqToAddress.put(i, address);
        }
        Map<PlanFragmentId, Map<Integer, TNetworkAddress>> fragmentToBucketSeqToAddress = new HashMap<>();
        fragmentToBucketSeqToAddress.put(planFragmentId, bucketSeqToAddress);
        Deencapsulation.setField(bucketShuffleJoinController, "fragmentIdToSeqToAddressMap", fragmentToBucketSeqToAddress);

        // 2. set bucketSeqToScanRange in bucketShuffleJoinController
        Map<PlanFragmentId, BucketSeqToScanRange> fragmentIdBucketSeqToScanRangeMap = new HashMap<>();
        BucketSeqToScanRange bucketSeqToScanRange = new BucketSeqToScanRange();
        Map<Integer, List<TScanRangeParams>> ScanRangeMap = new HashMap<>();
        ScanRangeMap.put(scanNodeId, new ArrayList<>());
        for (int i = 0; i < 3; i++) {
            bucketSeqToScanRange.put(i, ScanRangeMap);
        }
        fragmentIdBucketSeqToScanRangeMap.put(planFragmentId, bucketSeqToScanRange);
        Deencapsulation.setField(bucketShuffleJoinController, "fragmentIdBucketSeqToScanRangeMap", fragmentIdBucketSeqToScanRangeMap);


        FragmentExecParams params = new FragmentExecParams(null);
        Deencapsulation.invoke(bucketShuffleJoinController, "computeInstanceParam", planFragmentId, 1, params);
        Assert.assertEquals(1, params.instanceExecParams.size());

        params = new FragmentExecParams(null);
        Deencapsulation.invoke(bucketShuffleJoinController, "computeInstanceParam", planFragmentId, 2, params);
        Assert.assertEquals(2, params.instanceExecParams.size());

        params = new FragmentExecParams(null);
        Deencapsulation.invoke(bucketShuffleJoinController, "computeInstanceParam", planFragmentId, 3, params);
        Assert.assertEquals(3, params.instanceExecParams.size());

        params = new FragmentExecParams(null);
        Deencapsulation.invoke(bucketShuffleJoinController, "computeInstanceParam", planFragmentId, 5, params);
        Assert.assertEquals(3, params.instanceExecParams.size());
    }

    @Test
    public void testComputeScanRangeAssignmentByScheduler()  {
        Coordinator coordinator = new Coordinator(context, analyzer, planner);
        PlanFragmentId planFragmentId = new PlanFragmentId(1);
        int scanNodeId = 1;
        Map<PlanFragmentId, Set<Integer>> fragmentIdToScanNodeIds = new HashMap<>();
        fragmentIdToScanNodeIds.put(planFragmentId, new HashSet<>());
        fragmentIdToScanNodeIds.get(planFragmentId).add(scanNodeId);

        TupleDescriptor tupleDescriptor = new TupleDescriptor(new TupleId(-1));
        OlapTable olapTable = new OlapTable();
        HashDistributionInfo hashDistributionInfo = new HashDistributionInfo(66, new ArrayList<>());
        Deencapsulation.setField(olapTable, "defaultDistributionInfo", hashDistributionInfo);
        tupleDescriptor.setTable(olapTable);

        OlapScanNode olapScanNode = new OlapScanNode(new PlanNodeId(scanNodeId), tupleDescriptor, "test");
        // each olaptable bucket have the same TScanRangeLocations, be id is {0, 1, 2}
        TScanRangeLocations tScanRangeLocations = new TScanRangeLocations();
        TScanRangeLocation tScanRangeLocation0 = new TScanRangeLocation();
        tScanRangeLocation0.backend_id = 0;
        tScanRangeLocation0.server = new TNetworkAddress("0.0.0.0", 9050);
        TScanRangeLocation tScanRangeLocation1 = new TScanRangeLocation();
        tScanRangeLocation1.backend_id = 1;
        tScanRangeLocation1.server = new TNetworkAddress("0.0.0.1", 9050);
        TScanRangeLocation tScanRangeLocation2 = new TScanRangeLocation();
        tScanRangeLocation2.backend_id = 2;
        tScanRangeLocation2.server = new TNetworkAddress("0.0.0.2", 9050);
        tScanRangeLocations.locations = new ArrayList<>();
        tScanRangeLocations.locations.add(tScanRangeLocation0);
        tScanRangeLocations.locations.add(tScanRangeLocation1);
        tScanRangeLocations.locations.add(tScanRangeLocation2);

        TScanRangeLocations tScanRangeLocations1 = new TScanRangeLocations();
        TScanRangeLocation tScanRangeLocation3 = new TScanRangeLocation();
        tScanRangeLocation3.backend_id = 0;
        tScanRangeLocation3.server = new TNetworkAddress("0.0.0.0", 9050);
        TScanRangeLocation tScanRangeLocation4 = new TScanRangeLocation();
        tScanRangeLocation4.backend_id = 1;
        tScanRangeLocation4.server = new TNetworkAddress("0.0.0.1", 9050);
        TScanRangeLocation tScanRangeLocation5 = new TScanRangeLocation();
        tScanRangeLocation5.backend_id = 2;
        tScanRangeLocation5.server = new TNetworkAddress("0.0.0.2", 9050);
        tScanRangeLocations1.locations = new ArrayList<>();
        tScanRangeLocations1.locations.add(tScanRangeLocation3);
        tScanRangeLocations1.locations.add(tScanRangeLocation4);
        tScanRangeLocations1.locations.add(tScanRangeLocation5);

        olapScanNode.setFragment(new PlanFragment(planFragmentId, olapScanNode,
                new DataPartition(TPartitionType.UNPARTITIONED)));

        // init all backend
        Backend backend0 = new Backend(0, "0.0.0.0", 9060);
        backend0.setAlive(false);
        backend0.setBePort(9050);
        Backend backend1 = new Backend(1, "0.0.0.1", 9060);
        backend1.setAlive(true);
        backend1.setBePort(9050);
        Backend backend2 = new Backend(2, "0.0.0.2", 9060);
        backend2.setAlive(true);
        backend2.setBePort(9050);

        ImmutableMap<Long, Backend> idToBackend =
                new ImmutableMap.Builder<Long, Backend>().
                put(0l, backend0).
                put(1l, backend1).
                put(2l, backend2).build();
        Deencapsulation.setField(coordinator, "idToBackend", idToBackend);
        FragmentScanRangeAssignment assignment = new FragmentScanRangeAssignment();
        List<TScanRangeLocations> locations = new ArrayList<>();
        locations.add(tScanRangeLocations);
        locations.add(tScanRangeLocations1);
        Deencapsulation.invoke(coordinator, "computeScanRangeAssignmentByScheduler",
                olapScanNode, locations, assignment);
        for (Map.Entry entry:assignment.entrySet()) {
            Map<Integer, List<TScanRangeParams>> addr = (HashMap<Integer, List<TScanRangeParams>>) entry.getValue();
            for (Map.Entry item:addr.entrySet()) {
                List<TScanRangeParams> params = (List<TScanRangeParams>) item.getValue();
                Assert.assertTrue(params.size() == 2);
            }
        }
    }

    @Test
    public void testGetExecHostPortForFragmentIDAndBucketSeq()  {
        Coordinator coordinator = new Coordinator(context, analyzer, planner);
        PlanFragmentId planFragmentId = new PlanFragmentId(1);
<<<<<<< HEAD

=======
>>>>>>> 44325ae8
        // each olaptable bucket have the same TScanRangeLocations, be id is {0, 1, 2}
        TScanRangeLocations tScanRangeLocations = new TScanRangeLocations();
        TScanRangeLocation tScanRangeLocation0 = new TScanRangeLocation();
        tScanRangeLocation0.backend_id = 0;
        tScanRangeLocation0.server = new TNetworkAddress("0.0.0.0", 9050);
        TScanRangeLocation tScanRangeLocation1 = new TScanRangeLocation();
        tScanRangeLocation1.backend_id = 1;
        tScanRangeLocation1.server = new TNetworkAddress("0.0.0.1", 9050);
        TScanRangeLocation tScanRangeLocation2 = new TScanRangeLocation();
        tScanRangeLocation2.backend_id = 2;
        tScanRangeLocation2.server = new TNetworkAddress("0.0.0.2", 9050);
        tScanRangeLocations.locations = new ArrayList<>();
        tScanRangeLocations.locations.add(tScanRangeLocation0);
        tScanRangeLocations.locations.add(tScanRangeLocation1);
        tScanRangeLocations.locations.add(tScanRangeLocation2);

        // init all backend
        Backend backend0 = new Backend(0, "0.0.0.0", 9060);
<<<<<<< HEAD
        backend0.setAlive(false);
=======
        backend0.setAlive(true);
>>>>>>> 44325ae8
        backend0.setBePort(9050);
        Backend backend1 = new Backend(1, "0.0.0.1", 9060);
        backend1.setAlive(true);
        backend1.setBePort(9050);
        Backend backend2 = new Backend(2, "0.0.0.2", 9060);
        backend2.setAlive(true);
        backend2.setBePort(9050);
<<<<<<< HEAD
        Map<TNetworkAddress, Long> addressToBackendID = Maps.newHashMap();
        addressToBackendID.put(tScanRangeLocation0.server, tScanRangeLocation0.backend_id);
        addressToBackendID.put(tScanRangeLocation1.server, tScanRangeLocation1.backend_id);
        addressToBackendID.put(tScanRangeLocation2.server, tScanRangeLocation2.backend_id);
=======
>>>>>>> 44325ae8

        ImmutableMap<Long, Backend> idToBackend =
                new ImmutableMap.Builder<Long, Backend>().
                        put(0l, backend0).
                        put(1l, backend1).
                        put(2l, backend2).build();
<<<<<<< HEAD
        Map<PlanFragmentId, Map<Long, Integer>> fragmentIdToBuckendIdBucketCountMap = Maps.newHashMap();
        Map<Long, Integer> backendIdBucketCountMap = new HashMap<Long, Integer>();
        fragmentIdToBuckendIdBucketCountMap.put(planFragmentId, backendIdBucketCountMap);
        Map<PlanFragmentId, Set<Integer>> fragmentIdToScanNodeIds = new HashMap<>();
        BucketShuffleJoinController controller = new BucketShuffleJoinController(fragmentIdToScanNodeIds);
        Map<PlanFragmentId, Map<Integer, TNetworkAddress>> fragmentIdToSeqToAddressMap = Maps.newHashMap();
        fragmentIdToSeqToAddressMap.put(planFragmentId, new HashMap<Integer, TNetworkAddress>());
        Deencapsulation.setField(controller,  "fragmentIdToBuckendIdBucketCountMap", fragmentIdToBuckendIdBucketCountMap);
        Deencapsulation.setField(controller, "fragmentIdToSeqToAddressMap", fragmentIdToSeqToAddressMap);
        Deencapsulation.invoke(controller, "getExecHostPortForFragmentIDAndBucketSeq",
                    tScanRangeLocations, planFragmentId, 1, idToBackend, addressToBackendID);
        Assert.assertTrue(backendIdBucketCountMap.size() == 2);
        List<Long> backendIds = new ArrayList<Long>();
        List<Integer> counts = new ArrayList<Integer>();
        for (Map.Entry<Long, Integer> item:backendIdBucketCountMap.entrySet()) {
            backendIds.add(item.getKey());
            counts.add(item.getValue());
        }
        Assert.assertTrue(backendIds.get(0) == 0);
        Assert.assertTrue(counts.get(0) == 0);
        Assert.assertTrue(backendIds.get(1) == 1);
        Assert.assertTrue(counts.get(1) == 1);
=======
        Deencapsulation.setField(coordinator, "idToBackend", idToBackend);
        Map<PlanFragmentId, Map<Integer, TNetworkAddress>> fragmentIdToSeqToAddressMap = Maps.newHashMap();
        fragmentIdToSeqToAddressMap.put(planFragmentId, new HashedMap());
        Deencapsulation.setField(coordinator, "fragmentIdToSeqToAddressMap", fragmentIdToSeqToAddressMap);
        List<TScanRangeLocations> locations = new ArrayList<>();
        locations.add(tScanRangeLocations);

        HashMap<TNetworkAddress, Long> assignedBytesPerHost = Maps.newHashMap();
        Deencapsulation.invoke(coordinator, "getExecHostPortForFragmentIDAndBucketSeq",tScanRangeLocations,
                planFragmentId, 1, assignedBytesPerHost);
        Deencapsulation.invoke(coordinator, "getExecHostPortForFragmentIDAndBucketSeq",tScanRangeLocations,
                planFragmentId, 2, assignedBytesPerHost);
        Deencapsulation.invoke(coordinator, "getExecHostPortForFragmentIDAndBucketSeq",tScanRangeLocations,
                planFragmentId, 3, assignedBytesPerHost);
        List<String> hosts = new ArrayList<>();
        for (Map.Entry item:assignedBytesPerHost.entrySet()) {
            Assert.assertTrue((Long)item.getValue() == 1);
            TNetworkAddress addr = (TNetworkAddress)item.getKey();
            hosts.add(addr.hostname);
        }
        Assert.assertTrue(hosts.size() == 3);
>>>>>>> 44325ae8
    }
}
<|MERGE_RESOLUTION|>--- conflicted
+++ resolved
@@ -477,10 +477,6 @@
     public void testGetExecHostPortForFragmentIDAndBucketSeq()  {
         Coordinator coordinator = new Coordinator(context, analyzer, planner);
         PlanFragmentId planFragmentId = new PlanFragmentId(1);
-<<<<<<< HEAD
-
-=======
->>>>>>> 44325ae8
         // each olaptable bucket have the same TScanRangeLocations, be id is {0, 1, 2}
         TScanRangeLocations tScanRangeLocations = new TScanRangeLocations();
         TScanRangeLocation tScanRangeLocation0 = new TScanRangeLocation();
@@ -499,11 +495,7 @@
 
         // init all backend
         Backend backend0 = new Backend(0, "0.0.0.0", 9060);
-<<<<<<< HEAD
-        backend0.setAlive(false);
-=======
         backend0.setAlive(true);
->>>>>>> 44325ae8
         backend0.setBePort(9050);
         Backend backend1 = new Backend(1, "0.0.0.1", 9060);
         backend1.setAlive(true);
@@ -511,43 +503,11 @@
         Backend backend2 = new Backend(2, "0.0.0.2", 9060);
         backend2.setAlive(true);
         backend2.setBePort(9050);
-<<<<<<< HEAD
-        Map<TNetworkAddress, Long> addressToBackendID = Maps.newHashMap();
-        addressToBackendID.put(tScanRangeLocation0.server, tScanRangeLocation0.backend_id);
-        addressToBackendID.put(tScanRangeLocation1.server, tScanRangeLocation1.backend_id);
-        addressToBackendID.put(tScanRangeLocation2.server, tScanRangeLocation2.backend_id);
-=======
->>>>>>> 44325ae8
-
         ImmutableMap<Long, Backend> idToBackend =
                 new ImmutableMap.Builder<Long, Backend>().
                         put(0l, backend0).
                         put(1l, backend1).
                         put(2l, backend2).build();
-<<<<<<< HEAD
-        Map<PlanFragmentId, Map<Long, Integer>> fragmentIdToBuckendIdBucketCountMap = Maps.newHashMap();
-        Map<Long, Integer> backendIdBucketCountMap = new HashMap<Long, Integer>();
-        fragmentIdToBuckendIdBucketCountMap.put(planFragmentId, backendIdBucketCountMap);
-        Map<PlanFragmentId, Set<Integer>> fragmentIdToScanNodeIds = new HashMap<>();
-        BucketShuffleJoinController controller = new BucketShuffleJoinController(fragmentIdToScanNodeIds);
-        Map<PlanFragmentId, Map<Integer, TNetworkAddress>> fragmentIdToSeqToAddressMap = Maps.newHashMap();
-        fragmentIdToSeqToAddressMap.put(planFragmentId, new HashMap<Integer, TNetworkAddress>());
-        Deencapsulation.setField(controller,  "fragmentIdToBuckendIdBucketCountMap", fragmentIdToBuckendIdBucketCountMap);
-        Deencapsulation.setField(controller, "fragmentIdToSeqToAddressMap", fragmentIdToSeqToAddressMap);
-        Deencapsulation.invoke(controller, "getExecHostPortForFragmentIDAndBucketSeq",
-                    tScanRangeLocations, planFragmentId, 1, idToBackend, addressToBackendID);
-        Assert.assertTrue(backendIdBucketCountMap.size() == 2);
-        List<Long> backendIds = new ArrayList<Long>();
-        List<Integer> counts = new ArrayList<Integer>();
-        for (Map.Entry<Long, Integer> item:backendIdBucketCountMap.entrySet()) {
-            backendIds.add(item.getKey());
-            counts.add(item.getValue());
-        }
-        Assert.assertTrue(backendIds.get(0) == 0);
-        Assert.assertTrue(counts.get(0) == 0);
-        Assert.assertTrue(backendIds.get(1) == 1);
-        Assert.assertTrue(counts.get(1) == 1);
-=======
         Deencapsulation.setField(coordinator, "idToBackend", idToBackend);
         Map<PlanFragmentId, Map<Integer, TNetworkAddress>> fragmentIdToSeqToAddressMap = Maps.newHashMap();
         fragmentIdToSeqToAddressMap.put(planFragmentId, new HashedMap());
@@ -569,6 +529,69 @@
             hosts.add(addr.hostname);
         }
         Assert.assertTrue(hosts.size() == 3);
->>>>>>> 44325ae8
+    }
+
+    @Test
+    public void testBucketShuffleWithUnaliveBackend()  {
+        Coordinator coordinator = new Coordinator(context, analyzer, planner);
+        PlanFragmentId planFragmentId = new PlanFragmentId(1);
+        // each olaptable bucket have the same TScanRangeLocations, be id is {0, 1, 2}
+        TScanRangeLocations tScanRangeLocations = new TScanRangeLocations();
+        TScanRangeLocation tScanRangeLocation0 = new TScanRangeLocation();
+        tScanRangeLocation0.backend_id = 0;
+        tScanRangeLocation0.server = new TNetworkAddress("0.0.0.0", 9050);
+        TScanRangeLocation tScanRangeLocation1 = new TScanRangeLocation();
+        tScanRangeLocation1.backend_id = 1;
+        tScanRangeLocation1.server = new TNetworkAddress("0.0.0.1", 9050);
+        TScanRangeLocation tScanRangeLocation2 = new TScanRangeLocation();
+        tScanRangeLocation2.backend_id = 2;
+        tScanRangeLocation2.server = new TNetworkAddress("0.0.0.2", 9050);
+        tScanRangeLocations.locations = new ArrayList<>();
+        tScanRangeLocations.locations.add(tScanRangeLocation0);
+        tScanRangeLocations.locations.add(tScanRangeLocation1);
+        tScanRangeLocations.locations.add(tScanRangeLocation2);
+
+        // init all backend
+        Backend backend0 = new Backend(0, "0.0.0.0", 9060);
+        backend0.setAlive(false);
+        backend0.setBePort(9050);
+        Backend backend1 = new Backend(1, "0.0.0.1", 9060);
+        backend1.setAlive(true);
+        backend1.setBePort(9050);
+        Backend backend2 = new Backend(2, "0.0.0.2", 9060);
+        backend2.setAlive(true);
+        backend2.setBePort(9050);
+        Map<TNetworkAddress, Long> addressToBackendID = Maps.newHashMap();
+        addressToBackendID.put(tScanRangeLocation0.server, tScanRangeLocation0.backend_id);
+        addressToBackendID.put(tScanRangeLocation1.server, tScanRangeLocation1.backend_id);
+        addressToBackendID.put(tScanRangeLocation2.server, tScanRangeLocation2.backend_id);
+
+        ImmutableMap<Long, Backend> idToBackend =
+                new ImmutableMap.Builder<Long, Backend>().
+                        put(0l, backend0).
+                        put(1l, backend1).
+                        put(2l, backend2).build();
+        Map<PlanFragmentId, Map<Long, Integer>> fragmentIdToBuckendIdBucketCountMap = Maps.newHashMap();
+        Map<Long, Integer> backendIdBucketCountMap = new HashMap<Long, Integer>();
+        fragmentIdToBuckendIdBucketCountMap.put(planFragmentId, backendIdBucketCountMap);
+        Map<PlanFragmentId, Set<Integer>> fragmentIdToScanNodeIds = new HashMap<>();
+        BucketShuffleJoinController controller = new BucketShuffleJoinController(fragmentIdToScanNodeIds);
+        Map<PlanFragmentId, Map<Integer, TNetworkAddress>> fragmentIdToSeqToAddressMap = Maps.newHashMap();
+        fragmentIdToSeqToAddressMap.put(planFragmentId, new HashMap<Integer, TNetworkAddress>());
+        Deencapsulation.setField(controller,  "fragmentIdToBuckendIdBucketCountMap", fragmentIdToBuckendIdBucketCountMap);
+        Deencapsulation.setField(controller, "fragmentIdToSeqToAddressMap", fragmentIdToSeqToAddressMap);
+        Deencapsulation.invoke(controller, "getExecHostPortForFragmentIDAndBucketSeq",
+                tScanRangeLocations, planFragmentId, 1, idToBackend, addressToBackendID);
+        Assert.assertTrue(backendIdBucketCountMap.size() == 2);
+        List<Long> backendIds = new ArrayList<Long>();
+        List<Integer> counts = new ArrayList<Integer>();
+        for (Map.Entry<Long, Integer> item:backendIdBucketCountMap.entrySet()) {
+            backendIds.add(item.getKey());
+            counts.add(item.getValue());
+        }
+        Assert.assertTrue(backendIds.get(0) == 0);
+        Assert.assertTrue(counts.get(0) == 0);
+        Assert.assertTrue(backendIds.get(1) == 1);
+        Assert.assertTrue(counts.get(1) == 1);
     }
 }
