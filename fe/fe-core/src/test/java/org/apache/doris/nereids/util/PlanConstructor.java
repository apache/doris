--- conflicted
+++ resolved
@@ -37,11 +37,7 @@
     public static OlapTable student;
     public static OlapTable score;
     public static OlapTable course;
-<<<<<<< HEAD
-    private static final IdGenerator<RelationId> GENERATOR = RelationId.createGenerator();
-=======
     private static final IdGenerator<RelationId> RELATION_ID_GENERATOR = RelationId.createGenerator();
->>>>>>> 858e8234
 
     static {
         student = new OlapTable(0L, "student",
@@ -106,23 +102,14 @@
     // With OlapTable.
     // Warning: equals() of Table depends on tableId.
     public static LogicalOlapScan newLogicalOlapScan(long tableId, String tableName, int hashColumn) {
-<<<<<<< HEAD
-        return new LogicalOlapScan(GENERATOR.getNextId(), newOlapTable(tableId, tableName, hashColumn), ImmutableList.of("db"));
-=======
         return new LogicalOlapScan(RELATION_ID_GENERATOR.getNextId(), newOlapTable(tableId, tableName, hashColumn), ImmutableList.of("db"));
->>>>>>> 858e8234
     }
 
     public static LogicalOlapScan newLogicalOlapScanWithSameId(long tableId, String tableName, int hashColumn) {
         return new LogicalOlapScan(RelationId.createGenerator().getNextId(), newOlapTable(tableId, tableName, hashColumn), ImmutableList.of("db"));
     }
 
-<<<<<<< HEAD
-    public static RelationId getNextId() {
-        return GENERATOR.getNextId();
-=======
     public static RelationId getNextRelationId() {
         return RELATION_ID_GENERATOR.getNextId();
->>>>>>> 858e8234
     }
 }