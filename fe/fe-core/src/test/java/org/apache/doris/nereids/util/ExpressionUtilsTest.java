--- conflicted
+++ resolved
@@ -42,10 +42,6 @@
         Assertions.assertEquals(expressions.size(), 1);
         Assertions.assertEquals(expressions.get(0), expr);
 
-<<<<<<< HEAD
-
-=======
->>>>>>> d56d88d3
         expr = PARSER.parseExpression("a and b and c");
         Expression a = PARSER.parseExpression("a");
         Expression b = PARSER.parseExpression("b");
@@ -78,10 +74,6 @@
         Assertions.assertEquals(expressions.size(), 1);
         Assertions.assertEquals(expressions.get(0), expr);
 
-<<<<<<< HEAD
-
-=======
->>>>>>> d56d88d3
         expr = PARSER.parseExpression("a or b or c");
         Expression a = PARSER.parseExpression("a");
         Expression b = PARSER.parseExpression("b");
@@ -93,10 +85,6 @@
         Assertions.assertEquals(expressions.get(1), b);
         Assertions.assertEquals(expressions.get(2), c);
 
-<<<<<<< HEAD
-
-=======
->>>>>>> d56d88d3
         expr = PARSER.parseExpression("(a and b) or c or (e and f)");
         expressions = ExpressionUtils.extractDisjunct(expr);
         Expression aAndb = PARSER.parseExpression("a and b");
