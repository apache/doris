// Licensed to the Apache Software Foundation (ASF) under one
// or more contributor license agreements.  See the NOTICE file
// distributed with this work for additional information
// regarding copyright ownership.  The ASF licenses this file
// to you under the Apache License, Version 2.0 (the
// "License"); you may not use this file except in compliance
// with the License.  You may obtain a copy of the License at
//
//   http://www.apache.org/licenses/LICENSE-2.0
//
// Unless required by applicable law or agreed to in writing,
// software distributed under the License is distributed on an
// "AS IS" BASIS, WITHOUT WARRANTIES OR CONDITIONS OF ANY
// KIND, either express or implied.  See the License for the
// specific language governing permissions and limitations
// under the License.

package org.apache.doris.nereids.mv;

import org.apache.doris.catalog.MTMV;
import org.apache.doris.mtmv.MTMVRelationManager;
import org.apache.doris.nereids.CascadesContext;
import org.apache.doris.nereids.rules.exploration.mv.PreMaterializedViewRewriter.PreRewriteStrategy;
import org.apache.doris.nereids.sqltest.SqlTestBase;
import org.apache.doris.nereids.trees.expressions.Slot;
import org.apache.doris.nereids.trees.plans.RelationId;
import org.apache.doris.nereids.util.PlanChecker;
import org.apache.doris.qe.ConnectContext;
import org.apache.doris.qe.SessionVariable;
import org.apache.doris.statistics.Statistics;

import mockit.Mock;
import mockit.MockUp;
import org.junit.jupiter.api.Assertions;
import org.junit.jupiter.api.Test;

import java.util.BitSet;
import java.util.Map;
import java.util.Set;

/**
 * Test idStatisticsMap in StatementContext is valid
 */
public class IdStatisticsMapTest extends SqlTestBase {

    @Test
    void testIdStatisticsIsExistWhenRewriteByMv() throws Exception {
        connectContext.getSessionVariable().setDisableNereidsRules("PRUNE_EMPTY_PARTITION");
        BitSet disableNereidsRules = connectContext.getSessionVariable().getDisableNereidsRules();
        new MockUp<SessionVariable>() {
            @Mock
            public BitSet getDisableNereidsRules() {
                return disableNereidsRules;
            }
        };
        new MockUp<MTMVRelationManager>() {
            @Mock
            public boolean isMVPartitionValid(MTMV mtmv, ConnectContext ctx, boolean isMVPartitionValid,
                    Set<String> queryUsedRelatedTablePartitionsMap) {
                return true;
            }
        };
        new MockUp<MTMV>() {
            @Mock
            public boolean canBeCandidate() {
                return true;
            }
        };
        connectContext.getSessionVariable().enableMaterializedViewRewrite = true;
        connectContext.getSessionVariable().enableMaterializedViewNestRewrite = true;
<<<<<<< HEAD
        try {
            createMvByNereids("create materialized view mv100 BUILD IMMEDIATE REFRESH COMPLETE ON MANUAL\n"
                    + "        DISTRIBUTED BY RANDOM BUCKETS 1\n"
                    + "        PROPERTIES ('replication_num' = '1') \n"
                    + "        as select T1.id from T1 inner join T2 "
                    + "on T1.id = T2.id;");
        } catch (Exception e) {
            e.printStackTrace();
        }
=======
        connectContext.getSessionVariable().setPreMaterializedViewRewriteStrategy(PreRewriteStrategy.NOT_IN_RBO.name());
        dropMvByNereids("drop materialized view if exists mv100");
        createMvByNereids("create materialized view mv100 BUILD IMMEDIATE REFRESH COMPLETE ON MANUAL\n"
                + "        DISTRIBUTED BY RANDOM BUCKETS 1\n"
                + "        PROPERTIES ('replication_num' = '1') \n"
                + "        as select T1.id from T1 inner join T2 "
                + "on T1.id = T2.id;");
>>>>>>> 1e263848
        CascadesContext c1 = createCascadesContext(
                "select T1.id from T1 inner join T2 "
                        + "on T1.id = T2.id "
                        + "inner join T3 on T1.id = T3.id",
                connectContext
        );
        PlanChecker tmpPlanChecker = PlanChecker.from(c1)
                .setIsQuery()
                .analyze()
                .rewrite();
        Set<Slot> materializationScanOutput = c1.getMaterializationContexts().get(0)
                .getScanPlan(null, c1).getOutputSet();
        // scan plan output will be refreshed after mv rewrite successfully, so need tmp store
        tmpPlanChecker
                .preMvRewrite()
                .optimize()
                .printlnBestPlanTree();
        Map<RelationId, Statistics> idStatisticsMap = c1.getStatementContext().getRelationIdToStatisticsMap();
        Assertions.assertFalse(idStatisticsMap.isEmpty());
        Statistics statistics = idStatisticsMap.values().iterator().next();
        // statistics key set should be equals to materialization scan plan output
        Assertions.assertEquals(materializationScanOutput, statistics.columnStatistics().keySet());
        dropMvByNereids("drop materialized view mv100");
    }

    @Test
    void testIdStatisticsIsExistWhenRewriteByMvWhenRBORewrite() throws Exception {
        connectContext.getSessionVariable().setDisableNereidsRules("PRUNE_EMPTY_PARTITION");
        BitSet disableNereidsRules = connectContext.getSessionVariable().getDisableNereidsRules();
        new MockUp<SessionVariable>() {
            @Mock
            public BitSet getDisableNereidsRules() {
                return disableNereidsRules;
            }
        };
        new MockUp<MTMVRelationManager>() {
            @Mock
            public boolean isMVPartitionValid(MTMV mtmv, ConnectContext ctx, boolean isMVPartitionValid,
                    Set<String> queryUsedRelatedTablePartitionsMap) {
                return true;
            }
        };
        new MockUp<MTMV>() {
            @Mock
            public boolean canBeCandidate() {
                return true;
            }
        };
        connectContext.getSessionVariable().enableMaterializedViewRewrite = true;
        connectContext.getSessionVariable().enableMaterializedViewNestRewrite = true;
        connectContext.getSessionVariable().setPreMaterializedViewRewriteStrategy(
                PreRewriteStrategy.FORCE_IN_RBO.name());
        dropMvByNereids("drop materialized view if exists mv100");
        createMvByNereids("create materialized view mv100 BUILD IMMEDIATE REFRESH COMPLETE ON MANUAL\n"
                + "        DISTRIBUTED BY RANDOM BUCKETS 1\n"
                + "        PROPERTIES ('replication_num' = '1') \n"
                + "        as select T1.id from T1 inner join T2 "
                + "on T1.id = T2.id;");
        CascadesContext c1 = createCascadesContext(
                "select T1.id from T1 inner join T2 "
                        + "on T1.id = T2.id "
                        + "inner join T3 on T1.id = T3.id",
                connectContext
        );
        PlanChecker tmpPlanChecker = PlanChecker.from(c1)
                .setIsQuery()
                .analyze()
                .rewrite();
        Assertions.assertFalse(
                tmpPlanChecker.getCascadesContext().getStatementContext().getTmpPlanForMvRewrite().isEmpty());
        tmpPlanChecker.preMvRewrite();
        Set<Slot> materializationScanOutput = c1.getMaterializationContexts().get(0)
                .getScanPlan(null, c1).getOutputSet();
        // scan plan output will be refreshed after mv rewrite successfully, so need tmp store
        tmpPlanChecker
                .optimize()
                .printlnBestPlanTree();
        Map<RelationId, Statistics> idStatisticsMap = c1.getStatementContext().getRelationIdToStatisticsMap();
        Assertions.assertFalse(idStatisticsMap.isEmpty());
        Statistics statistics = idStatisticsMap.values().iterator().next();
        // statistics key set should be not equals to materialization scan plan output
        // because if rewritten success, the mv scan plan
        Assertions.assertNotEquals(materializationScanOutput, statistics.columnStatistics().keySet());
        dropMvByNereids("drop materialized view mv100");
    }
}<|MERGE_RESOLUTION|>--- conflicted
+++ resolved
@@ -68,7 +68,8 @@
         };
         connectContext.getSessionVariable().enableMaterializedViewRewrite = true;
         connectContext.getSessionVariable().enableMaterializedViewNestRewrite = true;
-<<<<<<< HEAD
+        connectContext.getSessionVariable().setPreMaterializedViewRewriteStrategy(PreRewriteStrategy.NOT_IN_RBO.name());
+        dropMvByNereids("drop materialized view if exists mv100");
         try {
             createMvByNereids("create materialized view mv100 BUILD IMMEDIATE REFRESH COMPLETE ON MANUAL\n"
                     + "        DISTRIBUTED BY RANDOM BUCKETS 1\n"
@@ -78,15 +79,6 @@
         } catch (Exception e) {
             e.printStackTrace();
         }
-=======
-        connectContext.getSessionVariable().setPreMaterializedViewRewriteStrategy(PreRewriteStrategy.NOT_IN_RBO.name());
-        dropMvByNereids("drop materialized view if exists mv100");
-        createMvByNereids("create materialized view mv100 BUILD IMMEDIATE REFRESH COMPLETE ON MANUAL\n"
-                + "        DISTRIBUTED BY RANDOM BUCKETS 1\n"
-                + "        PROPERTIES ('replication_num' = '1') \n"
-                + "        as select T1.id from T1 inner join T2 "
-                + "on T1.id = T2.id;");
->>>>>>> 1e263848
         CascadesContext c1 = createCascadesContext(
                 "select T1.id from T1 inner join T2 "
                         + "on T1.id = T2.id "
