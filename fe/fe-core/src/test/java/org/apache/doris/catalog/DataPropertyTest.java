--- conflicted
+++ resolved
@@ -35,17 +35,9 @@
         Assert.assertNotEquals(DataProperty.MAX_COOLDOWN_TIME_MS, dataProperty.getCooldownTimeMs());
         Assert.assertEquals(DataProperty.MAX_COOLDOWN_TIME_MS, dataProperty.getRemoteCooldownTimeMs());
 
-<<<<<<< HEAD
-        long curTime = System.currentTimeMillis();
-        dataProperty = new DataProperty(TStorageMedium.SSD, curTime + 24 * 3600 * 1000L, TStorageMedium.HDD,
-                "", curTime + 30 * 3600 * 1000L);
-        Assert.assertEquals(curTime + 24 * 3600 * 1000L, dataProperty.getCooldownTimeMs());
-        Assert.assertEquals(curTime + 30 * 3600 * 1000L, dataProperty.getRemoteCooldownTimeMs());
-=======
         long storageCooldownTimeMs = System.currentTimeMillis() + 24 * 3600 * 1000L;
         dataProperty = new DataProperty(TStorageMedium.SSD, storageCooldownTimeMs, "", DataProperty.MAX_COOLDOWN_TIME_MS);
         Assert.assertEquals(storageCooldownTimeMs, dataProperty.getCooldownTimeMs());
->>>>>>> 2cecb5dc
 
         dataProperty = new DataProperty(TStorageMedium.HDD);
         Assert.assertEquals(DataProperty.MAX_COOLDOWN_TIME_MS, dataProperty.getCooldownTimeMs());
