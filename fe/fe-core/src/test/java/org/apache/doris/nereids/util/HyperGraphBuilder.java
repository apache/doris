--- conflicted
+++ resolved
@@ -144,12 +144,9 @@
             StatsCalculator.estimate(olapGroupPlan.getGroup().getLogicalExpression());
             LogicalOlapScan scanPlan = (LogicalOlapScan) olapGroupPlan.getGroup().getLogicalExpression().getPlan();
             StatsDeriveResult stats = olapGroupPlan.getGroup().getStatistics();
-<<<<<<< HEAD
             olapGroupPlan.getGroup()
-                    .setStatistics(stats.updateRowCount(tableRowCount.get(scanPlan.getTable().getName())));
-=======
-            stats.setRowCount(rowCounts.get(Integer.valueOf(scanPlan.getTable().getName())));
->>>>>>> ae4f2aea
+                    .setStatistics(stats
+                            .updateRowCount(rowCounts.get(Integer.parseInt(scanPlan.getTable().getName()))));
             return;
         }
         LogicalJoin join = (LogicalJoin) plan;
