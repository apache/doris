// Licensed to the Apache Software Foundation (ASF) under one
// or more contributor license agreements.  See the NOTICE file
// distributed with this work for additional information
// regarding copyright ownership.  The ASF licenses this file
// to you under the Apache License, Version 2.0 (the
// "License"); you may not use this file except in compliance
// with the License.  You may obtain a copy of the License at
//
//   http://www.apache.org/licenses/LICENSE-2.0
//
// Unless required by applicable law or agreed to in writing,
// software distributed under the License is distributed on an
// "AS IS" BASIS, WITHOUT WARRANTIES OR CONDITIONS OF ANY
// KIND, either express or implied.  See the License for the
// specific language governing permissions and limitations
// under the License.

package org.apache.doris.policy;

import org.apache.doris.analysis.Analyzer;
<<<<<<< HEAD
import org.apache.doris.analysis.CreateRoleStmt;
=======
>>>>>>> 390c52f7
import org.apache.doris.analysis.CreateUserStmt;
import org.apache.doris.analysis.Expr;
import org.apache.doris.analysis.GrantStmt;
import org.apache.doris.analysis.ShowPolicyStmt;
import org.apache.doris.analysis.TablePattern;
import org.apache.doris.analysis.UserDesc;
import org.apache.doris.analysis.UserIdentity;
import org.apache.doris.catalog.AccessPrivilege;
import org.apache.doris.catalog.AccessPrivilegeWithCols;
import org.apache.doris.catalog.Env;
import org.apache.doris.common.AnalysisException;
import org.apache.doris.common.Config;
import org.apache.doris.common.DdlException;
import org.apache.doris.common.ExceptionChecker;
import org.apache.doris.common.FeConstants;
import org.apache.doris.system.SystemInfoService;
import org.apache.doris.utframe.TestWithFeService;

import com.google.common.collect.Lists;
import org.junit.jupiter.api.Assertions;
import org.junit.jupiter.api.Test;

import java.io.ByteArrayInputStream;
import java.io.ByteArrayOutputStream;
import java.io.DataInputStream;
import java.io.DataOutputStream;
import java.io.IOException;
import java.util.List;

/**
 * Test for Policy.
 **/
public class PolicyTest extends TestWithFeService {

    @Override
    protected void runBeforeAll() throws Exception {
        Config.enable_storage_policy = true;
        FeConstants.runningUnitTest = true;
        createDatabase("test");
        useDatabase("test");
        createTable("create table table1\n"
                + "(k1 int, k2 int) distributed by hash(k1) buckets 1\n"
                + "properties(\"replication_num\" = \"1\");");
        createTable("create table table2\n"
                + "(k1 int, k2 int) distributed by hash(k1) buckets 1\n"
                + "properties(\"replication_num\" = \"1\");");
        // create user
        UserIdentity user = new UserIdentity("test_policy", "%");
        user.analyze(SystemInfoService.DEFAULT_CLUSTER);
        CreateUserStmt createUserStmt = new CreateUserStmt(new UserDesc(user));
        Env.getCurrentEnv().getAuth().createUser(createUserStmt);
        List<AccessPrivilegeWithCols> privileges = Lists
                .newArrayList(new AccessPrivilegeWithCols(AccessPrivilege.ADMIN_PRIV));
        TablePattern tablePattern = new TablePattern("*", "*", "*");
        tablePattern.analyze(SystemInfoService.DEFAULT_CLUSTER);
        GrantStmt grantStmt = new GrantStmt(user, null, tablePattern, privileges);
        Analyzer analyzer = new Analyzer(connectContext.getEnv(), connectContext);
        grantStmt.analyze(analyzer);
        Env.getCurrentEnv().getAuth().grant(grantStmt);
        //create role
        String role = "role1";
        Analyzer analyzer = new Analyzer(connectContext.getEnv(), connectContext);
        CreateRoleStmt createRoleStmt = new CreateRoleStmt(role);
        createRoleStmt.analyze(analyzer);
        Env.getCurrentEnv().getAuth().createRole(createRoleStmt);
        // grant role to user
        grantStmt = new GrantStmt(Lists.newArrayList(role), user);
        grantStmt.analyze(analyzer);
        Env.getCurrentEnv().getAuth().grant(grantStmt);

        useUser("test_policy");
    }

    @Test
    public void testNoPolicy() throws Exception {
        useUser("root");
        String queryStr = "EXPLAIN select * from test.table1";
        String explainString = getSQLPlanOrErrorMsg(queryStr);
        useUser("test_policy");
        Assertions.assertFalse(explainString.contains("`k1` = 1"));
    }

    @Test
    public void testNormalSql() throws Exception {
        // test user
        createPolicy("CREATE ROW POLICY test_row_policy ON test.table1 AS PERMISSIVE TO test_policy USING (k1 = 1)");
        String queryStr = "EXPLAIN select /*+ SET_VAR(enable_nereids_planner=false) */ * from test.table1";
        String explainString = getSQLPlanOrErrorMsg(queryStr);
        Assertions.assertTrue(explainString.contains("`k1` = 1"));
        dropPolicy("DROP ROW POLICY test_row_policy");
        // test role
        createPolicy("CREATE ROW POLICY test_row_policy ON test.table1 AS PERMISSIVE TO ROLE role1 USING (k1 = 2)");
        queryStr = "EXPLAIN select /*+ SET_VAR(enable_nereids_planner=false) */ * from test.table1";
        explainString = getSQLPlanOrErrorMsg(queryStr);
        Assertions.assertTrue(explainString.contains("`k1` = 2"));
        dropPolicy("DROP ROW POLICY test_row_policy");
    }

    @Test
    public void testNormalSqlNereidsPlanners() throws Exception {
        // test user
        createPolicy("CREATE ROW POLICY test_row_policy ON test.table1 AS PERMISSIVE TO test_policy USING (k1 = 1)");
        String queryStr = "EXPLAIN select * from test.table1";
        String explainString = getSQLPlanOrErrorMsg(queryStr);
        Assertions.assertTrue(explainString.contains("k1[#0] = 1"));
        dropPolicy("DROP ROW POLICY test_row_policy");
        //test role
        createPolicy("CREATE ROW POLICY test_row_policy ON test.table1 AS PERMISSIVE TO ROLE role1 USING (k1 = 2)");
        queryStr = "EXPLAIN select * from test.table1";
        explainString = getSQLPlanOrErrorMsg(queryStr);
        Assertions.assertTrue(explainString.contains("k1[#0] = 2"));
        dropPolicy("DROP ROW POLICY test_row_policy");
    }

    @Test
    public void testAliasSql() throws Exception {
        createPolicy("CREATE ROW POLICY test_row_policy ON test.table1 AS PERMISSIVE TO test_policy USING (k1 = 1)");
        String queryStr = "EXPLAIN select /*+ SET_VAR(enable_nereids_planner=false) */ * from test.table1 a";
        String explainString = getSQLPlanOrErrorMsg(queryStr);
        Assertions.assertTrue(explainString.contains("`a`.`k1` = 1"));
        queryStr = "EXPLAIN select /*+ SET_VAR(enable_nereids_planner=false) */ * from test.table1 b";
        explainString = getSQLPlanOrErrorMsg(queryStr);
        Assertions.assertTrue(explainString.contains("`b`.`k1` = 1"));
        dropPolicy("DROP ROW POLICY test_row_policy");
    }

    @Test
    public void testAliasSqlNereidsPlanner() throws Exception {
        boolean beforeConfig = connectContext.getSessionVariable().isEnableNereidsPlanner();
        connectContext.getSessionVariable().setEnableNereidsPlanner(true);
        createPolicy("CREATE ROW POLICY test_row_policy ON test.table1 AS PERMISSIVE TO test_policy USING (k1 = 1)");
        String queryStr = "EXPLAIN select * from test.table1 a";
        String explainString = getSQLPlanOrErrorMsg(queryStr);
        Assertions.assertTrue(explainString.contains("k1[#0] = 1"));
        queryStr = "EXPLAIN select * from test.table1 b";
        explainString = getSQLPlanOrErrorMsg(queryStr);
        Assertions.assertTrue(explainString.contains("k1[#0] = 1"));
        dropPolicy("DROP ROW POLICY test_row_policy");
        connectContext.getSessionVariable().setEnableNereidsPlanner(beforeConfig);
    }

    @Test
    public void testUnionSql() throws Exception {
        createPolicy("CREATE ROW POLICY test_row_policy ON test.table1 AS PERMISSIVE TO test_policy USING (k1 = 1)");
        String queryStr
                = "EXPLAIN select /*+ SET_VAR(enable_nereids_planner=false) */ * from test.table1 union all select * from test.table1";
        String explainString = getSQLPlanOrErrorMsg(queryStr);
        Assertions.assertTrue(explainString.contains("`k1` = 1"));
        dropPolicy("DROP ROW POLICY test_row_policy");
    }

    @Test
    public void testUnionSqlNereidsPlanner() throws Exception {
        createPolicy("CREATE ROW POLICY test_row_policy ON test.table1 AS PERMISSIVE TO test_policy USING (k1 = 1)");
        String queryStr = "EXPLAIN select * from test.table1 union all select * from test.table1";
        String explainString = getSQLPlanOrErrorMsg(queryStr);
        Assertions.assertTrue(explainString.contains("k1[#0] = 1"));
        dropPolicy("DROP ROW POLICY test_row_policy");
    }

    @Test
    public void testInsertSelectSql() throws Exception {
        createPolicy("CREATE ROW POLICY test_row_policy ON test.table1 AS PERMISSIVE TO test_policy USING (k1 = 1)");
        String queryStr
                = "EXPLAIN insert into test.table1 select /*+ SET_VAR(enable_nereids_planner=false) */ * from test.table1";
        String explainString = getSQLPlanOrErrorMsg(queryStr);
        Assertions.assertTrue(explainString.contains("`k1` = 1"));
        dropPolicy("DROP ROW POLICY test_row_policy");
    }

    @Test
    public void testInsertSelectSqlNereidsPlanner() throws Exception {
        createPolicy("CREATE ROW POLICY test_row_policy ON test.table1 AS PERMISSIVE TO test_policy USING (k1 = 1)");
        String queryStr = "EXPLAIN insert into test.table1 select * from test.table1";
        String explainString = getSQLPlanOrErrorMsg(queryStr);
        Assertions.assertTrue(explainString.contains("k1[#0] = 1"));
        dropPolicy("DROP ROW POLICY test_row_policy");
    }

    @Test
    public void testDuplicateAddPolicy() throws Exception {
        createPolicy("CREATE ROW POLICY test_row_policy1 ON test.table1 AS PERMISSIVE TO test_policy USING (k1 = 1)");
        createPolicy("CREATE ROW POLICY IF NOT EXISTS test_row_policy1 ON test.table1 AS PERMISSIVE"
                + " TO test_policy USING (k1 = 1)");
        ExceptionChecker.expectThrowsWithMsg(DdlException.class, "the policy test_row_policy1 already create",
                () -> createPolicy("CREATE ROW POLICY test_row_policy1 ON test.table1 AS PERMISSIVE"
                        + " TO test_policy USING (k1 = 1)"));
        dropPolicy("DROP ROW POLICY test_row_policy1");
    }

    @Test
    public void testNoAuth() {
        ExceptionChecker.expectThrowsWithMsg(AnalysisException.class,
                "CreatePolicyStmt command denied to user 'root'@'%' for table 'table1'",
                () -> createPolicy(
                        "CREATE ROW POLICY test_row_policy1 ON test.table1 AS PERMISSIVE TO root USING (k1 = 1)"));
    }

    @Test
    public void testShowPolicy() throws Exception {
        createPolicy("CREATE ROW POLICY test_row_policy1 ON test.table1 AS PERMISSIVE TO test_policy USING (k1 = 1)");
        createPolicy("CREATE ROW POLICY test_row_policy2 ON test.table1 AS PERMISSIVE TO test_policy USING (k2 = 1)");
        ShowPolicyStmt showPolicyStmt =
                (ShowPolicyStmt) parseAndAnalyzeStmt("SHOW ROW POLICY");
        int firstSize = Env.getCurrentEnv().getPolicyMgr().showPolicy(showPolicyStmt).getResultRows().size();
        Assertions.assertTrue(firstSize > 0);
        dropPolicy("DROP ROW POLICY test_row_policy1");
        dropPolicy("DROP ROW POLICY test_row_policy2");
        int secondSize = Env.getCurrentEnv().getPolicyMgr().showPolicy(showPolicyStmt).getResultRows().size();
        Assertions.assertEquals(2, firstSize - secondSize);
    }

    @Test
    public void testDropPolicy() throws Exception {
        createPolicy("CREATE ROW POLICY test_row_policy1 ON test.table1 AS PERMISSIVE TO test_policy USING (k2 = 1)");
        dropPolicy("DROP ROW POLICY test_row_policy1");
        dropPolicy("DROP ROW POLICY IF EXISTS test_row_policy5");
        ExceptionChecker.expectThrowsWithMsg(DdlException.class, "the policy test_row_policy1 not exist",
                () -> dropPolicy("DROP ROW POLICY test_row_policy1"));
    }

    @Test
    public void testMergeFilter() throws Exception {
        createPolicy("CREATE ROW POLICY test_row_policy1 ON test.table1 AS RESTRICTIVE TO test_policy USING (k1 = 1)");
        createPolicy("CREATE ROW POLICY test_row_policy2 ON test.table1 AS RESTRICTIVE TO ROLE role1 USING (k2 = 1)");
        createPolicy("CREATE ROW POLICY test_row_policy3 ON test.table1 AS PERMISSIVE TO ROLE role1 USING (k2 = 2)");
        createPolicy("CREATE ROW POLICY test_row_policy4 ON test.table1 AS PERMISSIVE TO test_policy USING (k2 = 1)");
        String queryStr = "EXPLAIN select /*+ SET_VAR(enable_nereids_planner=false) */ * from test.table1";
        String explainString = getSQLPlanOrErrorMsg(queryStr);
        Assertions.assertTrue(explainString.contains("`k1` = 1 AND `k2` = 1 AND `k2` = 2 OR `k2` = 1"));
        dropPolicy("DROP ROW POLICY test_row_policy1");
        dropPolicy("DROP ROW POLICY test_row_policy2");
        dropPolicy("DROP ROW POLICY test_row_policy3");
        dropPolicy("DROP ROW POLICY test_row_policy4");
    }

    @Test
    public void testMergeFilterNereidsPlanner() throws Exception {
        createPolicy("CREATE ROW POLICY test_row_policy1 ON test.table1 AS RESTRICTIVE TO test_policy USING (k1 = 1)");
        createPolicy("CREATE ROW POLICY test_row_policy3 ON test.table1 AS PERMISSIVE TO ROLE role1 USING (k2 = 2)");
        createPolicy("CREATE ROW POLICY test_row_policy4 ON test.table1 AS PERMISSIVE TO test_policy USING (k2 = 1)");
        String queryStr = "EXPLAIN select * from test.table1";
        String explainString = getSQLPlanOrErrorMsg(queryStr);
        Assertions.assertTrue(explainString.contains("k2[#1] IN (1, 2) AND k1[#0] = 1"));
        dropPolicy("DROP ROW POLICY test_row_policy1");
        dropPolicy("DROP ROW POLICY test_row_policy3");
        dropPolicy("DROP ROW POLICY test_row_policy4");
    }

    @Test
    public void testComplexSql() throws Exception {
        createPolicy("CREATE ROW POLICY test_row_policy1 ON test.table1 AS RESTRICTIVE TO test_policy USING (k1 = 1)");
        createPolicy("CREATE ROW POLICY test_row_policy2 ON test.table1 AS RESTRICTIVE TO test_policy USING (k2 = 1)");
        String joinSql
                = "select /*+ SET_VAR(enable_nereids_planner=false) */ * from table1 join table2 on table1.k1=table2.k1";
        Assertions.assertTrue(getSQLPlanOrErrorMsg(joinSql).contains("PREDICATES: `k1` = 1 AND `k2` = 1"));
        String unionSql
                = "select /*+ SET_VAR(enable_nereids_planner=false) */ * from table1 union select * from table2";
        Assertions.assertTrue(getSQLPlanOrErrorMsg(unionSql).contains("PREDICATES: `k1` = 1 AND `k2` = 1"));
        String subQuerySql
                = "select /*+ SET_VAR(enable_nereids_planner=false) */ * from table2 where k1 in (select k1 from table1)";
        Assertions.assertTrue(getSQLPlanOrErrorMsg(subQuerySql).contains("PREDICATES: `k1` = 1 AND `k2` = 1"));
        String aliasSql
                = "select /*+ SET_VAR(enable_nereids_planner=false) */ * from table1 t1 join table2 t2 on t1.k1=t2.k1";
        Assertions.assertTrue(getSQLPlanOrErrorMsg(aliasSql).contains("PREDICATES: `t1`.`k1` = 1 AND `t1`.`k2` = 1"));
        dropPolicy("DROP ROW POLICY test_row_policy1");
        dropPolicy("DROP ROW POLICY test_row_policy2");
    }

    @Test
    public void testComplexSqlNereidsPlanner() throws Exception {
        createPolicy("CREATE ROW POLICY test_row_policy1 ON test.table1 AS RESTRICTIVE TO test_policy USING (k1 = 1)");
        createPolicy("CREATE ROW POLICY test_row_policy2 ON test.table1 AS RESTRICTIVE TO test_policy USING (k2 = 1)");
        String joinSql = "select * from table1 join table2 on table1.k1=table2.k1";
        Assertions.assertTrue(getSQLPlanOrErrorMsg(joinSql).contains("PREDICATES: k1 = 1 AND k2 = 1"));
        String unionSql = "select * from table1 union select * from table2";
        Assertions.assertTrue(getSQLPlanOrErrorMsg(unionSql).contains("PREDICATES: k1 = 1 AND k2 = 1"));
        String subQuerySql = "select * from table2 where k1 in (select k1 from table1)";
        Assertions.assertTrue(getSQLPlanOrErrorMsg(subQuerySql).contains("PREDICATES: k1 = 1 AND k2 = 1"));
        String aliasSql = "select * from table1 t1 join table2 t2 on t1.k1=t2.k1";
        Assertions.assertTrue(getSQLPlanOrErrorMsg(aliasSql).contains("PREDICATES: k1 = 1 AND k2 = 1"));
        dropPolicy("DROP ROW POLICY test_row_policy1");
        dropPolicy("DROP ROW POLICY test_row_policy2");
    }

    @Test
    public void testReadWrite() throws IOException, AnalysisException {
        PolicyTypeEnum type = PolicyTypeEnum.ROW;
        String policyName = "policy_name";
        long dbId = 10;
        UserIdentity user = new UserIdentity("test_policy", "%");
        user.analyze(SystemInfoService.DEFAULT_CLUSTER);
        String originStmt = "CREATE ROW POLICY test_row_policy ON test.table1"
                + " AS PERMISSIVE TO test_policy USING (k1 = 1)";
        long tableId = 100;
        FilterType filterType = FilterType.PERMISSIVE;
        Expr wherePredicate = null;

        Policy rowPolicy = new RowPolicy(10000, policyName, dbId, user, null, originStmt, tableId, filterType,
                wherePredicate);

        ByteArrayOutputStream emptyOutputStream = new ByteArrayOutputStream();
        DataOutputStream output = new DataOutputStream(emptyOutputStream);
        rowPolicy.write(output);
        byte[] bytes = emptyOutputStream.toByteArray();
        DataInputStream input = new DataInputStream(new ByteArrayInputStream(bytes));

        Policy newPolicy = Policy.read(input);
        Assertions.assertTrue(newPolicy instanceof RowPolicy);
        RowPolicy newRowPolicy = (RowPolicy) newPolicy;
        Assertions.assertEquals(rowPolicy.getId(), newRowPolicy.getId());
        Assertions.assertEquals(type, newRowPolicy.getType());
        Assertions.assertEquals(policyName, newRowPolicy.getPolicyName());
        Assertions.assertEquals(dbId, newRowPolicy.getDbId());
        user.analyze(SystemInfoService.DEFAULT_CLUSTER);
        newRowPolicy.getUser().analyze(SystemInfoService.DEFAULT_CLUSTER);
        Assertions.assertEquals(user.getQualifiedUser(), newRowPolicy.getUser().getQualifiedUser());
        Assertions.assertEquals(originStmt, newRowPolicy.getOriginStmt());
        Assertions.assertEquals(tableId, newRowPolicy.getTableId());
        Assertions.assertEquals(filterType, newRowPolicy.getFilterType());
    }
}<|MERGE_RESOLUTION|>--- conflicted
+++ resolved
@@ -18,10 +18,7 @@
 package org.apache.doris.policy;
 
 import org.apache.doris.analysis.Analyzer;
-<<<<<<< HEAD
 import org.apache.doris.analysis.CreateRoleStmt;
-=======
->>>>>>> 390c52f7
 import org.apache.doris.analysis.CreateUserStmt;
 import org.apache.doris.analysis.Expr;
 import org.apache.doris.analysis.GrantStmt;
@@ -83,7 +80,6 @@
         Env.getCurrentEnv().getAuth().grant(grantStmt);
         //create role
         String role = "role1";
-        Analyzer analyzer = new Analyzer(connectContext.getEnv(), connectContext);
         CreateRoleStmt createRoleStmt = new CreateRoleStmt(role);
         createRoleStmt.analyze(analyzer);
         Env.getCurrentEnv().getAuth().createRole(createRoleStmt);
