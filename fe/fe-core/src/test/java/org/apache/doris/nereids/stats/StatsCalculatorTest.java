// Licensed to the Apache Software Foundation (ASF) under one
// or more contributor license agreements.  See the NOTICE file
// distributed with this work for additional information
// regarding copyright ownership.  The ASF licenses this file
// to you under the Apache License, Version 2.0 (the
// "License"); you may not use this file except in compliance
// with the License.  You may obtain a copy of the License at
//
//   http://www.apache.org/licenses/LICENSE-2.0
//
// Unless required by applicable law or agreed to in writing,
// software distributed under the License is distributed on an
// "AS IS" BASIS, WITHOUT WARRANTIES OR CONDITIONS OF ANY
// KIND, either express or implied.  See the License for the
// specific language governing permissions and limitations
// under the License.

package org.apache.doris.nereids.stats;

import org.apache.doris.catalog.Env;
import org.apache.doris.catalog.Table;
import org.apache.doris.nereids.memo.Group;
import org.apache.doris.nereids.memo.GroupExpression;
import org.apache.doris.nereids.properties.LogicalProperties;
import org.apache.doris.nereids.trees.expressions.Alias;
import org.apache.doris.nereids.trees.expressions.And;
import org.apache.doris.nereids.trees.expressions.EqualTo;
import org.apache.doris.nereids.trees.expressions.Expression;
import org.apache.doris.nereids.trees.expressions.IntegerLiteral;
import org.apache.doris.nereids.trees.expressions.Or;
import org.apache.doris.nereids.trees.expressions.Slot;
import org.apache.doris.nereids.trees.expressions.SlotReference;
import org.apache.doris.nereids.trees.expressions.functions.AggregateFunction;
import org.apache.doris.nereids.trees.expressions.functions.Sum;
import org.apache.doris.nereids.trees.plans.GroupPlan;
import org.apache.doris.nereids.trees.plans.JoinType;
import org.apache.doris.nereids.trees.plans.algebra.Join;
import org.apache.doris.nereids.trees.plans.logical.LogicalAggregate;
import org.apache.doris.nereids.trees.plans.logical.LogicalFilter;
import org.apache.doris.nereids.trees.plans.logical.LogicalLimit;
import org.apache.doris.nereids.trees.plans.logical.LogicalOlapScan;
import org.apache.doris.nereids.types.IntegerType;
import org.apache.doris.nereids.util.PlanConstructor;
import org.apache.doris.qe.ConnectContext;
import org.apache.doris.statistics.ColumnStats;
import org.apache.doris.statistics.Statistics;
import org.apache.doris.statistics.StatisticsManager;
import org.apache.doris.statistics.StatsDeriveResult;
import org.apache.doris.statistics.TableStats;

import com.google.common.base.Supplier;
import com.google.common.collect.ImmutableList;
import mockit.Expectations;
import mockit.Mocked;
import org.junit.jupiter.api.Assertions;
import org.junit.jupiter.api.Test;

import java.util.ArrayList;
import java.util.Arrays;
import java.util.Collections;
import java.util.HashMap;
import java.util.List;
import java.util.Map;
import java.util.Optional;

public class StatsCalculatorTest {

    @Mocked
    ConnectContext context;
    @Mocked
    Env env;
    @Mocked
    StatisticsManager statisticsManager;

    @Test
    public void testAgg() {
        List<String> qualifier = new ArrayList<>();
        qualifier.add("test");
        qualifier.add("t");
        SlotReference slot1 = new SlotReference("c1", IntegerType.INSTANCE, true, qualifier);
        SlotReference slot2 = new SlotReference("c2", IntegerType.INSTANCE, true, qualifier);
        ColumnStats columnStats1 = new ColumnStats();
        columnStats1.setNdv(10);
        columnStats1.setNumNulls(5);
        ColumnStats columnStats2 = new ColumnStats();
        columnStats2.setNdv(20);
        columnStats1.setNumNulls(10);
        Map<Slot, ColumnStats> slotColumnStatsMap = new HashMap<>();
        slotColumnStatsMap.put(slot1, columnStats1);
        slotColumnStatsMap.put(slot2, columnStats2);
        List<Expression> groupByExprList = new ArrayList<>();
        groupByExprList.add(slot1);
        AggregateFunction sum = new Sum(slot2);
        StatsDeriveResult childStats = new StatsDeriveResult(20, slotColumnStatsMap);
        Alias alias = new Alias(sum, "a");
        Group childGroup = new Group();
        childGroup.setLogicalProperties(new LogicalProperties(new Supplier<List<Slot>>() {
            @Override
            public List<Slot> get() {
                return Collections.emptyList();
            }
        }));
        GroupPlan groupPlan = new GroupPlan(childGroup);
        childGroup.setStatistics(childStats);
        LogicalAggregate logicalAggregate = new LogicalAggregate(groupByExprList, Arrays.asList(alias), groupPlan);
        GroupExpression groupExpression = new GroupExpression(logicalAggregate, Arrays.asList(childGroup));
        Group ownerGroup = new Group();
        groupExpression.setOwnerGroup(ownerGroup);
        StatsCalculator statsCalculator = new StatsCalculator(groupExpression);
        statsCalculator.estimate();
        Assertions.assertEquals(groupExpression.getOwnerGroup().getStatistics().getRowCount(), 10);
    }

    @Test
    public void testFilter() {
        List<String> qualifier = new ArrayList<>();
        qualifier.add("test");
        qualifier.add("t");
        SlotReference slot1 = new SlotReference("c1", IntegerType.INSTANCE, true, qualifier);
        SlotReference slot2 = new SlotReference("c2", IntegerType.INSTANCE, true, qualifier);
        ColumnStats columnStats1 = new ColumnStats();
        columnStats1.setNdv(10);
        columnStats1.setNumNulls(5);
        ColumnStats columnStats2 = new ColumnStats();
        columnStats2.setNdv(20);
        columnStats1.setNumNulls(10);
        Map<Slot, ColumnStats> slotColumnStatsMap = new HashMap<>();
        slotColumnStatsMap.put(slot1, columnStats1);
        slotColumnStatsMap.put(slot2, columnStats2);
        StatsDeriveResult childStats = new StatsDeriveResult(10000, slotColumnStatsMap);

        EqualTo eq1 = new EqualTo(slot1, new IntegerLiteral(1));
        EqualTo eq2 = new EqualTo(slot2, new IntegerLiteral(2));

        And and = new And(eq1, eq2);
        Or or = new Or(eq1, eq2);

        Group childGroup = new Group();
        childGroup.setLogicalProperties(new LogicalProperties(new Supplier<List<Slot>>() {
            @Override
            public List<Slot> get() {
                return Collections.emptyList();
            }
        }));
        GroupPlan groupPlan = new GroupPlan(childGroup);
        childGroup.setStatistics(childStats);

        LogicalFilter logicalFilter = new LogicalFilter(and, groupPlan);
        GroupExpression groupExpression = new GroupExpression(logicalFilter);
        groupExpression.addChild(childGroup);
        Group ownerGroup = new Group();
        groupExpression.setOwnerGroup(ownerGroup);
        StatsCalculator statsCalculator = new StatsCalculator(groupExpression);
        statsCalculator.estimate();
        Assertions.assertEquals((long) (10000 * 0.1 * 0.05), ownerGroup.getStatistics().getRowCount(), 0.001);

        LogicalFilter logicalFilterOr = new LogicalFilter(or, groupPlan);
        GroupExpression groupExpressionOr = new GroupExpression(logicalFilterOr);
        groupExpressionOr.addChild(childGroup);
        Group ownerGroupOr = new Group();
        groupExpressionOr.setOwnerGroup(ownerGroupOr);
        StatsCalculator statsCalculator2 = new StatsCalculator(groupExpressionOr);
        statsCalculator2.estimate();
        Assertions.assertEquals((long) (10000 * (0.1 + 0.05 - 0.1 * 0.05)),
                ownerGroupOr.getStatistics().getRowCount(), 0.001);
    }

    @Test
    public void testHashJoin() {
        List<String> qualifier = new ArrayList<>();
        qualifier.add("test");
        qualifier.add("t");
        SlotReference slot1 = new SlotReference("c1", IntegerType.INSTANCE, true, qualifier);
        SlotReference slot2 = new SlotReference("c2", IntegerType.INSTANCE, true, qualifier);
        ColumnStats columnStats1 = new ColumnStats();
        columnStats1.setNdv(10);
        columnStats1.setNumNulls(5);
        ColumnStats columnStats2 = new ColumnStats();
        columnStats2.setNdv(20);
        columnStats1.setNumNulls(10);
        Map<Slot, ColumnStats> slotColumnStatsMap1 = new HashMap<>();
        slotColumnStatsMap1.put(slot1, columnStats1);

        Map<Slot, ColumnStats> slotColumnStatsMap2 = new HashMap<>();
        slotColumnStatsMap2.put(slot2, columnStats2);

        final long leftRowCount = 5000;
        StatsDeriveResult leftStats = new StatsDeriveResult(leftRowCount, slotColumnStatsMap1);

        final long rightRowCount = 10000;
        StatsDeriveResult rightStats = new StatsDeriveResult(rightRowCount, slotColumnStatsMap2);

        EqualTo equalTo = new EqualTo(slot1, slot2);

        FakeJoin fakeSemiJoin = new FakeJoin(JoinType.LEFT_SEMI_JOIN, Optional.of(equalTo));
        FakeJoin fakeInnerJoin = new FakeJoin(JoinType.INNER_JOIN, Optional.of(equalTo));

        StatsDeriveResult semiJoinStats = JoinEstimation.estimate(leftStats, rightStats, fakeSemiJoin);
        Assertions.assertEquals(leftRowCount, semiJoinStats.getRowCount());
        StatsDeriveResult innerJoinStats = JoinEstimation.estimate(leftStats, rightStats, fakeInnerJoin);
        Assertions.assertEquals(2500000, innerJoinStats.getRowCount());
    }

    @Test
    public void testOlapScan() {
        ColumnStats columnStats1 = new ColumnStats();
        columnStats1.setNdv(10);
        columnStats1.setNumNulls(5);
        long tableId1 = 0;
        TableStats tableStats1 = new TableStats();
        tableStats1.putColumnStats("c1", columnStats1);
        Statistics statistics = new Statistics();
        statistics.putTableStats(tableId1, tableStats1);
        List<String> qualifier = ImmutableList.of("test", "t");
        SlotReference slot1 = new SlotReference("c1", IntegerType.INSTANCE, true, qualifier);
        new Expectations() {{
                ConnectContext.get();
                result = context;
                context.getEnv();
                result = env;
                env.getStatisticsManager();
                result = statisticsManager;
                statisticsManager.getStatistics();
                result = statistics;
            }};

        Table table1 = PlanConstructor.newTable(tableId1, "t1");
        LogicalOlapScan logicalOlapScan1 = new LogicalOlapScan(table1, Collections.emptyList()).withLogicalProperties(
                Optional.of(new LogicalProperties(new Supplier<List<Slot>>() {
                    @Override
                    public List<Slot> get() {
                        return Arrays.asList(slot1);
                    }
                })));
        Group childGroup = new Group();
        GroupExpression groupExpression = new GroupExpression(logicalOlapScan1, Arrays.asList(childGroup));
        Group ownerGroup = new Group();
        groupExpression.setOwnerGroup(ownerGroup);
        StatsCalculator statsCalculator = new StatsCalculator(groupExpression);
        statsCalculator.estimate();
        StatsDeriveResult stats = ownerGroup.getStatistics();
        Assertions.assertEquals(1, stats.getSlotToColumnStats().size());
        Assertions.assertNotNull(stats.getSlotToColumnStats().get(slot1));
    }

<<<<<<< HEAD
    private static class FakeJoin implements Join {
        private final JoinType joinType;
        private final Optional<Expression> condition;

        public FakeJoin(JoinType joinType, Optional<Expression> condition) {
            this.joinType = joinType;
            this.condition = condition;
        }

        @Override
        public JoinType getJoinType() {
            return joinType;
        }

        @Override
        public Optional<Expression> getCondition() {
            return condition;
        }
=======

    @Test
    public void testLimit() {
        List<String> qualifier = new ArrayList<>();
        qualifier.add("test");
        qualifier.add("t");
        SlotReference slot1 = new SlotReference("c1", IntegerType.INSTANCE, true, qualifier);
        ColumnStats columnStats1 = new ColumnStats();
        columnStats1.setNdv(10);
        columnStats1.setNumNulls(5);
        Map<Slot, ColumnStats> slotColumnStatsMap = new HashMap<>();
        slotColumnStatsMap.put(slot1, columnStats1);
        StatsDeriveResult childStats = new StatsDeriveResult(10, slotColumnStatsMap);

        Group childGroup = new Group();
        childGroup.setLogicalProperties(new LogicalProperties(new Supplier<List<Slot>>() {
            @Override
            public List<Slot> get() {
                return Collections.emptyList();
            }
        }));
        GroupPlan groupPlan = new GroupPlan(childGroup);
        childGroup.setStatistics(childStats);

        LogicalLimit logicalLimit = new LogicalLimit(1, 2, groupPlan);
        GroupExpression groupExpression = new GroupExpression(logicalLimit);
        groupExpression.addChild(childGroup);
        Group ownerGroup = new Group();
        ownerGroup.addGroupExpression(groupExpression);
        StatsCalculator statsCalculator = new StatsCalculator(groupExpression);
        statsCalculator.estimate();
        StatsDeriveResult limitStats = ownerGroup.getStatistics();
        Assertions.assertEquals((long) (1), limitStats.getRowCount());
        ColumnStats slot1Stats = limitStats.getSlotToColumnStats().get(slot1);
        Assertions.assertEquals(1, slot1Stats.getNdv());
        Assertions.assertEquals(1, slot1Stats.getNumNulls());

>>>>>>> 574332bd
    }
}<|MERGE_RESOLUTION|>--- conflicted
+++ resolved
@@ -32,9 +32,9 @@
 import org.apache.doris.nereids.trees.expressions.SlotReference;
 import org.apache.doris.nereids.trees.expressions.functions.AggregateFunction;
 import org.apache.doris.nereids.trees.expressions.functions.Sum;
+import org.apache.doris.nereids.trees.plans.FakeJoin;
 import org.apache.doris.nereids.trees.plans.GroupPlan;
 import org.apache.doris.nereids.trees.plans.JoinType;
-import org.apache.doris.nereids.trees.plans.algebra.Join;
 import org.apache.doris.nereids.trees.plans.logical.LogicalAggregate;
 import org.apache.doris.nereids.trees.plans.logical.LogicalFilter;
 import org.apache.doris.nereids.trees.plans.logical.LogicalLimit;
@@ -243,27 +243,6 @@
         Assertions.assertNotNull(stats.getSlotToColumnStats().get(slot1));
     }
 
-<<<<<<< HEAD
-    private static class FakeJoin implements Join {
-        private final JoinType joinType;
-        private final Optional<Expression> condition;
-
-        public FakeJoin(JoinType joinType, Optional<Expression> condition) {
-            this.joinType = joinType;
-            this.condition = condition;
-        }
-
-        @Override
-        public JoinType getJoinType() {
-            return joinType;
-        }
-
-        @Override
-        public Optional<Expression> getCondition() {
-            return condition;
-        }
-=======
-
     @Test
     public void testLimit() {
         List<String> qualifier = new ArrayList<>();
@@ -299,7 +278,5 @@
         ColumnStats slot1Stats = limitStats.getSlotToColumnStats().get(slot1);
         Assertions.assertEquals(1, slot1Stats.getNdv());
         Assertions.assertEquals(1, slot1Stats.getNumNulls());
-
->>>>>>> 574332bd
     }
 }