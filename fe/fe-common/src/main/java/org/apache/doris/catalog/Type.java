--- conflicted
+++ resolved
@@ -38,6 +38,7 @@
 import java.time.LocalDate;
 import java.time.LocalDateTime;
 import java.util.ArrayList;
+import java.util.HashMap;
 import java.util.List;
 import java.util.Map;
 import java.util.Set;
@@ -250,28 +251,29 @@
             org.joda.time.DateTime.class, org.joda.time.LocalDateTime.class);
     public static final ImmutableMap<PrimitiveType, Set<Class>> PrimitiveTypeToJavaClassType =
             new ImmutableMap.Builder<PrimitiveType, Set<Class>>()
-            .put(PrimitiveType.BOOLEAN, Sets.newHashSet(Boolean.class, boolean.class))
-            .put(PrimitiveType.TINYINT, Sets.newHashSet(Byte.class, byte.class))
-            .put(PrimitiveType.SMALLINT, Sets.newHashSet(Short.class, short.class))
-            .put(PrimitiveType.INT, Sets.newHashSet(Integer.class, int.class))
-            .put(PrimitiveType.FLOAT, Sets.newHashSet(Float.class, float.class))
-            .put(PrimitiveType.DOUBLE, Sets.newHashSet(Double.class, double.class))
-            .put(PrimitiveType.BIGINT, Sets.newHashSet(Long.class, long.class))
-            .put(PrimitiveType.IPV4, Sets.newHashSet(Integer.class, int.class))
-            .put(PrimitiveType.CHAR, Sets.newHashSet(String.class))
-            .put(PrimitiveType.VARCHAR, Sets.newHashSet(String.class))
-            .put(PrimitiveType.STRING, Sets.newHashSet(String.class))
-            .put(PrimitiveType.DATE, DATE_SUPPORTED_JAVA_TYPE)
-            .put(PrimitiveType.DATEV2, DATE_SUPPORTED_JAVA_TYPE)
-            .put(PrimitiveType.DATETIME, DATETIME_SUPPORTED_JAVA_TYPE)
-            .put(PrimitiveType.DATETIMEV2, DATETIME_SUPPORTED_JAVA_TYPE)
-            .put(PrimitiveType.LARGEINT, Sets.newHashSet(BigInteger.class))
-            .put(PrimitiveType.DECIMALV2, Sets.newHashSet(BigDecimal.class))
-            .put(PrimitiveType.DECIMAL32, Sets.newHashSet(BigDecimal.class))
-            .put(PrimitiveType.DECIMAL64, Sets.newHashSet(BigDecimal.class))
-            .put(PrimitiveType.DECIMAL128, Sets.newHashSet(BigDecimal.class))
-            .put(PrimitiveType.ARRAY, Sets.newHashSet(ArrayList.class))
-            .build();
+                    .put(PrimitiveType.BOOLEAN, Sets.newHashSet(Boolean.class, boolean.class))
+                    .put(PrimitiveType.TINYINT, Sets.newHashSet(Byte.class, byte.class))
+                    .put(PrimitiveType.SMALLINT, Sets.newHashSet(Short.class, short.class))
+                    .put(PrimitiveType.INT, Sets.newHashSet(Integer.class, int.class))
+                    .put(PrimitiveType.FLOAT, Sets.newHashSet(Float.class, float.class))
+                    .put(PrimitiveType.DOUBLE, Sets.newHashSet(Double.class, double.class))
+                    .put(PrimitiveType.BIGINT, Sets.newHashSet(Long.class, long.class))
+                    .put(PrimitiveType.IPV4, Sets.newHashSet(Integer.class, int.class))
+                    .put(PrimitiveType.CHAR, Sets.newHashSet(String.class))
+                    .put(PrimitiveType.VARCHAR, Sets.newHashSet(String.class))
+                    .put(PrimitiveType.STRING, Sets.newHashSet(String.class))
+                    .put(PrimitiveType.DATE, DATE_SUPPORTED_JAVA_TYPE)
+                    .put(PrimitiveType.DATEV2, DATE_SUPPORTED_JAVA_TYPE)
+                    .put(PrimitiveType.DATETIME, DATETIME_SUPPORTED_JAVA_TYPE)
+                    .put(PrimitiveType.DATETIMEV2, DATETIME_SUPPORTED_JAVA_TYPE)
+                    .put(PrimitiveType.LARGEINT, Sets.newHashSet(BigInteger.class))
+                    .put(PrimitiveType.DECIMALV2, Sets.newHashSet(BigDecimal.class))
+                    .put(PrimitiveType.DECIMAL32, Sets.newHashSet(BigDecimal.class))
+                    .put(PrimitiveType.DECIMAL64, Sets.newHashSet(BigDecimal.class))
+                    .put(PrimitiveType.DECIMAL128, Sets.newHashSet(BigDecimal.class))
+                    .put(PrimitiveType.ARRAY, Sets.newHashSet(ArrayList.class))
+                    .put(PrimitiveType.MAP, Sets.newHashSet(HashMap.class))
+                    .build();
 
     public static ArrayList<ScalarType> getIntegerTypes() {
         return integerTypes;
@@ -374,7 +376,7 @@
             }
         } else if (isMapType()) {
             return PrimitiveType.typeWithPrecision.contains(((MapType) this).getKeyType().getPrimitiveType())
-                || PrimitiveType.typeWithPrecision.contains(((MapType) this).getValueType().getPrimitiveType());
+                    || PrimitiveType.typeWithPrecision.contains(((MapType) this).getValueType().getPrimitiveType());
         } else if (isArrayType()) {
             return PrimitiveType.typeWithPrecision.contains(((ArrayType) this).getItemType().getPrimitiveType());
         }
@@ -400,23 +402,13 @@
 
     public boolean isDecimalV3() {
         return isScalarType(PrimitiveType.DECIMAL32) || isScalarType(PrimitiveType.DECIMAL64)
-            || isScalarType(PrimitiveType.DECIMAL128);
+                || isScalarType(PrimitiveType.DECIMAL128);
     }
 
     public boolean isDatetimeV2() {
         return isScalarType(PrimitiveType.DATETIMEV2);
     }
 
-<<<<<<< HEAD
-    public boolean isDateLike() {
-        return isScalarType(PrimitiveType.DATETIME)
-            || isScalarType(PrimitiveType.DATETIMEV2)
-            || isScalarType(PrimitiveType.DATE)
-            || isScalarType(PrimitiveType.DATEV2);
-    }
-
-=======
->>>>>>> ee567836
     public boolean isTimeV2() {
         return isScalarType(PrimitiveType.TIMEV2);
     }
@@ -435,13 +427,13 @@
 
     public boolean isStringType() {
         return isScalarType(PrimitiveType.VARCHAR)
-            || isScalarType(PrimitiveType.CHAR)
-            || isScalarType(PrimitiveType.STRING);
+                || isScalarType(PrimitiveType.CHAR)
+                || isScalarType(PrimitiveType.STRING);
     }
 
     public boolean isVarcharOrStringType() {
         return isScalarType(PrimitiveType.VARCHAR)
-            || isScalarType(PrimitiveType.STRING);
+                || isScalarType(PrimitiveType.STRING);
     }
 
     public boolean isVarchar() {
@@ -466,15 +458,9 @@
     }
 
     public static final String OnlyMetricTypeErrorMsg =
-<<<<<<< HEAD
-            "Doris hll, bitmap, array, map, struct, jsonb column must use with specific function, and don't"
-            + " support filter, group by or order by. please run 'help hll' or 'help bitmap' or 'help array'"
-            + " or 'help map' or 'help struct' or 'help jsonb' in your mysql client.";
-=======
             "Doris hll, bitmap, array, map, struct, jsonb, variant column must use with specific function, and don't"
                     + " support filter, group by or order by. please run 'help hll' or 'help bitmap' or 'help array'"
                     + " or 'help map' or 'help struct' or 'help jsonb' or 'help variant' in your mysql client.";
->>>>>>> ee567836
 
     public boolean isHllType() {
         return isScalarType(PrimitiveType.HLL);
@@ -506,9 +492,9 @@
 
     public boolean isFixedPointType() {
         return isScalarType(PrimitiveType.TINYINT)
-            || isScalarType(PrimitiveType.SMALLINT)
-            || isScalarType(PrimitiveType.INT) || isScalarType(PrimitiveType.BIGINT)
-            || isScalarType(PrimitiveType.LARGEINT);
+                || isScalarType(PrimitiveType.SMALLINT)
+                || isScalarType(PrimitiveType.INT) || isScalarType(PrimitiveType.BIGINT)
+                || isScalarType(PrimitiveType.LARGEINT);
     }
 
     public boolean isFloatingPointType() {
@@ -517,12 +503,12 @@
 
     public boolean isIntegerType() {
         return isScalarType(PrimitiveType.TINYINT) || isScalarType(PrimitiveType.SMALLINT)
-            || isScalarType(PrimitiveType.INT) || isScalarType(PrimitiveType.BIGINT);
+                || isScalarType(PrimitiveType.INT) || isScalarType(PrimitiveType.BIGINT);
     }
 
     public boolean isInteger32Type() {
         return isScalarType(PrimitiveType.TINYINT) || isScalarType(PrimitiveType.SMALLINT)
-            || isScalarType(PrimitiveType.INT);
+                || isScalarType(PrimitiveType.INT);
     }
 
     public boolean isBigIntType() {
@@ -548,7 +534,7 @@
 
     public boolean isDateType() {
         return isScalarType(PrimitiveType.DATE) || isScalarType(PrimitiveType.DATETIME)
-            || isScalarType(PrimitiveType.DATEV2) || isScalarType(PrimitiveType.DATETIMEV2);
+                || isScalarType(PrimitiveType.DATEV2) || isScalarType(PrimitiveType.DATETIMEV2);
     }
 
     public boolean isDateOrDateTime() {
@@ -1641,12 +1627,9 @@
         compatibilityMatrix[STRING.ordinal()][DECIMAL64.ordinal()] = PrimitiveType.INVALID_TYPE;
         compatibilityMatrix[STRING.ordinal()][DECIMAL128.ordinal()] = PrimitiveType.INVALID_TYPE;
         compatibilityMatrix[STRING.ordinal()][JSONB.ordinal()] = PrimitiveType.STRING;
-<<<<<<< HEAD
         compatibilityMatrix[STRING.ordinal()][IPV4.ordinal()] = PrimitiveType.INVALID_TYPE;
         compatibilityMatrix[STRING.ordinal()][IPV6.ordinal()] = PrimitiveType.INVALID_TYPE;
-=======
         compatibilityMatrix[STRING.ordinal()][VARIANT.ordinal()] = PrimitiveType.STRING;
->>>>>>> ee567836
         compatibilityMatrix[STRING.ordinal()][AGG_STATE.ordinal()] = PrimitiveType.INVALID_TYPE;
 
         //JSONB
@@ -1975,7 +1958,7 @@
             }
             if (resultPrecision <= ScalarType.MAX_DECIMAL128_PRECISION) {
                 return ScalarType.createDecimalType(resultDecimalType, resultPrecision, Math.max(
-                    ((ScalarType) t1).getScalarScale(), ((ScalarType) t2).getScalarScale()));
+                        ((ScalarType) t1).getScalarScale(), ((ScalarType) t2).getScalarScale()));
             } else {
                 return Type.DOUBLE;
             }
