// Licensed to the Apache Software Foundation (ASF) under one
// or more contributor license agreements.  See the NOTICE file
// distributed with this work for additional information
// regarding copyright ownership.  The ASF licenses this file
// to you under the Apache License, Version 2.0 (the
// "License"); you may not use this file except in compliance
// with the License.  You may obtain a copy of the License at
//
//   http://www.apache.org/licenses/LICENSE-2.0
//
// Unless required by applicable law or agreed to in writing,
// software distributed under the License is distributed on an
// "AS IS" BASIS, WITHOUT WARRANTIES OR CONDITIONS OF ANY
// KIND, either express or implied.  See the License for the
// specific language governing permissions and limitations
// under the License.

package org.apache.doris.common;

public final class FeMetaVersion {
    // for max query instance
    public static final int VERSION_100 = 100;
    // add errorRowsAfterResumed to distinguish totalErrorRows and currentErrorRows even if the job is paused.
    public static final int VERSION_101 = 101;
    // add data encrypt
    public static final int VERSION_102 = 102;
    // support sync job
    public static final int VERSION_103 = 103;
    // add sql block rule to deny specified sql
    public static final int VERSION_104 = 104;
    // change replica to replica allocation
    public static final int VERSION_105 = 105;
    // add ldap info
    public static final int VERSION_106 = 106;
    // support stream load 2PC
    public static final int VERSION_107 = 107;
    // add storage_cold_medium and remote_storage_resource_name in DataProperty
    public static final int VERSION_108 = 108;
    // add row policy
    public static final int VERSION_109 = 109;
    // For routine load user info
    public static final int VERSION_110 = 110;
    // add catalog PrivTable in Auth to support unified privilege management
    public static final int VERSION_111 = 111;
    // add row policy and add maxColUniqueId for olapTable
    public static final int VERSION_112 = 112;
    // add password options
    public static final int VERSION_113 = 113;
    // add new recover info for recover ddl
    public static final int VERSION_114 = 114;
    // change replica meta to json
    public static final int VERSION_115 = 115;
    // change Auto to rbac
    public static final int VERSION_116 = 116;
    // add user and comment to load job
    public static final int VERSION_117 = 117;
    // change frontend meta to json, add hostname to MasterInfo
    public static final int VERSION_118 = 118;
    // TablePropertyInfo add db id
    public static final int VERSION_119 = 119;
    // For export job
    public static final int VERSION_120 = 120;
    // For BackendHbResponse node type
    public static final int VERSION_121 = 121;
    // For IndexChangeJob
    public static final int VERSION_122 = 122;
    // For AnalysisInfo
    public static final int VERSION_123 = 123;
    // For auto-increment column
    public static final int VERSION_124 = 124;
    // For write/read auto create partition expr
    public static final int VERSION_125 = 125;
    // For write/read function nullable mode info
    public static final int VERSION_126 = 126;
    // For constraints
    public static final int VERSION_127 = 127;
    // For statistics. Update rows, new partition loaded, AnalysisJobInfo and AnalysisTaskInfo
    public static final int VERSION_128 = 128;
    // For table version
    public static final int VERSION_129 = 129;

    public static final int VERSION_130 = 130;

    // for java-udtf add a bool field to write
    public static final int VERSION_131 = 131;

    // For transaction insert
    public static final int VERSION_132 = 132;
    // for expr serde
    public static final int VERSION_133 = 133;
    // For mate gson
    public static final int VERSION_134 = 134;
    // For mate gson
    public static final int VERSION_135 = 135;
<<<<<<< HEAD
    public static final int VERSION_136 = 136;
    // note: when increment meta version, should assign the latest version to VERSION_CURRENT
    public static final int VERSION_CURRENT = VERSION_136;
=======
    // note: when increment meta version, should assign the latest version to VERSION_CURRENT
    public static final int VERSION_CURRENT = VERSION_135;
>>>>>>> 179e650e

    // all logs meta version should >= the minimum version, so that we could remove many if clause, for example
    // if (FE_METAVERSION < VERSION_94) ...
    // these clause will be useless and we could remove them
    public static final int MINIMUM_VERSION_REQUIRED = VERSION_100;
}<|MERGE_RESOLUTION|>--- conflicted
+++ resolved
@@ -92,14 +92,11 @@
     public static final int VERSION_134 = 134;
     // For mate gson
     public static final int VERSION_135 = 135;
-<<<<<<< HEAD
+
     public static final int VERSION_136 = 136;
     // note: when increment meta version, should assign the latest version to VERSION_CURRENT
     public static final int VERSION_CURRENT = VERSION_136;
-=======
-    // note: when increment meta version, should assign the latest version to VERSION_CURRENT
-    public static final int VERSION_CURRENT = VERSION_135;
->>>>>>> 179e650e
+
 
     // all logs meta version should >= the minimum version, so that we could remove many if clause, for example
     // if (FE_METAVERSION < VERSION_94) ...
