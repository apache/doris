// Licensed to the Apache Software Foundation (ASF) under one
// or more contributor license agreements.  See the NOTICE file
// distributed with this work for additional information
// regarding copyright ownership.  The ASF licenses this file
// to you under the Apache License, Version 2.0 (the
// "License"); you may not use this file except in compliance
// with the License.  You may obtain a copy of the License at
//
//   http://www.apache.org/licenses/LICENSE-2.0
//
// Unless required by applicable law or agreed to in writing,
// software distributed under the License is distributed on an
// "AS IS" BASIS, WITHOUT WARRANTIES OR CONDITIONS OF ANY
// KIND, either express or implied.  See the License for the
// specific language governing permissions and limitations
// under the License.

package org.apache.doris.common;

public final class FeMetaVersion {
    // for max query instance
    public static final int VERSION_100 = 100;
    // add errorRowsAfterResumed to distinguish totalErrorRows and currentErrorRows even if the job is paused.
    public static final int VERSION_101 = 101;
    // add data encrypt
    public static final int VERSION_102 = 102;
    // support sync job
    public static final int VERSION_103 = 103;
    // add sql block rule to deny specified sql
    public static final int VERSION_104 = 104;
    // change replica to replica allocation
    public static final int VERSION_105 = 105;
    // add ldap info
    public static final int VERSION_106 = 106;
    // support stream load 2PC
    public static final int VERSION_107 = 107;
    // add storage_cold_medium and remote_storage_resource_name in DataProperty
    public static final int VERSION_108 = 108;
    // add row policy
    public static final int VERSION_109 = 109;
    // For routine load user info
    public static final int VERSION_110 = 110;
    // add catalog PrivTable in Auth to support unified privilege management
    public static final int VERSION_111 = 111;
    // add row policy and add maxColUniqueId for olapTable
    public static final int VERSION_112 = 112;
    // add password options
    public static final int VERSION_113 = 113;
    // add new recover info for recover ddl
    public static final int VERSION_114 = 114;
    // change replica meta to json
    public static final int VERSION_115 = 115;
    // change Auto to rbac
    public static final int VERSION_116 = 116;
    // add user and comment to load job
    public static final int VERSION_117 = 117;
    // change frontend meta to json, add hostname to MasterInfo
    public static final int VERSION_118 = 118;
    // TablePropertyInfo add db id
    public static final int VERSION_119 = 119;
    // For export job
    public static final int VERSION_120 = 120;
    // For BackendHbResponse node type
    public static final int VERSION_121 = 121;
    // For IndexChangeJob
    public static final int VERSION_122 = 122;
    // For AnalysisInfo
    public static final int VERSION_123 = 123;
    // For auto-increment column
    public static final int VERSION_124 = 124;
    // For write/read auto create partition expr
    public static final int VERSION_125 = 125;
    // For write/read function nullable mode info
    public static final int VERSION_126 = 126;
    // For constraints
    public static final int VERSION_127 = 127;
    // For statistics. Update rows, new partition loaded, AnalysisJobInfo and AnalysisTaskInfo
    public static final int VERSION_128 = 128;
    // For table version
    public static final int VERSION_129 = 129;

    public static final int VERSION_130 = 130;

    // for java-udtf add a bool field to write
    public static final int VERSION_131 = 131;

    // For transaction insert
    public static final int VERSION_132 = 132;
    // for expr serde
    public static final int VERSION_133 = 133;
<<<<<<< HEAD
    // for database engine name
    public static final int VERSION_134 = 134;

    // note: when increment meta version, should assign the latest version to VERSION_CURRENT
    public static final int VERSION_CURRENT = VERSION_134;
=======
    // For mate gson
    public static final int VERSION_134 = 134;
    // For mate gson
    public static final int VERSION_135 = 135;
    // For mate gson
    public static final int VERSION_136 = 136;
    // For mate gson
    public static final int VERSION_137 = 137;

    // note: when increment meta version, should assign the latest version to VERSION_CURRENT
    public static final int VERSION_CURRENT = VERSION_137;
>>>>>>> 6889225b

    // all logs meta version should >= the minimum version, so that we could remove many if clause, for example
    // if (FE_METAVERSION < VERSION_94) ...
    // these clause will be useless and we could remove them
    public static final int MINIMUM_VERSION_REQUIRED = VERSION_100;
}<|MERGE_RESOLUTION|>--- conflicted
+++ resolved
@@ -88,13 +88,6 @@
     public static final int VERSION_132 = 132;
     // for expr serde
     public static final int VERSION_133 = 133;
-<<<<<<< HEAD
-    // for database engine name
-    public static final int VERSION_134 = 134;
-
-    // note: when increment meta version, should assign the latest version to VERSION_CURRENT
-    public static final int VERSION_CURRENT = VERSION_134;
-=======
     // For mate gson
     public static final int VERSION_134 = 134;
     // For mate gson
@@ -104,9 +97,11 @@
     // For mate gson
     public static final int VERSION_137 = 137;
 
+    // for database engine name
+    public static final int VERSION_138 = 138;
+
     // note: when increment meta version, should assign the latest version to VERSION_CURRENT
-    public static final int VERSION_CURRENT = VERSION_137;
->>>>>>> 6889225b
+    public static final int VERSION_CURRENT = VERSION_138;
 
     // all logs meta version should >= the minimum version, so that we could remove many if clause, for example
     // if (FE_METAVERSION < VERSION_94) ...
