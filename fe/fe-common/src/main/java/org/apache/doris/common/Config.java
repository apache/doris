// Licensed to the Apache Software Foundation (ASF) under one
// or more contributor license agreements.  See the NOTICE file
// distributed with this work for additional information
// regarding copyright ownership.  The ASF licenses this file
// to you under the Apache License, Version 2.0 (the
// "License"); you may not use this file except in compliance
// with the License.  You may obtain a copy of the License at
//
//   http://www.apache.org/licenses/LICENSE-2.0
//
// Unless required by applicable law or agreed to in writing,
// software distributed under the License is distributed on an
// "AS IS" BASIS, WITHOUT WARRANTIES OR CONDITIONS OF ANY
// KIND, either express or implied.  See the License for the
// specific language governing permissions and limitations
// under the License.

package org.apache.doris.common;

public class Config extends ConfigBase {

    /**
     * Dir of custom config file
     */
    @ConfField
    public static String custom_config_dir = System.getenv("DORIS_HOME") + "/conf";

    /**
     * The max size of one sys log and audit log
     */
    @ConfField public static int log_roll_size_mb = 1024; // 1 GB

    /**
     * sys_log_dir:
     *      This specifies FE log dir. FE will produces 2 log files:
     *      fe.log:      all logs of FE process.
     *      fe.warn.log  all WARNING and ERROR log of FE process.
     *
     * sys_log_level:
     *      INFO, WARNING, ERROR, FATAL
     *
     * sys_log_roll_num:
     *      Maximal FE log files to be kept within an sys_log_roll_interval.
     *      default is 10, which means there will be at most 10 log files in a day
     *
     * sys_log_verbose_modules:
     *      Verbose modules. VERBOSE level is implemented by log4j DEBUG level.
     *      eg:
     *          sys_log_verbose_modules = org.apache.doris.catalog
     *      This will only print debug log of files in package org.apache.doris.catalog and all its sub packages.
     *
     * sys_log_roll_interval:
     *      DAY:  log suffix is yyyyMMdd
     *      HOUR: log suffix is yyyyMMddHH
     *
     * sys_log_delete_age:
     *      default is 7 days, if log's last modify time is 7 days ago, it will be deleted.
     *      support format:
     *          7d      7 days
     *          10h     10 hours
     *          60m     60 mins
     *          120s    120 seconds
     */
    @ConfField
    public static String sys_log_dir = System.getenv("DORIS_HOME") + "/log";
    @ConfField
    public static String sys_log_level = "INFO";
    @ConfField public static int sys_log_roll_num = 10;
    @ConfField
    public static String[] sys_log_verbose_modules = {};
    @ConfField public static String sys_log_roll_interval = "DAY";
    @ConfField public static String sys_log_delete_age = "7d";
    @Deprecated
    @ConfField public static String sys_log_roll_mode = "SIZE-MB-1024";

    /**
     * audit_log_dir:
     *      This specifies FE audit log dir.
     *      Audit log fe.audit.log contains all requests with related infos such as user, host, cost, status, etc.
     *
     * audit_log_roll_num:
     *      Maximal FE audit log files to be kept within an audit_log_roll_interval.
     *
     * audit_log_modules:
     *       Slow query contains all queries which cost exceed *qe_slow_log_ms*
     *
     * qe_slow_log_ms:
     *      If the response time of a query exceed this threshold, it will be recorded in audit log as slow_query.
     *
     * audit_log_roll_interval:
     *      DAY:  log suffix is yyyyMMdd
     *      HOUR: log suffix is yyyyMMddHH
     *
     * audit_log_delete_age:
     *      default is 30 days, if log's last modify time is 30 days ago, it will be deleted.
     *      support format:
     *          7d      7 days
     *          10h     10 hours
     *          60m     60 mins
     *          120s    120 seconds
     */
    @ConfField
    public static String audit_log_dir = System.getenv("DORIS_HOME") + "/log";
    @ConfField
    public static int audit_log_roll_num = 90;
    @ConfField
    public static String[] audit_log_modules = {"slow_query", "query", "load", "stream_load"};
    @ConfField(mutable = true)
    public static long qe_slow_log_ms = 5000;
    @ConfField
    public static String audit_log_roll_interval = "DAY";
    @ConfField
    public static String audit_log_delete_age = "30d";
    @Deprecated
    @ConfField
    public static String audit_log_roll_mode = "TIME-DAY";

    /**
     * plugin_dir:
     * plugin install directory
     */
    @ConfField
    public static String plugin_dir = System.getenv("DORIS_HOME") + "/plugins";

    @ConfField(mutable = true, masterOnly = true)
    public static boolean plugin_enable = true;

    /**
     * The default path to save jdbc drivers.
     * You can put all jdbc drivers in this path, and when creating jdbc resource with only jdbc driver file name,
     * Doris will find jars from this path.
     */
    @ConfField
    public static String jdbc_drivers_dir = System.getenv("DORIS_HOME") + "/jdbc_drivers";

    /**
     * The default parallelism of the load execution plan
     * on a single node when the broker load is submitted
     */
    @ConfField(mutable = true, masterOnly = true)
    public static int default_load_parallelism = 1;

    /**
     * Labels of finished or cancelled load jobs will be removed after *label_keep_max_second*
     * The removed labels can be reused.
     * Set a short time will lower the FE memory usage.
     * (Because all load jobs' info is kept in memory before being removed)
     */
    @ConfField(mutable = true)
    public static int label_keep_max_second = 3 * 24 * 3600; // 3 days

    // For some high frequency load job such as
    // INSERT, STREAMING LOAD, ROUTINE_LOAD_TASK, DELETE
    // Remove the finished job or task if expired.
    @ConfField(mutable = true, masterOnly = true)
    public static int streaming_label_keep_max_second = 43200; // 12 hour

    /**
     * The max keep time of some kind of jobs.
     * like alter job or export job.
     */
    @ConfField(mutable = true, masterOnly = true)
    public static int history_job_keep_max_second = 7 * 24 * 3600; // 7 days

    /**
     * the transaction will be cleaned after transaction_clean_interval_second seconds
     * if the transaction is visible or aborted
     * we should make this interval as short as possible and each clean cycle as soon as possible
     */
    @ConfField
    public static int transaction_clean_interval_second = 30;

    /**
     * Load label cleaner will run every *label_clean_interval_second* to clean the outdated jobs.
     */
    @ConfField
    public static int label_clean_interval_second = 1 * 3600; // 1 hours

    // Configurations for meta data durability
    /**
     * Doris meta data will be saved here.
     * The storage of this dir is highly recommended as to be:
     * 1. High write performance (SSD)
     * 2. Safe (RAID)
     */
    @ConfField
    public static String meta_dir = System.getenv("DORIS_HOME") + "/doris-meta";

    /**
     * temp dir is used to save intermediate results of some process, such as backup and restore process.
     * file in this dir will be cleaned after these process is finished.
     */
    @ConfField
    public static String tmp_dir = System.getenv("DORIS_HOME") + "/temp_dir";

    /**
     * Edit log type.
     * BDB: write log to bdbje
     * LOCAL: use local file to save edit log, only used for unit test
     */
    @ConfField
    public static String edit_log_type = "bdb";

    /**
     * bdbje port
     */
    @ConfField
    public static int edit_log_port = 9010;

    /**
     * Master FE will save image every *edit_log_roll_num* meta journals.
     */
    @ConfField(mutable = true, masterOnly = true)
    public static int edit_log_roll_num = 50000;

    /**
     * Non-master FE will stop offering service
     * if meta data delay gap exceeds *meta_delay_toleration_second*
     */
    @ConfField public static int meta_delay_toleration_second = 300;    // 5 min

    /**
     * Master FE sync policy of bdbje.
     * If you only deploy one Follower FE, set this to 'SYNC'. If you deploy more than 3 Follower FE,
     * you can set this and the following 'replica_sync_policy' to WRITE_NO_SYNC.
     * more info, see: http://docs.oracle.com/cd/E17277_02/html/java/com/sleepycat/je/Durability.SyncPolicy.html
     */
    @ConfField public static String master_sync_policy = "SYNC"; // SYNC, NO_SYNC, WRITE_NO_SYNC

    /**
     * Follower FE sync policy of bdbje.
     */
    @ConfField public static String replica_sync_policy = "SYNC"; // SYNC, NO_SYNC, WRITE_NO_SYNC

    /**
     * Replica ack policy of bdbje.
     * more info, see: http://docs.oracle.com/cd/E17277_02/html/java/com/sleepycat/je/Durability.ReplicaAckPolicy.html
     */
    @ConfField public static String replica_ack_policy = "SIMPLE_MAJORITY"; // ALL, NONE, SIMPLE_MAJORITY

    /**
     * The heartbeat timeout of bdbje between master and follower.
     * the default is 30 seconds, which is same as default value in bdbje.
     * If the network is experiencing transient problems, of some unexpected long java GC annoying you,
     * you can try to increase this value to decrease the chances of false timeouts
     */
    @ConfField
    public static int bdbje_heartbeat_timeout_second = 30;

    /**
     * The lock timeout of bdbje operation
     * If there are many LockTimeoutException in FE WARN log, you can try to increase this value
     */
    @ConfField
    public static int bdbje_lock_timeout_second = 1;

    /**
     * The replica ack timeout when writing to bdbje
     * When writing some relatively large logs, the ack time may time out, resulting in log writing failure.
     * At this time, you can increase this value appropriately.
     */
    @ConfField
    public static int bdbje_replica_ack_timeout_second = 10;

    /**
     * The desired upper limit on the number of bytes of reserved space to
     * retain in a replicated JE Environment.
     * You only need to decrease this value if your FE meta disk is really small.
     * And don't need to increase this value.
     */
    @ConfField
    public static int bdbje_reserved_disk_bytes = 1 * 1024 * 1024 * 1024; // 1G

    /**
     * num of thread to handle heartbeat events in heartbeat_mgr.
     */
    @ConfField(masterOnly = true)
    public static int heartbeat_mgr_threads_num = 8;

    /**
     * blocking queue size to store heartbeat task in heartbeat_mgr.
     */
    @ConfField(masterOnly = true)
    public static int heartbeat_mgr_blocking_queue_size = 1024;

    /**
     * max num of thread to handle agent task in agent task thread-pool.
     */
    @ConfField(masterOnly = true)
    public static int max_agent_task_threads_num = 4096;

    /**
     * the max txn number which bdbje can rollback when trying to rejoin the group
     */
    @ConfField public static int txn_rollback_limit = 100;

    /**
     * Specified an IP for frontend, instead of the ip get by *InetAddress.getByName*.
     * This can be used when *InetAddress.getByName* get an unexpected IP address.
     * Default is "0.0.0.0", which means not set.
     * CAN NOT set this as a hostname, only IP.
     */
    @Deprecated
    @ConfField
    public static String frontend_address = "0.0.0.0";

    /**
     * Declare a selection strategy for those servers have many ips.
     * Note that there should at most one ip match this list.
     * this is a list in semicolon-delimited format, in CIDR notation, e.g. 10.10.10.0/24
     * If no ip match this rule, will choose one randomly.
     */
    @ConfField public static String priority_networks = "";

    /**
     * If true, FE will reset bdbje replication group(that is, to remove all electable nodes info)
     * and is supposed to start as Master.
     * If all the electable nodes can not start, we can copy the meta data
     * to another node and set this config to true to try to restart the FE.
     */
    @ConfField public static String metadata_failure_recovery = "false";

    /**
     * If true, non-master FE will ignore the meta data delay gap between Master FE and its self,
     * even if the metadata delay gap exceeds *meta_delay_toleration_second*.
     * Non-master FE will still offer read service.
     *
     * This is helpful when you try to stop the Master FE for a relatively long time for some reason,
     * but still wish the non-master FE can offer read service.
     */
    @ConfField(mutable = true)
    public static boolean ignore_meta_check = false;

    /**
     * Set the maximum acceptable clock skew between non-master FE to Master FE host.
     * This value is checked whenever a non-master FE establishes a connection to master FE via BDBJE.
     * The connection is abandoned if the clock skew is larger than this value.
     */
    @ConfField public static long max_bdbje_clock_delta_ms = 5000; // 5s

    /**
     * Fe http port
     * Currently, all FEs' http port must be same.
     */
    @ConfField public static int http_port = 8030;

    /**
     * Jetty container default configuration
     * Jetty's thread architecture model is very simple, divided into three thread pools:
     * acceptors,selectors and workers. Acceptors are responsible for accepting new connections,
     * and then hand over to selectors to process the unpacking of the HTTP message protocol,
     * and finally workers process the request. The first two thread pools adopt a non-blocking model,
     * and one thread can handle the read and write of many sockets, so the number of thread pools is small.
     *
     * For most projects, only 1-2 acceptors threads are needed, and 2 to 4 selectors threads are sufficient.
     * Workers are obstructive business logic, often have more database operations, and require a large number of
     * threads. The specific number depends on the proportion of QPS and IO events of the application. The higher the
     * QPS, the more threads are required, the higher the proportion of IO, the more threads waiting, and the more
     * total threads required.
     */
    @ConfField public static int jetty_server_acceptors = 2;
    @ConfField public static int jetty_server_selectors = 4;
    @ConfField public static int jetty_server_workers = 0;

    /**
     * Configure the default minimum and maximum number of threads for jetty.
     * The default minimum and maximum number of threads for jetty is 10 and the maximum is 200.
     * If this is relatively small in a high-concurrency import scenario,
     * users can adjust it according to their own conditions.
     */
    @ConfField public static int jetty_threadPool_minThreads = 20;
    @ConfField public static int jetty_threadPool_maxThreads = 400;

    /**
     * Jetty maximum number of bytes in put or post method,default:100MB
     */
    @ConfField public static int jetty_server_max_http_post_size = 100 * 1024 * 1024;

    /**
     * http header size configuration parameter, the default value is 10K
     */
    @ConfField public static int jetty_server_max_http_header_size = 10240;

    /**
     * Mini load disabled by default
     */
    @ConfField public static boolean disable_mini_load = true;

    /**
     * The backlog_num for mysql nio server
     * When you enlarge this backlog_num, you should enlarge the value in
     * the linux /proc/sys/net/core/somaxconn file at the same time
     */
    @ConfField public static int mysql_nio_backlog_num = 1024;

    /**
     * The connection timeout and socket timeout config for thrift server
     * The default value for thrift_client_timeout_ms is set to be zero to prevent readtimeout
     *
     */
    @ConfField public static int thrift_client_timeout_ms = 0;

    /**
     * The backlog_num for thrift server
     * When you enlarge this backlog_num, you should ensure it's value larger than
     * the linux /proc/sys/net/core/somaxconn config
     */
    @ConfField public static int thrift_backlog_num = 1024;

    /**
     * FE thrift server port
     */
    @ConfField public static int rpc_port = 9020;

    /**
     * FE mysql server port
     */
    @ConfField public static int query_port = 9030;

    /**
     * num of thread to handle io events in mysql.
     */
    @ConfField public static int mysql_service_io_threads_num = 4;

    /**
     * max num of thread to handle task in mysql.
     */
    @ConfField public static int max_mysql_service_task_threads_num = 4096;

    /**
     * node(FE or BE) will be considered belonging to the same Palo cluster if they have same cluster id.
     * Cluster id is usually a random integer generated when master FE start at first time.
     * You can also specify one.
     */
    @ConfField public static int cluster_id = -1;

    /**
     * Cluster token used for internal authentication.
     */
    @ConfField public static String auth_token = "";

    // Configurations for load, clone, create table, alter table etc. We will rarely change them
    /**
     * Maximal waiting time for creating a single replica.
     * eg.
     *      if you create a table with #m tablets and #n replicas for each tablet,
     *      the create table request will run at most (m * n * tablet_create_timeout_second) before timeout.
     */
    @ConfField(mutable = true, masterOnly = true)
    public static int tablet_create_timeout_second = 1;

    /**
     * In order not to wait too long for create table(index), set a max timeout.
     */
    @ConfField(mutable = true, masterOnly = true)
    public static int max_create_table_timeout_second = 3600;

    /**
     * Maximal waiting time for all publish version tasks of one transaction to be finished
     */
    @ConfField(mutable = true, masterOnly = true)
    public static int publish_version_timeout_second = 30; // 30 seconds

    /**
     * Maximal waiting time for all data inserted before one transaction to be committed
     * This is the timeout second for the command "commit"
     */
    @ConfField(mutable = true, masterOnly = true)
    public static int commit_timeout_second = 30; // 30 seconds

    /**
     * minimal intervals between two publish version action
     */
    @ConfField public static int publish_version_interval_ms = 10;

    /**
     * The thrift server max worker threads
     */
    @ConfField public static int thrift_server_max_worker_threads = 4096;

    /**
     * Maximal wait seconds for straggler node in load
     * eg.
     *      there are 3 replicas A, B, C
     *      load is already quorum finished(A,B) at t1 and C is not finished
     *      if (current_time - t1) > 300s, then palo will treat C as a failure node
     *      will call transaction manager to commit the transaction and tell transaction manager
     *      that C is failed
     *
     * This is also used when waiting for publish tasks
     *
     * TODO this parameter is the default value for all job and the DBA could specify it for separate job
     */
    @ConfField(mutable = true, masterOnly = true)
    public static int load_straggler_wait_second = 300;

    /**
     * The load scheduler running interval.
     * A load job will transfer its state from PENDING to LOADING to FINISHED.
     * The load scheduler will transfer load job from PENDING to LOADING
     *      while the txn callback will transfer load job from LOADING to FINISHED.
     * So a load job will cost at most one interval to finish when the concurrency has not reached the upper limit.
     */
    @ConfField public static int load_checker_interval_second = 5;

    /**
     * The spark load scheduler running interval.
     * Default 60 seconds, because spark load job is heavy and yarn client returns slowly.
     */
    @ConfField public static int spark_load_checker_interval_second = 60;

    /**
     * Concurrency of HIGH priority pending load jobs.
     * Load job priority is defined as HIGH or NORMAL.
     * All mini batch load jobs are HIGH priority, other types of load jobs are NORMAL priority.
     * Priority is set to avoid that a slow load job occupies a thread for a long time.
     * This is just a internal optimized scheduling policy.
     * Currently, you can not specified the job priority manually,
     * and do not change this if you know what you are doing.
     */
    @ConfField public static int load_pending_thread_num_high_priority = 3;
    /**
     * Concurrency of NORMAL priority pending load jobs.
     * Do not change this if you know what you are doing.
     */
    @ConfField public static int load_pending_thread_num_normal_priority = 10;
    /**
     * Concurrency of HIGH priority etl load jobs.
     * Do not change this if you know what you are doing.
     */
    @ConfField public static int load_etl_thread_num_high_priority = 3;
    /**
     * Concurrency of NORMAL priority etl load jobs.
     * Do not change this if you know what you are doing.
     */
    @ConfField public static int load_etl_thread_num_normal_priority = 10;
    /**
     * Not available.
     */
    @ConfField(mutable = true, masterOnly = true)
    public static int load_input_size_limit_gb = 0; // GB, 0 is no limit
    /**
     * Not available.
     */
    @ConfField(mutable = true, masterOnly = true)
    public static int load_running_job_num_limit = 0; // 0 is no limit
    /**
     * Default broker load timeout
     */
    @ConfField(mutable = true, masterOnly = true)
    public static int broker_load_default_timeout_second = 14400; // 4 hour

    /**
     * Broker rpc timeout
     */
    @ConfField public static int broker_timeout_ms = 10000; // 10s
    /**
     * Default non-streaming mini load timeout
     */
    @Deprecated
    @ConfField(mutable = true, masterOnly = true)
    public static int mini_load_default_timeout_second = 3600; // 1 hour

    /**
     * Default insert load timeout
     */
    @ConfField(mutable = true, masterOnly = true)
    public static int insert_load_default_timeout_second = 3600; // 1 hour

    /**
     * Default stream load and streaming mini load timeout
     */
    @ConfField(mutable = true, masterOnly = true)
    public static int stream_load_default_timeout_second = 86400 * 3; // 3days

    /**
     * Default stream load pre-commit status timeout
     */
    @ConfField(mutable = true, masterOnly = true)
    public static int stream_load_default_precommit_timeout_second = 3600; // 3600s

    /**
     * Max load timeout applicable to all type of load except for stream load
     */
    @ConfField(mutable = true, masterOnly = true)
    public static int max_load_timeout_second = 259200; // 3days

    /**
     * Max stream load and streaming mini load timeout
     */
    @ConfField(mutable = true, masterOnly = true)
    public static int max_stream_load_timeout_second = 259200; // 3days

    /**
     * Min stream load timeout applicable to all type of load
     */
    @ConfField(mutable = true, masterOnly = true)
    public static int min_load_timeout_second = 1; // 1s

    /**
     * Default hadoop load timeout
     */
    @ConfField(mutable = true, masterOnly = true)
    public static int hadoop_load_default_timeout_second = 86400 * 3; // 3 day

    // Configurations for spark load
    /**
     * Default spark dpp version
     */
    @ConfField
    public static String spark_dpp_version = "1.0.0";
    /**
     * Default spark load timeout
     */
    @ConfField(mutable = true, masterOnly = true)
    public static int spark_load_default_timeout_second = 86400; // 1 day

    /**
     * Default spark home dir
     */
    @ConfField(mutable = true, masterOnly = true)
    public static String spark_home_default_dir = System.getenv("DORIS_HOME") + "/lib/spark2x";

    /**
     * Default spark dependencies path
     */
    @ConfField
    public static String spark_resource_path = "";

    /**
     * The specified spark launcher log dir
     */
    @ConfField
    public static String spark_launcher_log_dir = sys_log_dir + "/spark_launcher_log";

    /**
     * Default yarn client path
     */
    @ConfField
    public static String yarn_client_path = System.getenv("DORIS_HOME") + "/lib/yarn-client/hadoop/bin/yarn";

    /**
     * Default yarn config file directory
     * Each time before running the yarn command, we need to check that the
     * config file exists under this path, and if not, create them.
     */
    @ConfField
    public static String yarn_config_dir = System.getenv("DORIS_HOME") + "/lib/yarn-config";

    /**
     * Maximal intervals between two syncJob's commits.
     */
    @ConfField(mutable = true, masterOnly = true)
    public static long sync_commit_interval_second = 10;

    /**
     * Sync checker's running interval.
     */
    @ConfField public static int sync_checker_interval_second = 5;

    /**
     * max num of thread to handle sync task in sync task thread-pool.
     */
    @ConfField public static int max_sync_task_threads_num = 10;


    /**
     * Min event size that a sync job will commit.
     * When receiving events less than it, SyncJob will continue
     * to wait for the next batch of data until the time exceeds
     * `sync_commit_interval_second`.
     * The default value is 10000 (canal default event buffer size is 16384).
     * You should set it smaller than canal buffer size.
     */
    @ConfField(mutable = true, masterOnly = true)
    public static long min_sync_commit_size = 10000;

    /**
     * Min bytes that a sync job will commit.
     * When receiving bytes less than it, SyncJob will continue
     * to wait for the next batch of data until the time exceeds
     * `sync_commit_interval_second`.
     * The default value is 15 MB (canal default memory is 16 MB).
     * You should set it slightly smaller than canal memory.
     */
    @ConfField(mutable = true, masterOnly = true)
    public static long min_bytes_sync_commit = 15 * 1024 * 1024; // 15 MB

    /**
     * Max bytes that a sync job will commit.
     * When receiving bytes less than it, SyncJob will commit
     * all data immediately.
     * The default value is 64 MB (canal default memory is 16 MB).
     * You should set it larger than canal memory and
     * `min_bytes_sync_commit`.
     */
    @ConfField(mutable = true, masterOnly = true)
    public static long max_bytes_sync_commit = 64 * 1024 * 1024; // 64 MB

    /**
     * Default number of waiting jobs for routine load and version 2 of load
     * This is a desired number.
     * In some situation, such as switch the master, the current number is maybe more than desired_max_waiting_jobs
     */
    @ConfField(mutable = true, masterOnly = true)
    public static int desired_max_waiting_jobs = 100;

    /**
     * fetch stream load record interval.
     */
    @ConfField(mutable = true, masterOnly = true)
    public static int fetch_stream_load_record_interval_second = 120;

    /**
     * Default max number of recent stream load record that can be stored in memory.
     */
    @ConfField(mutable = true, masterOnly = true)
    public static int max_stream_load_record_size = 5000;

    /**
     * Default max number of recent iceberg database table creation record that can be stored in memory.
     */
    @ConfField(mutable = true, masterOnly = true)
    public static int max_iceberg_table_creation_record_size = 2000;

    /**
     * Whether to disable show stream load and clear stream load records in memory.
     */
    @ConfField(mutable = true, masterOnly = true)
    public static boolean disable_show_stream_load = false;

    /**
     * Whether to enable to write single replica for stream load and broker load.
     */
    @ConfField(mutable = true, masterOnly = true)
    public static boolean enable_single_replica_load = false;

    /**
     * maximum concurrent running txn num including prepare, commit txns under a single db
     * txn manager will reject coming txns
     */
    @ConfField(mutable = true, masterOnly = true)
    public static int max_running_txn_num_per_db = 100;

    /**
     * This configuration is just for compatible with old version,
     * this config has been replaced by async_loading_load_task_pool_size,
     * it will be removed in the future.
     */
    @Deprecated
    @ConfField(mutable = false, masterOnly = true)
    public static int async_load_task_pool_size = 10;

    /**
     * The pending_load task executor pool size. This pool size limits the max running pending_load tasks.
     * Currently, it only limits the pending_load task of broker load and spark load.
     * It should be less than 'max_running_txn_num_per_db'
     */
    @ConfField(mutable = false, masterOnly = true)
    public static int async_pending_load_task_pool_size = 10;

    /**
     * The loading_load task executor pool size. This pool size limits the max running loading_load tasks.
     * Currently, it only limits the loading_load task of broker load.
     */
    @ConfField(mutable = false, masterOnly = true)
    public static int async_loading_load_task_pool_size = async_load_task_pool_size;

    /**
     * Same meaning as *tablet_create_timeout_second*, but used when delete a tablet.
     */
    @ConfField(mutable = true, masterOnly = true)
    public static int tablet_delete_timeout_second = 2;
    /**
     * the minimal delay seconds between a replica is failed and fe try to recovery it using clone.
     */
    @ConfField(mutable = true, masterOnly = true)
    public static int replica_delay_recovery_second = 0;
    /**
     * Balance threshold of data size in BE.
     * The balance algorithm is:
     * 1. Calculate the average used capacity(AUC) of the entire cluster. (total data size / total backends num)
     * 2. The high water level is (AUC * (1 + clone_capacity_balance_threshold))
     * 3. The low water level is (AUC * (1 - clone_capacity_balance_threshold))
     * The Clone checker will try to move replica from high water level BE to low water level BE.
     */
    @ConfField(mutable = true, masterOnly = true)
    public static double clone_capacity_balance_threshold = 0.2;
    /**
     * Balance threshold of num of replicas in Backends.
     */
    @ConfField(mutable = true, masterOnly = true)
    public static double clone_distribution_balance_threshold = 0.2;
    /**
     * The high water of disk capacity used percent.
     * This is used for calculating load score of a backend.
     */
    @ConfField(mutable = true, masterOnly = true)
    public static double capacity_used_percent_high_water = 0.75;
    /**
     * Maximal timeout of ALTER TABLE request. Set long enough to fit your table data size.
     */
    @ConfField(mutable = true, masterOnly = true)
    public static int alter_table_timeout_second = 86400 * 30; // 1month
    /**
     * Maximal timeout of push cooldown conf request.
     */
    @ConfField(mutable = false, masterOnly = true)
    public static boolean cooldown_single_remote_file = false;
    @ConfField(mutable = false, masterOnly = true)
    public static int push_cooldown_conf_timeout_second = 600; // 10 min
    /**
     * If a backend is down for *max_backend_down_time_second*, a BACKEND_DOWN event will be triggered.
     * Do not set this if you know what you are doing.
     */
    @ConfField(mutable = true, masterOnly = true)
    public static int max_backend_down_time_second = 3600; // 1h

    /**
     * If disable_storage_medium_check is true, ReportHandler would not check tablet's storage medium
     * and disable storage cool down function, the default value is false.
     * You can set the value true when you don't care what the storage medium of the tablet is.
     */
    @ConfField(mutable = true, masterOnly = true)
    public static boolean disable_storage_medium_check = false;
    /**
     * When create a table(or partition), you can specify its storage medium(HDD or SSD).
     * If not set, this specifies the default medium when created.
     */
    @ConfField public static String default_storage_medium = "HDD";
    /**
     * When create a table(or partition), you can specify its storage medium(HDD or SSD).
     * If set to SSD, this specifies the default duration that tablets will stay on SSD.
     * After that, tablets will be moved to HDD automatically.
     * You can set storage cooldown time in CREATE TABLE stmt.
     */
    @ConfField public static long storage_cooldown_second = 30 * 24 * 3600L; // 30 days
    /**
     * After dropping database(table/partition), you can recover it by using RECOVER stmt.
     * And this specifies the maximal data retention time. After time, the data will be deleted permanently.
     */
    @ConfField(mutable = true, masterOnly = true)
    public static long catalog_trash_expire_second = 86400L; // 1day
    /**
     * Maximal bytes that a single broker scanner will read.
     * Do not set this if you know what you are doing.
     */
    @ConfField(mutable = true, masterOnly = true)
    public static long min_bytes_per_broker_scanner = 67108864L; // 64MB
    /**
     * Maximal concurrency of broker scanners.
     * Do not set this if you know what you are doing.
     */
    @ConfField(mutable = true, masterOnly = true)
    public static int max_broker_concurrency = 10;

    /**
     * Export checker's running interval.
     */
    @ConfField public static int export_checker_interval_second = 5;
    /**
     * Limitation of the concurrency of running export jobs.
     * Default is 5.
     * 0 is unlimited
     */
    @ConfField(mutable = true, masterOnly = true)
    public static int export_running_job_num_limit = 5;
    /**
     * Default timeout of export jobs.
     */
    @ConfField(mutable = true, masterOnly = true)
    public static int export_task_default_timeout_second = 2 * 3600; // 2h
    /**
     * Number of tablets per export query plan
     */
    @ConfField(mutable = true, masterOnly = true)
    public static int export_tablet_num_per_task = 5;

    // Configurations for consistency check
    /**
     * Consistency checker will run from *consistency_check_start_time* to *consistency_check_end_time*.
     * If start time == end time, the checker will stop scheduling.
     * And default is disabled.
     * TODO(cmy): Disable by default because current checksum logic has some bugs.
     * And it will also bring some overhead.
     */
    @ConfField(mutable = true, masterOnly = true)
    public static String consistency_check_start_time = "23";
    @ConfField(mutable = true, masterOnly = true)
    public static String consistency_check_end_time = "23";
    /**
     * Default timeout of a single consistency check task. Set long enough to fit your tablet size.
     */
    @ConfField(mutable = true, masterOnly = true)
    public static long check_consistency_default_timeout_second = 600; // 10 min

    // Configurations for query engine
    /**
     * Maximal number of connections per FE.
     */
    @ConfField public static int qe_max_connection = 1024;

    /**
     * Maximal number of thread in connection-scheduler-pool.
     */
    @ConfField public static int max_connection_scheduler_threads_num = 4096;

    /**
     * The memory_limit for colocote join PlanFragment instance =
     * exec_mem_limit / min (query_colocate_join_memory_limit_penalty_factor, instance_num)
     */
    @ConfField(mutable = true)
    public static int query_colocate_join_memory_limit_penalty_factor = 1;

    /**
     * This configs can set to true to disable the automatic colocate tables's relocate and balance.
     * If 'disable_colocate_balance' is set to true,
     *   ColocateTableBalancer will not relocate and balance colocate tables.
     * Attention:
     *   Under normal circumstances, there is no need to turn off balance at all.
     *   Because once the balance is turned off, the unstable colocate table may not be restored
     *   Eventually the colocate plan cannot be used when querying.
     */
    @ConfField(mutable = true, masterOnly = true) public static boolean disable_colocate_balance = false;

    /**
     * The default user resource publishing timeout.
     */
    @ConfField public static int meta_publish_timeout_ms = 1000;
    @ConfField public static boolean proxy_auth_enable = false;
    @ConfField public static String proxy_auth_magic_prefix = "x@8";
    /**
     * Limit on the number of expr children of an expr tree.
     * Exceed this limit may cause long analysis time while holding database read lock.
     * Do not set this if you know what you are doing.
     */
    @ConfField(mutable = true)
    public static int expr_children_limit = 10000;
    /**
     * Limit on the depth of an expr tree.
     * Exceed this limit may cause long analysis time while holding db read lock.
     * Do not set this if you know what you are doing.
     */
    @ConfField(mutable = true)
    public static int expr_depth_limit = 3000;

    // Configurations for backup and restore
    /**
     * Plugins' path for BACKUP and RESTORE operations. Currently deprecated.
     */
    @Deprecated
    @ConfField public static String backup_plugin_path = "/tools/trans_file_tool/trans_files.sh";

    // Configurations for hadoop dpp
    /**
     * The following configurations are not available.
     */
    @ConfField public static String dpp_hadoop_client_path = "/lib/hadoop-client/hadoop/bin/hadoop";
    @ConfField public static long dpp_bytes_per_reduce = 100 * 1024 * 1024L; // 100M
    @ConfField public static String dpp_default_cluster = "palo-dpp";
    @ConfField public static String dpp_default_config_str = ""
            + "{"
            + "hadoop_configs : '"
            + "mapred.job.priority=NORMAL;"
            + "mapred.job.map.capacity=50;"
            + "mapred.job.reduce.capacity=50;"
            + "mapred.hce.replace.streaming=false;"
            + "abaci.long.stored.job=true;"
            + "dce.shuffle.enable=false;"
            + "dfs.client.authserver.force_stop=true;"
            + "dfs.client.auth.method=0"
            + "'}";
    @ConfField public static String dpp_config_str = ""
            + "{palo-dpp : {"
            + "hadoop_palo_path : '/dir',"
            + "hadoop_configs : '"
            + "fs.default.name=hdfs://host:port;"
            + "mapred.job.tracker=host:port;"
            + "hadoop.job.ugi=user,password"
            + "'}"
            + "}";

    // For forward compatibility, will be removed later.
    // check token when download image file.
    @ConfField public static boolean enable_token_check = true;

    /**
     * Set to true if you deploy Palo using thirdparty deploy manager
     * Valid options are:
     *      disable:    no deploy manager
     *      k8s:        Kubernetes
     *      ambari:     Ambari
     *      local:      Local File (for test or Boxer2 BCC version)
     */
    @ConfField public static String enable_deploy_manager = "disable";

    // If use k8s deploy manager locally, set this to true and prepare the certs files
    @ConfField public static boolean with_k8s_certs = false;

    // Set runtime locale when exec some cmds
    @ConfField public static String locale = "zh_CN.UTF-8";

    // default timeout of backup job
    @ConfField(mutable = true, masterOnly = true)
    public static int backup_job_default_timeout_ms = 86400 * 1000; // 1 day

    /**
     * 'storage_high_watermark_usage_percent' limit the max capacity usage percent of a Backend storage path.
     * 'storage_min_left_capacity_bytes' limit the minimum left capacity of a Backend storage path.
     * If both limitations are reached, this storage path can not be chose as tablet balance destination.
     * But for tablet recovery, we may exceed these limit for keeping data integrity as much as possible.
     */
    @ConfField(mutable = true, masterOnly = true)
    public static int storage_high_watermark_usage_percent = 85;
    @ConfField(mutable = true, masterOnly = true)
    public static long storage_min_left_capacity_bytes = 2 * 1024 * 1024 * 1024; // 2G

    /**
     * If capacity of disk reach the 'storage_flood_stage_usage_percent' and 'storage_flood_stage_left_capacity_bytes',
     * the following operation will be rejected:
     * 1. load job
     * 2. restore job
     */
    @ConfField(mutable = true, masterOnly = true)
    public static int storage_flood_stage_usage_percent = 95;
    @ConfField(mutable = true, masterOnly = true)
    public static long storage_flood_stage_left_capacity_bytes = 1 * 1024 * 1024 * 1024; // 100MB

    // update interval of tablet stat
    // All frontends will get tablet stat from all backends at each interval
    @ConfField public static int tablet_stat_update_interval_second = 60;  // 1 min

    /**
     * Max bytes a broker scanner can process in one broker load job.
     * Commonly, each Backends has one broker scanner.
     */
    @ConfField(mutable = true, masterOnly = true)
    public static long max_bytes_per_broker_scanner = 3 * 1024 * 1024 * 1024L; // 3G

    /**
     * Max number of load jobs, include PENDING、ETL、LOADING、QUORUM_FINISHED.
     * If exceed this number, load job is not allowed to be submitted.
     */
    @ConfField(mutable = true, masterOnly = true)
    public static long max_unfinished_load_job = 1000;

    /**
     * If set to true, Planner will try to select replica of tablet on same host as this Frontend.
     * This may reduce network transmission in following case:
     * 1. N hosts with N Backends and N Frontends deployed.
     * 2. The data has N replicas.
     * 3. High concurrency queries are sent to all Frontends evenly
     * In this case, all Frontends can only use local replicas to do the query.
     * If you want to allow fallback to nonlocal replicas when no local replicas available,
     * set enable_local_replica_selection_fallback to true.
     */
    @ConfField(mutable = true)
    public static boolean enable_local_replica_selection = false;

    /**
     * Used with enable_local_replica_selection.
     * If the local replicas is not available, fallback to the nonlocal replicas.
     * */
    @ConfField(mutable = true)
    public static boolean enable_local_replica_selection_fallback = false;

    /**
     * The number of query retries.
     * A query may retry if we encounter RPC exception and no result has been sent to user.
     * You may reduce this number to avoid Avalanche disaster.
     */
    @ConfField(mutable = true)
    public static int max_query_retry_time = 1;

    /**
     * The tryLock timeout configuration of catalog lock.
     * Normally it does not need to change, unless you need to test something.
     */
    @ConfField(mutable = true)
    public static long catalog_try_lock_timeout_ms = 5000; // 5 sec

    /**
     * if this is set to true
     *    all pending load job will failed when call begin txn api
     *    all prepare load job will failed when call commit txn api
     *    all committed load job will waiting to be published
     */
    @ConfField(mutable = true, masterOnly = true)
    public static boolean disable_load_job = false;

    /*
     * One master daemon thread will update database used data quota for db txn manager
     * every db_used_data_quota_update_interval_secs
     */
    @ConfField(mutable = false, masterOnly = true)
    public static int db_used_data_quota_update_interval_secs = 300;

    /**
     * Load using hadoop cluster will be deprecated in future.
     * Set to true to disable this kind of load.
     */
    @ConfField(mutable = true, masterOnly = true)
    public static boolean disable_hadoop_load = false;

    /**
     * fe will call es api to get es index shard info every es_state_sync_interval_secs
     */
    @ConfField
    public static long es_state_sync_interval_second = 10;

    /**
     * fe will create iceberg table every iceberg_table_creation_interval_second
     */
    @ConfField(mutable = true, masterOnly = true)
    public static long iceberg_table_creation_interval_second = 10;

    /**
     * the factor of delay time before deciding to repair tablet.
     * if priority is VERY_HIGH, repair it immediately.
     * HIGH, delay tablet_repair_delay_factor_second * 1;
     * NORMAL: delay tablet_repair_delay_factor_second * 2;
     * LOW: delay tablet_repair_delay_factor_second * 3;
     */
    @ConfField(mutable = true, masterOnly = true)
    public static long tablet_repair_delay_factor_second = 60;

    /**
     * the default slot number per path in tablet scheduler
     * TODO(cmy): remove this config and dynamically adjust it by clone task statistic
     */
    @ConfField public static int schedule_slot_num_per_path = 2;

    /**
     * Deprecated after 0.10
     */
    @ConfField public static boolean use_new_tablet_scheduler = true;

    /**
     * the threshold of cluster balance score, if a backend's load score is 10% lower than average score,
     * this backend will be marked as LOW load, if load score is 10% higher than average score, HIGH load
     * will be marked.
     */
    @ConfField(mutable = true, masterOnly = true)
    public static double balance_load_score_threshold = 0.1; // 10%

    /**
     * if set to true, TabletScheduler will not do balance.
     */
    @ConfField(mutable = true, masterOnly = true)
    public static boolean disable_balance = false;

    /**
     * if set to true, TabletScheduler will not do disk balance.
     */
    @ConfField(mutable = true, masterOnly = true)
    public static boolean disable_disk_balance = false;

    // if the number of scheduled tablets in TabletScheduler exceed max_scheduling_tablets
    // skip checking.
    @ConfField(mutable = true, masterOnly = true)
    public static int max_scheduling_tablets = 2000;

    // if the number of balancing tablets in TabletScheduler exceed max_balancing_tablets,
    // no more balance check
    @ConfField(mutable = true, masterOnly = true)
    public static int max_balancing_tablets = 100;

    // Rebalancer type(ignore case): BeLoad, Partition. If type parse failed, use BeLoad as default.
    @ConfField(masterOnly = true)
    public static String tablet_rebalancer_type = "BeLoad";

    // Valid only if use PartitionRebalancer. If this changed, cached moves will be cleared.
    @ConfField(mutable = true, masterOnly = true)
    public static long partition_rebalance_move_expire_after_access = 600; // 600s

    // Valid only if use PartitionRebalancer
    @ConfField(mutable = true, masterOnly = true)
    public static int partition_rebalance_max_moves_num_per_selection = 10;

    // This threshold is to avoid piling up too many report task in FE, which may cause OOM exception.
    // In some large Doris cluster, eg: 100 Backends with ten million replicas, a tablet report may cost
    // several seconds after some modification of metadata(drop partition, etc..).
    // And one Backend will report tablets info every 1 min, so unlimited receiving reports is unacceptable.
    // TODO(cmy): we will optimize the processing speed of tablet report in future, but now, just discard
    // the report if queue size exceeding limit.
    // Some online time cost:
    // 1. disk report: 0-1 ms
    // 2. task report: 0-1 ms
    // 3. tablet report
    //      10000 replicas: 200ms
    @ConfField(mutable = true, masterOnly = true)
    public static int report_queue_size = 100;

    /**
     * If set to true, metric collector will be run as a daemon timer to collect metrics at fix interval
     */
    @ConfField public static boolean enable_metric_calculator = true;

    /**
     * the max routine load job num, including NEED_SCHEDULED, RUNNING, PAUSE
     */
    @ConfField(mutable = true, masterOnly = true)
    public static int max_routine_load_job_num = 100;

    /**
     * the max concurrent routine load task num of a single routine load job
     */
    @ConfField(mutable = true, masterOnly = true)
    public static int max_routine_load_task_concurrent_num = 5;

    /**
     * the max concurrent routine load task num per BE.
     * This is to limit the num of routine load tasks sending to a BE, and it should also less
     * than BE config 'routine_load_thread_pool_size'(default 10),
     * which is the routine load task thread pool size on BE.
     */
    @ConfField(mutable = true, masterOnly = true)
    public static int max_routine_load_task_num_per_be = 5;

    /**
     * The max number of files store in SmallFileMgr
     */
    @ConfField(mutable = true, masterOnly = true)
    public static int max_small_file_number = 100;

    /**
     * The max size of a single file store in SmallFileMgr
     */
    @ConfField(mutable = true, masterOnly = true)
    public static int max_small_file_size_bytes = 1024 * 1024; // 1MB

    /**
     * Save small files
     */
    @ConfField
    public static String small_file_dir = System.getenv("DORIS_HOME") + "/small_files";

    /**
     * If set to true, the insert stmt with processing error will still return a label to user.
     * And user can use this label to check the load job's status.
     * The default value is false, which means if insert operation encounter errors,
     * exception will be thrown to user client directly without load label.
     */
    @ConfField(mutable = true, masterOnly = true) public static boolean using_old_load_usage_pattern = false;

    /**
     * This will limit the max recursion depth of hash distribution pruner.
     * eg: where a in (5 elements) and b in (4 elements) and c in (3 elements) and d in (2 elements).
     * a/b/c/d are distribution columns, so the recursion depth will be 5 * 4 * 3 * 2 = 120, larger than 100,
     * So that distribution pruner will no work and just return all buckets.
     *
     * Increase the depth can support distribution pruning for more elements, but may cost more CPU.
     */
    @ConfField(mutable = true, masterOnly = false)
    public static int max_distribution_pruner_recursion_depth = 100;

    /**
     * If the jvm memory used percent(heap or old mem pool) exceed this threshold, checkpoint thread will
     * not work to avoid OOM.
     */
    @ConfField(mutable = true, masterOnly = true)
    public static long metadata_checkpoint_memory_threshold = 70;

    /**
     * If set to true, the checkpoint thread will make the checkpoint regardless of the jvm memory used percent.
     */
    @ConfField(mutable = true, masterOnly = true)
    public static boolean force_do_metadata_checkpoint = false;

    /**
     * The multi cluster feature will be deprecated in version 0.12
     * set this config to true will disable all operations related to cluster feature, include:
     *   create/drop cluster
     *   add free backend/add backend to cluster/decommission cluster balance
     *   change the backends num of cluster
     *   link/migration db
     */
    @ConfField(mutable = true)
    public static boolean disable_cluster_feature = true;

    /**
     * Decide how often to check dynamic partition
     */
    @ConfField(mutable = true, masterOnly = true)
    public static long dynamic_partition_check_interval_seconds = 600;

    /**
     * If set to true, dynamic partition feature will open
     */
    @ConfField(mutable = true, masterOnly = true)
    public static boolean dynamic_partition_enable = true;

    /**
     * control rollup job concurrent limit
     */
    @ConfField(mutable = true, masterOnly = true)
    public static int max_running_rollup_job_num_per_table = 1;

    /**
     * If set to true, Doris will check if the compiled and running versions of Java are compatible
     */
    @ConfField
    public static boolean check_java_version = true;

    /**
     * it can't auto-resume routine load job as long as one of the backends is down
     */
    @ConfField(mutable = true, masterOnly = true)
    public static int max_tolerable_backend_down_num = 0;

    /**
     * a period for auto resume routine load
     */
    @ConfField(mutable = true, masterOnly = true)
    public static int period_of_auto_resume_min = 5;

    /**
     * If set to true, the backend will be automatically dropped after finishing decommission.
     * If set to false, the backend will not be dropped and remaining in DECOMMISSION state.
     */
    @ConfField(mutable = true, masterOnly = true)
    public static boolean drop_backend_after_decommission = true;

    /**
     * When tablet size of decommissioned backend is lower than this threshold,
     * SystemHandler will start to check if all tablets of this backend are in recycled status,
     * this backend will be dropped immediately if the check result is true.
     * For performance based considerations, better not set a very high value for this.
     */
    @ConfField(mutable = true, masterOnly = true)
    public static int decommission_tablet_check_threshold = 5000;

    /**
     * Define thrift server's server model, default is TThreadPoolServer model
     */
    @ConfField
    public static String thrift_server_type = "THREAD_POOL";

    /**
     * This config will decide whether to resend agent task when create_time for agent_task is set,
     * only when current_time - create_time > agent_task_resend_wait_time_ms can ReportHandler do resend agent task
     */
    @ConfField (mutable = true, masterOnly = true)
    public static long agent_task_resend_wait_time_ms = 5000;

    /**
     * min_clone_task_timeout_sec and max_clone_task_timeout_sec is to limit the
     * min and max timeout of a clone task.
     * Under normal circumstances, the timeout of a clone task is estimated by
     * the amount of data and the minimum transmission speed(5MB/s).
     * But in special cases, you may need to manually set these two configs
     * to ensure that the clone task will not fail due to timeout.
     */
    @ConfField(mutable = true, masterOnly = true)
    public static long min_clone_task_timeout_sec = 3 * 60; // 3min
    @ConfField(mutable = true, masterOnly = true)
    public static long max_clone_task_timeout_sec = 2 * 60 * 60; // 2h

    /**
     * If set to true, fe will enable sql result cache
     * This option is suitable for offline data update scenarios
     *                              case1   case2   case3   case4
     * enable_sql_cache             false   true    true    false
     * enable_partition_cache       false   false   true    true
     */
    @ConfField(mutable = true, masterOnly = false)
    public static boolean cache_enable_sql_mode = true;

    /**
     * If set to true, fe will get data from be cache,
     * This option is suitable for real-time updating of partial partitions.
     */
    @ConfField(mutable = true, masterOnly = false)
    public static boolean cache_enable_partition_mode = true;

    /**
     *  Minimum interval between last version when caching results,
     *  This parameter distinguishes between offline and real-time updates
     */
    @ConfField(mutable = true, masterOnly = false)
    public static int cache_last_version_interval_second = 900;

    /**
     * Set the maximum number of rows that can be cached
     */
    @ConfField(mutable = true, masterOnly = false)
    public static int cache_result_max_row_count = 3000;

    /**
     * Used to limit element num of InPredicate in delete statement.
     */
    @ConfField(mutable = true, masterOnly = true)
    public static int max_allowed_in_element_num_of_delete = 1024;

    /**
     * In some cases, some tablets may have all replicas damaged or lost.
     * At this time, the data has been lost, and the damaged tablets
     * will cause the entire query to fail, and the remaining healthy tablets cannot be queried.
     * In this case, you can set this configuration to true.
     * The system will replace damaged tablets with empty tablets to ensure that the query
     * can be executed. (but at this time the data has been lost, so the query results may be inaccurate)
     */
    @ConfField(mutable = true, masterOnly = true)
    public static boolean recover_with_empty_tablet = false;

    /**
     * Whether to add a delete sign column when create unique table
     */
    @ConfField(mutable = true, masterOnly = true)
    public static boolean enable_batch_delete_by_default = true;

    /**
     * Used to set default db data quota bytes.
     */
    @ConfField(mutable = true, masterOnly = true)
    public static long default_db_data_quota_bytes = 1024L * 1024 * 1024 * 1024 * 1024L; // 1PB

    /**
     * Used to set default db replica quota num.
     */
    @ConfField(mutable = true, masterOnly = true)
    public static long default_db_replica_quota_size = 1024 * 1024 * 1024;

    /*
     * Maximum percentage of data that can be filtered (due to reasons such as data is irregularly)
     * The default value is 0.
     */
    @ConfField(mutable = true, masterOnly = true)
    public static double default_max_filter_ratio = 0;

    /**
     * HTTP Server V2 is implemented by SpringBoot.
     * It uses an architecture that separates front and back ends.
     * Only enable httpv2 can user to use the new Frontend UI interface
     */
    @ConfField
    public static boolean enable_http_server_v2 = true;

    /*
     * Base path is the URL prefix for all API paths.
     * Some deployment environments need to configure additional base path to match resources.
     * This Api will return the path configured in Config.http_api_extra_base_path.
     * Default is empty, which means not set.
     */
    @ConfField
    public static String http_api_extra_base_path = "";

    /**
     * If set to true, FE will be started in BDBJE debug mode
     */
    @ConfField
    public static boolean enable_bdbje_debug_mode = false;

    /**
     * This config is used to try skip broker when access bos or other cloud storage via broker
     */
    @ConfField(mutable = true, masterOnly = true)
    public static boolean enable_access_file_without_broker = false;

    /**
     * Whether to allow the outfile function to export the results to the local disk.
     */
    @ConfField
    public static boolean enable_outfile_to_local = false;

    /**
     * Used to set the initial flow window size of the GRPC client channel, and also used to max message size.
     * When the result set is large, you may need to increase this value.
     */
    @ConfField
    public static int grpc_max_message_size_bytes = 2147483647; // 2GB

    /**
     * Used to set minimal number of replication per tablet.
     */
    @ConfField(mutable = true, masterOnly = true)
    public static short min_replication_num_per_tablet = 1;

    /**
     * Used to set maximal number of replication per tablet.
     */
    @ConfField(mutable = true, masterOnly = true)
    public static short max_replication_num_per_tablet = Short.MAX_VALUE;

    /**
     * Used to limit the maximum number of partitions that can be created when creating a dynamic partition table,
     * to avoid creating too many partitions at one time.
     * The number is determined by "start" and "end" in the dynamic partition parameters.
     */
    @ConfField(mutable = true, masterOnly = true)
    public static int max_dynamic_partition_num = 500;

    /**
     * Used to limit the maximum number of partitions that can be created when creating multi partition,
     * to avoid creating too many partitions at one time.
     * The number is determined by "start" and "end" in the multi partition parameters.
     */
    @ConfField(mutable = true, masterOnly = true)
    public static int max_multi_partition_num = 4096;

    /**
     * Control the max num of backup/restore job per db
     */
    @ConfField(mutable = true, masterOnly = true)
    public static int max_backup_restore_job_num_per_db = 10;

    /**
     * Control the default max num of the instance for a user.
     */
    @ConfField(mutable = true)
    public static int default_max_query_instances = -1;

    /*
     * One master daemon thread will update global partition in memory
     * info every partition_in_memory_update_interval_secs
     */
    @ConfField(mutable = false, masterOnly = true)
    public static int partition_in_memory_update_interval_secs = 300;

    @ConfField(masterOnly = true)
    public static boolean enable_concurrent_update = false;

    /**
     * This configuration can only be configured during cluster initialization and cannot be modified during cluster
     * restart and upgrade after initialization is complete.
     *
     * 0: table names are stored as specified and comparisons are case sensitive.
     * 1: table names are stored in lowercase and comparisons are not case sensitive.
     * 2: table names are stored as given but compared in lowercase.
     */
    @ConfField(masterOnly = true)
    public static int lower_case_table_names = 0;

    @ConfField(mutable = true, masterOnly = true)
    public static int table_name_length_limit = 64;

    /*
     * The job scheduling interval of the schema change handler.
     * The user should not set this parameter.
     * This parameter is currently only used in the regression test environment to appropriately
     * reduce the running speed of the schema change job to test the correctness of the system
     * in the case of multiple tasks in parallel.
     */
    @ConfField(mutable = false, masterOnly = true)
    public static int default_schema_change_scheduler_interval_millisecond = 500;

    /*
     * If set to true, the thrift structure of query plan will be sent to BE in compact mode.
     * This will significantly reduce the size of rpc data, which can reduce the chance of rpc timeout.
     * But this may slightly decrease the concurrency of queries, because compress and decompress cost more CPU.
     */
    @ConfField(mutable = true, masterOnly = false)
    public static boolean use_compact_thrift_rpc = true;

    /*
     * If set to true, the tablet scheduler will not work, so that all tablet repair/balance task will not work.
     */
    @ConfField(mutable = true, masterOnly = true)
    public static boolean disable_tablet_scheduler = false;

    /*
     * When doing clone or repair tablet task, there may be replica is REDUNDANT state, which
     * should be dropped later. But there are be loading task on these replicas, so the default strategy
     * is to wait until the loading task finished before dropping them.
     * But the default strategy may takes very long time to handle these redundant replicas.
     * So we can set this config to true to not wait any loading task.
     * Set this config to true may cause loading task failed, but will
     * speed up the process of tablet balance and repair.
     */
    @ConfField(mutable = true, masterOnly = true)
    public static boolean enable_force_drop_redundant_replica = false;

    /*
     * auto set the slowest compaction replica's status to bad
     */
    @ConfField(mutable = true, masterOnly = true)
    public static boolean repair_slow_replica = false;

    /*
     * The relocation of a colocation group may involve a large number of tablets moving within the cluster.
     * Therefore, we should use a more conservative strategy to avoid relocation
     * of colocation groups as much as possible.
     * Reloaction usually occurs after a BE node goes offline or goes down.
     * This parameter is used to delay the determination of BE node unavailability.
     * The default is 30 minutes, i.e., if a BE node recovers within 30 minutes, relocation of the colocation group
     * will not be triggered.
     */
    @ConfField(mutable = true, masterOnly = true)
    public static long colocate_group_relocate_delay_second = 1800; // 30 min

    /*
     * If set to true, when creating table, Doris will allow to locate replicas of a tablet
     * on same host.
     * This is only for local test, so that we can deploy multi BE on same host and create table
     * with multi replicas.
     * DO NOT use it for production env.
     */
    @ConfField
    public static boolean allow_replica_on_same_host = false;

    /**
     *  The version count threshold used to judge whether replica compaction is too slow
     */
    @ConfField(mutable = true)
    public static int min_version_count_indicate_replica_compaction_too_slow = 200;

    /**
     * The valid ratio threshold of the difference between the version count of the slowest replica and the fastest
     * replica. If repair_slow_replica is set to true, it is used to determine whether to repair the slowest replica
     */
    @ConfField(mutable = true, masterOnly = true)
    public static double valid_version_count_delta_ratio_between_replicas = 0.5;

    /**
     * The data size threshold used to judge whether replica is too large
     */
    @ConfField(mutable = true, masterOnly = true)
    public static long min_bytes_indicate_replica_too_large = 2 * 1024 * 1024 * 1024L;

    /**
     * If set to TRUE, the column definitions of iceberg table and the doris table must be consistent
     * If set to FALSE, Doris only creates columns of supported data types.
     * Default is true.
     */
    @ConfField(mutable = true, masterOnly = true)
    public static boolean iceberg_table_creation_strict_mode = true;

    // statistics
    /*
     * the max unfinished statistics job number
     */
    @ConfField(mutable = true, masterOnly = true)
    public static int cbo_max_statistics_job_num = 20;
    /*
     * the max timeout of a statistics task
     */
    @ConfField(mutable = true, masterOnly = true)
    public static int max_cbo_statistics_task_timeout_sec = 300;
    /*
     * the concurrency of statistics task
     */
    // TODO change it to mutable true
    @ConfField(mutable = false, masterOnly = true)
    public static int cbo_concurrency_statistics_task_num = 10;
    /*
     * default sample percentage
     * The value from 0 ~ 100. The 100 means no sampling and fetch all data.
     */
    @ConfField(mutable = true, masterOnly = true)
    public static int cbo_default_sample_percentage = 10;

    /**
     * If this configuration is enabled, you should also specify the trace_export_url.
     */
    @ConfField(mutable = false, masterOnly = false)
    public static boolean enable_tracing = false;

    /**
     * Current support for exporting traces:
     *   zipkin: Export traces directly to zipkin, which is used to enable the tracing feature quickly.
     *   collector: The collector can be used to receive and process traces and support export to a variety of
     *     third-party systems.
     * If this configuration is enabled, you should also specify the enable_tracing=true and trace_export_url.
     */
    @ConfField(mutable = false, masterOnly = false)
    public static String trace_exporter = "zipkin";

    /**
     * The endpoint to export spans to.
     * export to zipkin like: http://127.0.0.1:9411/api/v2/spans
     * export to collector like: http://127.0.0.1:4318/v1/traces
     */
    @ConfField(mutable = false, masterOnly = false)
    public static String trace_export_url = "http://127.0.0.1:9411/api/v2/spans";

    /**
     * If set to TRUE, the compaction slower replica will be skipped when select get queryable replicas
     * Default is true.
     */
    @ConfField(mutable = true)
    public static boolean skip_compaction_slower_replica = true;

    /**
     * Enable quantile_state type column
     * Default is false.
     * */
    @ConfField(mutable = true, masterOnly = true)
    public static boolean enable_quantile_state_type = false;

    @ConfField
    public static boolean enable_vectorized_load = true;

    @ConfField
    public static boolean enable_pipeline_load = false;

    @ConfField(mutable = false, masterOnly = true)
    public static int backend_rpc_timeout_ms = 60000; // 1 min

    @ConfField(mutable = true, masterOnly = false)
    public static long file_scan_node_split_size = 256 * 1024 * 1024; // 256mb

    @ConfField(mutable = true, masterOnly = false)
    public static long file_scan_node_split_num = 128;

    /**
     * If set to TRUE, FE will:
     * 1. divide BE into high load and low load(no mid load) to force triggering tablet scheduling;
     * 2. ignore whether the cluster can be more balanced during tablet scheduling;
     *
     * It's used to test the reliability in single replica case when tablet scheduling are frequent.
     * Default is false.
     */
    @ConfField(mutable = true, masterOnly = true)
    public static boolean be_rebalancer_fuzzy_test = false;

    /**
     * If set to TRUE, FE will convert date/datetime to datev2/datetimev2(0) automatically.
     */
    @ConfField(mutable = true, masterOnly = true)
    public static boolean enable_date_conversion = false;

    @ConfField(mutable = false, masterOnly = true)
    public static boolean enable_multi_tags = false;

    /**
     * If set to TRUE, FE will convert DecimalV2 to DecimalV3 automatically.
     */
    @ConfField(mutable = true, masterOnly = true)
    public static boolean enable_decimal_conversion = false;

    /**
     * List of S3 API compatible object storage systems.
     */
    @ConfField
    public static String s3_compatible_object_storages = "s3,oss,cos,bos";

    /**
     * Support complex data type ARRAY.
     */
    @ConfField(mutable = true, masterOnly = true)
    public static boolean enable_array_type = false;

    /**
     * Support complex data type MAP.
     */
    @ConfField(mutable = true, masterOnly = true)
    public static boolean enable_map_type = false;

    /**
     * Support complex data type STRUCT.
     */
    @ConfField(mutable = true, masterOnly = true)
    public static boolean enable_struct_type = false;

    /**
     * The timeout of executing async remote fragment.
     * In normal case, the async remote fragment will be executed in a short time. If system are under high load
     * condition，try to set this timeout longer.
     */
    @ConfField(mutable = true)
    public static long remote_fragment_exec_timeout_ms = 5000; // 5 sec

    /**
     * Temp config, should be removed when new file scan node is ready.
     */
    @ConfField(mutable = true)
    public static boolean enable_new_load_scan_node = true;

    /**
     * Max data version of backends serialize block.
     */
    @ConfField(mutable = false)
    public static int max_be_exec_version = 1;

    /**
     * Min data version of backends serialize block.
     */
    @ConfField(mutable = false)
    public static int min_be_exec_version = 0;

    /**
     * Data version of backends serialize block.
     */
    @ConfField(mutable = true, masterOnly = true)
    public static int be_exec_version = max_be_exec_version;

    @ConfField(mutable = false)
    public static int statistic_job_scheduler_execution_interval_ms = 1000;

    @ConfField(mutable = false)
    public static int statistic_task_scheduler_execution_interval_ms = 1000;

    /*
     * mtmv scheduler framework is still under dev, remove this config when it is graduate.
     */
    @ConfField(mutable = true)
    public static boolean enable_mtmv_scheduler_framework = false;

    /* Max running task num at the same time, otherwise the submitted task will still be keep in pending poll*/
    @ConfField(mutable = true, masterOnly = true)
    public static int max_running_mtmv_scheduler_task_num = 100;

    /* Max pending task num keep in pending poll, otherwise it reject the task submit*/
    @ConfField(mutable = true, masterOnly = true)
    public static int max_pending_mtmv_scheduler_task_num = 100;

    /* Remove the completed mtmv job after this expired time. */
    @ConfField(mutable = true, masterOnly = true)
    public static long scheduler_mtmv_job_expired = 24 * 60 * 60L; // 1day

    /* Remove the finished mtmv task after this expired time. */
    @ConfField(mutable = true, masterOnly = true)
    public static long scheduler_mtmv_task_expired = 24 * 60 * 60L; // 1day

    @ConfField(mutable = true, masterOnly = true)
    public static boolean keep_scheduler_mtmv_task_when_job_deleted = false;

    /**
     * The candidate of the backend node for federation query such as hive table and es table query.
     * If the backend of computation role is less than this value, it will acquire some mix backend.
     * If the computation backend is enough, federation query will only assign to computation backend.
     */
    @ConfField(mutable = true, masterOnly = false)
    public static int backend_num_for_federation = 3;

    /**
     * Max query profile num.
     */
    @ConfField(mutable = true, masterOnly = false)
    public static int max_query_profile_num = 100;

    /**
     * Set to true to disable backend black list, so that even if we failed to send task to a backend,
     * that backend won't be added to black list.
     * This should only be set when running tests, such as regression test.
     * Highly recommended NOT disable it in product environment.
     */
    @ConfField(mutable = true, masterOnly = false)
    public static boolean disable_backend_black_list = false;

    /**
     * Maximum backend heartbeat failure tolerance count.
     * Default is 1, which means if 1 heart failed, the backend will be marked as dead.
     * A larger value can improve the tolerance of the cluster to occasional heartbeat failures.
     * For example, when running regression tests, this value can be increased.
     */
    @ConfField(mutable = true, masterOnly = true)
    public static long max_backend_heartbeat_failure_tolerance_count = 1;

    /**
     * The iceberg and hudi table will be removed in v1.3
     * Use multi catalog instead.
     */
    @ConfField(mutable = true, masterOnly = false)
    public static boolean disable_iceberg_hudi_table = true;

    /**
     * The default connection timeout for hive metastore.
     * hive.metastore.client.socket.timeout
     */
    @ConfField(mutable = true, masterOnly = false)
    public static long hive_metastore_client_timeout_second = 10;

    /**
     * Used to determined how many statistics collection SQL could run simultaneously.
     */
    @ConfField
    public static int statistics_simultaneously_running_task_num = 10;

    /**
     * Internal table replica num, once set, user should promise the avaible BE is greater than this value,
     * otherwise the statistics related internal table creation would be failed.
     */
    @ConfField
    public static int statistic_internal_table_replica_num = 1;

    /**
     * if table has too many replicas, Fe occur oom when schema change.
     * 10W replicas is a reasonable value for testing.
     */
    @ConfField(mutable = true, masterOnly = true)
    public static long max_replica_count_when_schema_change = 100000;

    /**
     * Max cache num of hive partition.
     * Decrease this value if FE's memory is small
     */
    @ConfField(mutable = false, masterOnly = false)
    public static long max_hive_partition_cache_num = 100000;

    /**
     * Max cache num of external catalog's file
     * Decrease this value if FE's memory is small
     */
    @ConfField(mutable = false, masterOnly = false)
    public static long max_external_file_cache_num = 100000;

    /**
     * Max cache num of external table's schema
     * Decrease this value if FE's memory is small
     */
    @ConfField(mutable = false, masterOnly = false)
    public static long max_external_schema_cache_num = 10000;

    /**
     * The expiration time of a cache object after last access of it.
     * For external schema cache and hive meta cache.
     */
    @ConfField(mutable = false, masterOnly = false)
    public static long external_cache_expire_time_minutes_after_access = 24 * 60; // 1 day

    /**
     * Set session variables randomly to check more issues in github workflow
     */
    @ConfField(mutable = true, masterOnly = false)
    public static boolean use_fuzzy_session_variable = false;

    /**
     * Collect external table statistic info by running sql when set to true.
     * Otherwise, use external catalog metadata.
     */
    @ConfField(mutable = true)
    public static boolean collect_external_table_stats_by_sql = false;

    /**
     * Max num of same name meta informatntion in catalog recycle bin.
     * Default is 3.
     * 0 means do not keep any meta obj with same name.
     * < 0 means no limit
     */
    @ConfField(mutable = true, masterOnly = true)
    public static int max_same_name_catalog_trash_num = 3;

    /**
     * The storage policy is still under developement.
     * Disable it by default.
     */
    @ConfField(mutable = true, masterOnly = true)
    public static boolean enable_storage_policy = false;

    /**
     * This config is mainly used in the k8s cluster environment.
     * When enable_fqdn_mode is true, the name of the pod where be is located will remain unchanged
     * after reconstruction, while the ip can be changed.
     */
    @ConfField(mutable = false, masterOnly = true)
    public static boolean enable_fqdn_mode = false;

    /**
     * This is used whether to push down function to MYSQL in external Table with query sql
     * like odbc, jdbc for mysql table
     */
    @ConfField(mutable = true)
    public static boolean enable_func_pushdown = true;

    /**
     * If set to true, doris will automatically synchronize hms metadata to the cache in fe.
     */
    @ConfField(masterOnly = true)
    public static boolean enable_hms_events_incremental_sync = false;

    /**
     * Maximum number of events to poll in each RPC.
     */
    @ConfField(mutable = true, masterOnly = true)
    public static int hms_events_batch_size_per_rpc = 500;

    /**
     * HMS polling interval in milliseconds.
     */
    @ConfField(masterOnly = true)
    public static int hms_events_polling_interval_ms = 10000;

    /**
     * Maximum number of error tablets showed in broker load
     */
    @ConfField(masterOnly = true, mutable = true)
    public static int max_error_tablet_of_broker_load = 3;

    @ConfField(mutable = false)
    public static int topn_two_phase_limit_threshold = 512;

    /**
<<<<<<< HEAD
     * Used to set default db transaction quota num.
     */
    @ConfField(mutable = true, masterOnly = true)
    public static long default_db_max_running_txn_num = -1;
=======
     * Used to set session variables randomly to check more issues in github workflow
     */
    @ConfField(mutable = true)
    public static int pull_request_id = 0;
>>>>>>> 91229bb8
}
<|MERGE_RESOLUTION|>--- conflicted
+++ resolved
@@ -1981,15 +1981,14 @@
     public static int topn_two_phase_limit_threshold = 512;
 
     /**
-<<<<<<< HEAD
-     * Used to set default db transaction quota num.
-     */
-    @ConfField(mutable = true, masterOnly = true)
-    public static long default_db_max_running_txn_num = -1;
-=======
      * Used to set session variables randomly to check more issues in github workflow
      */
     @ConfField(mutable = true)
     public static int pull_request_id = 0;
->>>>>>> 91229bb8
+
+    /**
+     * Used to set default db transaction quota num.
+     */
+    @ConfField(mutable = true, masterOnly = true)
+    public static long default_db_max_running_txn_num = -1;
 }
