--- conflicted
+++ resolved
@@ -2617,11 +2617,10 @@
     @ConfField
     public static boolean checkpoint_after_check_compatibility = false;
 
-<<<<<<< HEAD
     // The max number of profiles that can be stored to storage.
     @ConfField
     public static int max_profile_on_storage = 500;
-=======
+
     // Advance the next id before transferring to the master.
     @ConfField(description = {
             "是否在成为 Master 后推进 ID 分配器，保证即使回滚元数据时，它也不会回滚",
@@ -2629,7 +2628,6 @@
                     + "generator will not be rolled back even when metadata is rolled back."
     })
     public static boolean enable_advance_next_id = false;
->>>>>>> a583c12d
 
     //==========================================================================
     //                    begin of cloud config
