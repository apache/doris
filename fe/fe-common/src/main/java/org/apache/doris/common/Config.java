// Licensed to the Apache Software Foundation (ASF) under one
// or more contributor license agreements.  See the NOTICE file
// distributed with this work for additional information
// regarding copyright ownership.  The ASF licenses this file
// to you under the Apache License, Version 2.0 (the
// "License"); you may not use this file except in compliance
// with the License.  You may obtain a copy of the License at
//
//   http://www.apache.org/licenses/LICENSE-2.0
//
// Unless required by applicable law or agreed to in writing,
// software distributed under the License is distributed on an
// "AS IS" BASIS, WITHOUT WARRANTIES OR CONDITIONS OF ANY
// KIND, either express or implied.  See the License for the
// specific language governing permissions and limitations
// under the License.

package org.apache.doris.common;

import org.apache.doris.common.ExperimentalUtil.ExperimentalType;

public class Config extends ConfigBase {

    @ConfField(description = {"用户自定义配置文件的路径，用于存放 fe_custom.conf。该文件中的配置会覆盖 fe.conf 中的配置",
            "The path of the user-defined configuration file, used to store fe_custom.conf. "
                    + "The configuration in this file will override the configuration in fe.conf"})
    public static String custom_config_dir = EnvUtils.getDorisHome() + "/conf";

    @ConfField(description = {"fe.log 和 fe.audit.log 的最大文件大小。超过这个大小后，日志文件会被切分",
            "The maximum file size of fe.log and fe.audit.log. After exceeding this size, the log file will be split"})
    public static int log_roll_size_mb = 1024; // 1 GB

    /**
     * sys_log_dir:
     *      This specifies FE log dir. FE will produces 2 log files:
     *      fe.log:      all logs of FE process.
     *      fe.warn.log  all WARN and ERROR log of FE process.
     *
     * sys_log_level:
     *      INFO, WARN, ERROR, FATAL
     *
     * sys_log_roll_num:
     *      Maximal FE log files to be kept within an sys_log_roll_interval.
     *      default is 10, which means there will be at most 10 log files in a day
     *
     * sys_log_verbose_modules:
     *      Verbose modules. VERBOSE level is implemented by log4j DEBUG level.
     *      eg:
     *          sys_log_verbose_modules = org.apache.doris.catalog
     *      This will only print debug log of files in package org.apache.doris.catalog and all its sub packages.
     *
     * sys_log_roll_interval:
     *      DAY:  log suffix is yyyyMMdd
     *      HOUR: log suffix is yyyyMMddHH
     *
     * sys_log_delete_age:
     *      default is 7 days, if log's last modify time is 7 days ago, it will be deleted.
     *      support format:
     *          7d      7 days
     *          10h     10 hours
     *          60m     60 mins
     *          120s    120 seconds
     */
    @ConfField(description = {"FE 日志文件的存放路径，用于存放 fe.log。",
            "The path of the FE log file, used to store fe.log"})
    public static String sys_log_dir = System.getenv("DORIS_HOME") + "/log";

    @ConfField(description = {"FE 日志的级别", "The level of FE log"}, options = {"INFO", "WARN", "ERROR", "FATAL"})
    public static String sys_log_level = "INFO";

    @ConfField(description = {"FE 日志的输出模式，其中 NORMAL 为默认的输出模式，日志同步输出且包含位置信息，"
            + "BRIEF 模式是日志同步输出但不包含位置信息，ASYNC 模式是日志异步输出且不包含位置信息，三种日志输出模式的性能依次递增",
            "The output mode of FE log, and NORMAL mode is the default output mode, which means the logs are "
                    + "synchronized and contain location information. BRIEF mode is synchronized and does not contain"
                    + " location information. ASYNC mode is asynchronous and does not contain location information."
                    + " The performance of the three log output modes increases in sequence"},
            options = {"NORMAL", "BRIEF", "ASYNC"})
    public static String sys_log_mode = "NORMAL";

    @ConfField(description = {"FE 日志文件的最大数量。超过这个数量后，最老的日志文件会被删除",
            "The maximum number of FE log files. After exceeding this number, the oldest log file will be deleted"})
    public static int sys_log_roll_num = 10;

    @ConfField(description = {
            "Verbose 模块。VERBOSE 级别的日志是通过 log4j 的 DEBUG 级别实现的。"
                    + "如设置为 `org.apache.doris.catalog`，则会打印这个 package 下的类的 DEBUG 日志。",
            "Verbose module. The VERBOSE level log is implemented by the DEBUG level of log4j. "
                    + "If set to `org.apache.doris.catalog`, "
                    + "the DEBUG log of the class under this package will be printed."})
    public static String[] sys_log_verbose_modules = {};
    @ConfField(description = {"FE 日志文件的切分周期", "The split cycle of the FE log file"}, options = {"DAY", "HOUR"})
    public static String sys_log_roll_interval = "DAY";
    @ConfField(description = {
            "FE 日志文件的最大存活时间。超过这个时间后，日志文件会被删除。支持的格式包括：7d, 10h, 60m, 120s",
            "The maximum survival time of the FE log file. After exceeding this time, the log file will be deleted. "
                    + "Supported formats include: 7d, 10h, 60m, 120s"})
    public static String sys_log_delete_age = "7d";

    @ConfField(description = {"FE 审计日志文件的存放路径，用于存放 fe.audit.log。",
            "The path of the FE audit log file, used to store fe.audit.log"})
    public static String audit_log_dir = System.getenv("DORIS_HOME") + "/log";
    @ConfField(description = {"FE 审计日志文件的最大数量。超过这个数量后，最老的日志文件会被删除",
            "The maximum number of FE audit log files. "
                    + "After exceeding this number, the oldest log file will be deleted"})
    public static int audit_log_roll_num = 90;
    @ConfField(description = {"FE 审计日志文件的种类", "The type of FE audit log file"},
            options = {"slow_query", "query", "load", "stream_load"})
    public static String[] audit_log_modules = {"slow_query", "query", "load", "stream_load"};
    @ConfField(mutable = true, description = {"慢查询的阈值，单位为毫秒。如果一个查询的响应时间超过这个阈值，"
            + "则会被记录在 audit log 中。",
            "The threshold of slow query, in milliseconds. "
                    + "If the response time of a query exceeds this threshold, it will be recorded in audit log."})
    public static long qe_slow_log_ms = 5000;
    @ConfField(description = {"FE 审计日志文件的切分周期", "The split cycle of the FE audit log file"},
            options = {"DAY", "HOUR"})
    public static String audit_log_roll_interval = "DAY";
    @ConfField(description = {
            "FE 审计日志文件的最大存活时间。超过这个时间后，日志文件会被删除。支持的格式包括：7d, 10h, 60m, 120s",
            "The maximum survival time of the FE audit log file. "
                    + "After exceeding this time, the log file will be deleted. "
                    + "Supported formats include: 7d, 10h, 60m, 120s"})
    public static String audit_log_delete_age = "30d";

    @ConfField(description = {"插件的安装目录", "The installation directory of the plugin"})
    public static String plugin_dir = System.getenv("DORIS_HOME") + "/plugins";

    @ConfField(mutable = true, masterOnly = true, description = {"是否启用插件", "Whether to enable the plugin"})
    public static boolean plugin_enable = true;

    @ConfField(description = {
            "JDBC 驱动的存放路径。在创建 JDBC Catalog 时，如果指定的驱动文件路径不是绝对路径，则会在这个目录下寻找",
            "The path to save jdbc drivers. When creating JDBC Catalog,"
                    + "if the specified driver file path is not an absolute path, Doris will find jars from this path"})
    public static String jdbc_drivers_dir = System.getenv("DORIS_HOME") + "/jdbc_drivers";

    @ConfField(mutable = true, masterOnly = true, description = {"broker load 时，单个节点上 load 执行计划的默认并行度",
            "The default parallelism of the load execution plan on a single node when the broker load is submitted"})
    public static int default_load_parallelism = 1;

    @ConfField(mutable = true, masterOnly = true, description = {
            "已完成或取消的导入作业信息的 label 会在这个时间后被删除。被删除的 label 可以被重用。",
            "Labels of finished or cancelled load jobs will be removed after this time"
                    + "The removed labels can be reused."})
    public static int label_keep_max_second = 3 * 24 * 3600; // 3 days

    @ConfField(mutable = true, masterOnly = true, description = {
            "针对一些高频的导入作业，比如 INSERT, STREAMING LOAD, ROUTINE_LOAD_TASK, DELETE"
                    + "如果导入作业或者任务已经完成，且超过这个时间后，会被删除。被删除的作业或者任务可以被重用。",
            "For some high frequency load jobs such as INSERT, STREAMING LOAD, ROUTINE_LOAD_TASK, DELETE"
                    + "Remove the finished job or task if expired. The removed job or task can be reused."})
    public static int streaming_label_keep_max_second = 43200; // 12 hour

    @ConfField(mutable = true, masterOnly = true, description = {
            "针对 ALTER, EXPORT 作业，如果作业已经完成，且超过这个时间后，会被删除。",
            "For ALTER, EXPORT jobs, remove the finished job if expired."})
    public static int history_job_keep_max_second = 7 * 24 * 3600; // 7 days

    @ConfField(description = {"事务的清理周期，单位为秒。每个周期内，将会清理已经结束的并且过期的历史事务信息",
            "The clean interval of transaction, in seconds. "
                    + "In each cycle, the expired history transaction will be cleaned"})
    public static int transaction_clean_interval_second = 30;

    @ConfField(description = {"导入作业的清理周期，单位为秒。每个周期内，将会清理已经结束的并且过期的导入作业",
            "The clean interval of load job, in seconds. "
                    + "In each cycle, the expired history load job will be cleaned"})
    public static int label_clean_interval_second = 1 * 3600; // 1 hours

    @ConfField(description = {"元数据的存储目录", "The directory to save Doris meta data"})
    public static String meta_dir = System.getenv("DORIS_HOME") + "/doris-meta";

    @ConfField(description = {"临时文件的存储目录", "The directory to save Doris temp data"})
    public static String tmp_dir = System.getenv("DORIS_HOME") + "/temp_dir";

    @ConfField(description = {"元数据日志的存储类型。BDB: 日志存储在 BDBJE 中。LOCAL：日志存储在本地文件中（仅用于测试）",
            "The storage type of the metadata log. BDB: Logs are stored in BDBJE. "
                    + "LOCAL: logs are stored in a local file (for testing only)"}, options = {"BDB", "LOCAL"})
    public static String edit_log_type = "bdb";

    @ConfField(description = {"BDBJE 的端口号", "The port of BDBJE"})
    public static int edit_log_port = 9010;

    @ConfField(mutable = true, masterOnly = true, description = {
            "BDBJE 的日志滚动大小。当日志条目数超过这个值后，会触发日志滚动",
            "The log roll size of BDBJE. When the number of log entries exceeds this value, the log will be rolled"})
    public static int edit_log_roll_num = 50000;

    @ConfField(description = {"元数据同步的容忍延迟时间，单位为秒。如果元数据的延迟超过这个值，非主 FE 会停止提供服务",
            "The toleration delay time of meta data synchronization, in seconds. "
                    + "If the delay of meta data exceeds this value, non-master FE will stop offering service"})
    public static int meta_delay_toleration_second = 300;    // 5 min

    @ConfField(description = {"元数据日志的写同步策略。如果仅部署一个 Follower FE，"
            + "则推荐设置为 `SYNC`，如果有多个 Follower FE，则可以设置为 `WRITE_NO_SYNC`。"
            + "可参阅：http://docs.oracle.com/cd/E17277_02/html/java/com/sleepycat/je/Durability.SyncPolicy.html",
            "The sync policy of meta data log. If you only deploy one Follower FE, "
                    + "set this to `SYNC`. If you deploy more than 3 Follower FE, "
                    + "you can set this and the following `replica_sync_policy` to `WRITE_NO_SYNC`. "
                    + "See: http://docs.oracle.com/cd/E17277_02/html/java/com/sleepycat/je/Durability.SyncPolicy.html"},
            options = {"SYNC", "NO_SYNC", "WRITE_NO_SYNC"})
    public static String master_sync_policy = "SYNC"; // SYNC, NO_SYNC, WRITE_NO_SYNC

    @ConfField(description = {"同 `master_sync_policy`", "Same as `master_sync_policy`"},
            options = {"SYNC", "NO_SYNC", "WRITE_NO_SYNC"})
    public static String replica_sync_policy = "SYNC"; // SYNC, NO_SYNC, WRITE_NO_SYNC

    @ConfField(description = {"BDBJE 节点间同步策略，"
            + "可参阅：http://docs.oracle.com/cd/E17277_02/html/java/com/sleepycat/je/Durability.ReplicaAckPolicy.html",
            "The replica ack policy of bdbje. "
                    + "See: http://docs.oracle.com/cd/E17277_02/html/java/com/sleepycat/je/Durability.ReplicaAckPolicy.html"},
            options = {"ALL", "NONE", "SIMPLE_MAJORITY"})
    public static String replica_ack_policy = "SIMPLE_MAJORITY"; // ALL, NONE, SIMPLE_MAJORITY

    @ConfField(description = {"BDBJE 主从节点间心跳超时时间，单位为秒。默认值为 30 秒，与 BDBJE 的默认值相同。"
            + "如果网络不稳定，或者 Java GC 经常导致长时间的暂停，可以适当增大这个值，减少误报超时的概率",
            "The heartbeat timeout of bdbje between master and follower, in seconds. "
                    + "The default is 30 seconds, which is same as default value in bdbje. "
                    + "If the network is experiencing transient problems, "
                    + "of some unexpected long java GC annoying you, "
                    + "you can try to increase this value to decrease the chances of false timeouts"})
    public static int bdbje_heartbeat_timeout_second = 30;

    @ConfField(description = {"BDBJE 操作的锁超时时间，单位为秒。如果 FE 的 WARN 日志中出现大量的 LockTimeoutException，"
            + "可以适当增大这个值",
            "The lock timeout of bdbje operation, in seconds. "
                    + "If there are many LockTimeoutException in FE WARN log, you can try to increase this value"})
    public static int bdbje_lock_timeout_second = 1;

    @ConfField(description = {"BDBJE 主从节点间同步的超时时间，单位为秒。如果出现大量的 ReplicaWriteException，"
            + "可以适当增大这个值",
            "The replica ack timeout of bdbje between master and follower, in seconds. "
                    + "If there are many ReplicaWriteException in FE WARN log, you can try to increase this value"})
    public static int bdbje_replica_ack_timeout_second = 10;

    @ConfField(description = {"BDBJE 所需的空闲磁盘空间大小。如果空闲磁盘空间小于这个值，则BDBJE将无法写入。",
            "Amount of free disk space required by BDBJE. "
                    + "If the free disk space is less than this value, BDBJE will not be able to write."})
    public static int bdbje_reserved_disk_bytes = 1 * 1024 * 1024 * 1024; // 1G

    @ConfField(masterOnly = true, description = {"心跳线程池的线程数",
            "Num of thread to handle heartbeat events"})
    public static int heartbeat_mgr_threads_num = 8;

    @ConfField(masterOnly = true, description = {"心跳线程池的队列大小",
            "Queue size to store heartbeat task in heartbeat_mgr"})
    public static int heartbeat_mgr_blocking_queue_size = 1024;

    @ConfField(masterOnly = true, description = {"Agent任务线程池的线程数",
            "Num of thread to handle agent task in agent task thread-pool"})
    public static int max_agent_task_threads_num = 4096;

    @ConfField(description = {"BDBJE 重加入集群时，最多回滚的事务数。如果回滚的事务数超过这个值，"
            + "则 BDBJE 将无法重加入集群，需要手动清理 BDBJE 的数据。",
            "The max txn number which bdbje can rollback when trying to rejoin the group. "
                    + "If the number of rollback txn is larger than this value, "
                    + "bdbje will not be able to rejoin the group, and you need to clean up bdbje data manually."})
    public static int txn_rollback_limit = 100;

    @ConfField(description = {"优先使用的网络地址，如果 FE 有多个网络地址，"
            + "可以通过这个配置来指定优先使用的网络地址。"
            + "这是一个分号分隔的列表，每个元素是一个 CIDR 表示的网络地址",
            "The preferred network address. If FE has multiple network addresses, "
                    + "this configuration can be used to specify the preferred network address. "
                    + "This is a semicolon-separated list, "
                    + "each element is a CIDR representation of the network address"})
    public static String priority_networks = "";

    @ConfField(description = {"是否重置 BDBJE 的复制组，如果所有的可选节点都无法启动，"
            + "可以将元数据拷贝到另一个节点，并将这个配置设置为 true，尝试重启 FE。更多信息请参阅官网的元数据故障恢复文档。",
            "If true, FE will reset bdbje replication group(that is, to remove all electable nodes info) "
                    + "and is supposed to start as Master. "
                    + "If all the electable nodes can not start, we can copy the meta data "
                    + "to another node and set this config to true to try to restart the FE. "
                    + "For more information, please refer to the metadata failure recovery document "
                    + "on the official website."})
    public static String metadata_failure_recovery = "false";

    @ConfField(mutable = true, description = {"是否忽略元数据延迟，如果 FE 的元数据延迟超过这个阈值，"
            + "则非 Master FE 仍然提供读服务。这个配置可以用于当 Master FE 因为某些原因停止了较长时间，"
            + "但是仍然希望非 Master FE 可以提供读服务。",
            "If true, non-master FE will ignore the meta data delay gap between Master FE and its self, "
                    + "even if the metadata delay gap exceeds this threshold. "
                    + "Non-master FE will still offer read service. "
                    + "This is helpful when you try to stop the Master FE for a relatively long time for some reason, "
                    + "but still wish the non-master FE can offer read service."})
    public static boolean ignore_meta_check = false;

    @ConfField(description = {"非 Master FE 与 Master FE 的最大时钟偏差，单位为毫秒。"
            + "这个配置用于在非 Master FE 与 Master FE 之间建立 BDBJE 连接时检查时钟偏差，"
            + "如果时钟偏差超过这个阈值，则 BDBJE 连接会被放弃。",
            "The maximum clock skew between non-master FE to Master FE host, in milliseconds. "
                    + "This value is checked whenever a non-master FE establishes a connection to master FE via BDBJE. "
                    + "The connection is abandoned if the clock skew is larger than this value."})
    public static long max_bdbje_clock_delta_ms = 5000; // 5s

    @ConfField(description = {"是否启用所有 http 接口的认证",
            "Whether to enable all http interface authentication"}, expType = ExperimentalType.EXPERIMENTAL)
    public static boolean enable_all_http_auth = false;

    @ConfField(description = {"FE http 端口，目前所有 FE 的 http 端口必须相同",
            "Fe http port, currently all FE's http port must be same"})
    public static int http_port = 8030;

    @ConfField(description = {"FE https 端口，目前所有 FE 的 https 端口必须相同",
            "Fe https port, currently all FE's https port must be same"})
    public static int https_port = 8050;

    @ConfField(description = {"FE https 服务的 key store 路径",
            "The key store path of FE https service"})
    public static String key_store_path = System.getenv("DORIS_HOME")
            + "/conf/ssl/doris_ssl_certificate.keystore";

    @ConfField(description = {"FE https 服务的 key store 密码",
            "The key store password of FE https service"})
    public static String key_store_password = "";

    @ConfField(description = {"FE https 服务的 key store 类型",
            "The key store type of FE https service"})
    public static String key_store_type = "JKS";

    @ConfField(description = {"FE https 服务的 key store 别名",
            "The key store alias of FE https service"})
    public static String key_store_alias = "doris_ssl_certificate";

    @ConfField(description = {"是否启用 https，如果启用，http 端口将不可用",
            "Whether to enable https, if enabled, http port will not be available"},
            expType = ExperimentalType.EXPERIMENTAL)
    public static boolean enable_https = false;

    @ConfField(description = {"Jetty 的 acceptor 线程数。Jetty的线程架构模型很简单，分为三个线程池：acceptor、selector 和 worker。"
            + "acceptor 负责接受新的连接，然后交给 selector 处理HTTP报文协议的解包，最后由 worker 处理请求。"
            + "前两个线程池采用非阻塞模型，并且一个线程可以处理很多socket的读写，所以线程池的数量少。"
            + "对于大多数项目，只需要 1-2 个 acceptor 线程，2 到 4 个就足够了。Worker 的数量取决于应用的QPS和IO事件的比例。"
            + "越高QPS，或者IO占比越高，等待的线程越多，需要的线程总数越多。",
            "The number of acceptor threads for Jetty. Jetty's thread architecture model is very simple, "
                    + "divided into three thread pools: acceptor, selector and worker. "
                    + "The acceptor is responsible for accepting new connections, "
                    + "and then handing it over to the selector to process the unpacking of the HTTP message protocol, "
                    + "and finally the worker processes the request. "
                    + "The first two thread pools adopt a non-blocking model, "
                    + "and one thread can handle many socket reads and writes, "
                    + "so the number of thread pools is small. For most projects, "
                    + "only 1-2 acceptor threads are needed, 2 to 4 should be enough. "
                    + "The number of workers depends on the ratio of QPS and IO events of the application. "
                    + "The higher the QPS, or the higher the IO ratio, the more threads are waiting, "
                    + "and the more threads are required."})
    public static int jetty_server_acceptors = 2;
    @ConfField(description = {"Jetty 的 selector 线程数。", "The number of selector threads for Jetty."})
    public static int jetty_server_selectors = 4;
    @ConfField(description = {"Jetty 的 worker 线程数。0 表示使用默认线程池。",
            "The number of worker threads for Jetty. 0 means using the default thread pool."})
    public static int jetty_server_workers = 0;

    @ConfField(description = {"Jetty 的线程池的默认最小线程数。",
            "The default minimum number of threads for jetty."})
    public static int jetty_threadPool_minThreads = 20;
    @ConfField(description = {"Jetty 的线程池的默认最大线程数。",
            "The default maximum number of threads for jetty."})
    public static int jetty_threadPool_maxThreads = 400;

    @ConfField(description = {"Jetty 的最大 HTTP POST 大小，单位是字节，默认值是 100MB。",
            "The maximum HTTP POST size of Jetty, in bytes, the default value is 100MB."})
    public static int jetty_server_max_http_post_size = 100 * 1024 * 1024;

    @ConfField(description = {"Jetty 的最大 HTTP header 大小，单位是字节，默认值是 1MB。",
            "The maximum HTTP header size of Jetty, in bytes, the default value is 1MB."})
    public static int jetty_server_max_http_header_size = 1048576;

    @ConfField(description = {"是否禁用 mini load，默认禁用",
            "Whether to disable mini load, disabled by default"})
    public static boolean disable_mini_load = true;

    @ConfField(description = {"mysql nio server 的 backlog 数量。"
            + "如果调大这个值，则需同时调整 /proc/sys/net/core/somaxconn 的值",
            "The backlog number of mysql nio server. "
                    + "If you enlarge this value, you should enlarge the value in "
                    + "`/proc/sys/net/core/somaxconn` at the same time"})
    public static int mysql_nio_backlog_num = 1024;

    @ConfField(description = {"thrift client 的连接超时时间，单位是毫秒。0 表示不设置超时时间。",
            "The connection timeout of thrift client, in milliseconds. 0 means no timeout."})
    public static int thrift_client_timeout_ms = 0;

    @ConfField(description = {"thrift server 的 backlog 数量。"
            + "如果调大这个值，则需同时调整 /proc/sys/net/core/somaxconn 的值",
            "The backlog number of thrift server. "
                    + "If you enlarge this value, you should enlarge the value in "
                    + "`/proc/sys/net/core/somaxconn` at the same time"})
    public static int thrift_backlog_num = 1024;

    @ConfField(description = {"FE thrift server 的端口号", "The port of FE thrift server"})
    public static int rpc_port = 9020;

    @ConfField(description = {"FE MySQL server 的端口号", "The port of FE MySQL server"})
    public static int query_port = 9030;

    @ConfField(description = {"MySQL 服务的 IO 线程数", "The number of IO threads in MySQL service"})
    public static int mysql_service_io_threads_num = 4;

    @ConfField(description = {"MySQL 服务的最大任务线程数", "The max number of task threads in MySQL service"})
    public static int max_mysql_service_task_threads_num = 4096;

    @ConfField(description = {
            "集群 ID，用于内部认证。通常在集群第一次启动时，会随机生成一个 cluster id. 用户也可以手动指定。",
            "Cluster id used for internal authentication. Usually a random integer generated when master FE "
                    + "start at first time. You can also specify one."})
    public static int cluster_id = -1;

    @ConfField(description = {"集群 token，用于内部认证。",
            "Cluster token used for internal authentication."})
    public static String auth_token = "";

    @ConfField(mutable = true, masterOnly = true,
            description = {"创建单个 Replica 的最大超时时间，单位是秒。如果你要创建 m 个 tablet，每个 tablet 有 n 个 replica。"
                    + "则总的超时时间为 `m * n * tablet_create_timeout_second`",
                    "Maximal waiting time for creating a single replica, in seconds. "
                            + "eg. if you create a table with #m tablets and #n replicas for each tablet, "
                            + "the create table request will run at most "
                            + "(m * n * tablet_create_timeout_second) before timeout"})
    public static int tablet_create_timeout_second = 1;

    @ConfField(mutable = true, masterOnly = true, description = {"创建表的最大超时时间，单位是秒。",
            "Maximal waiting time for creating a table, in seconds."})
    public static int max_create_table_timeout_second = 3600;

    @ConfField(mutable = true, masterOnly = true, description = {"导入 Publish 阶段的最大超时时间，单位是秒。",
            "Maximal waiting time for all publish version tasks of one transaction to be finished, in seconds."})
    public static int publish_version_timeout_second = 30; // 30 seconds

    @ConfField(mutable = true, masterOnly = true, description = {"提交事务的最大超时时间，单位是秒。"
            + "该参数仅用于事务型 insert 操作中。",
            "Maximal waiting time for all data inserted before one transaction to be committed, in seconds. "
                    + "This parameter is only used for transactional insert operation"})
    public static int commit_timeout_second = 30; // 30 seconds

    @ConfField(masterOnly = true, description = {"Publish 任务触发线程的执行间隔，单位是毫秒。",
            "The interval of publish task trigger thread, in milliseconds"})
    public static int publish_version_interval_ms = 10;

    @ConfField(description = {"thrift server 的最大 worker 线程数", "The max worker threads of thrift server"})
    public static int thrift_server_max_worker_threads = 4096;

    @ConfField(mutable = true, masterOnly = true, description = {"Delete 操作的最大超时时间，单位是秒。",
            "Maximal timeout for delete job, in seconds."})
    public static int delete_job_max_timeout_second = 300;

    @ConfField(description = {"load job 调度器的执行间隔，单位是秒。",
            "The interval of load job scheduler, in seconds."})
    public static int load_checker_interval_second = 5;

    @ConfField(description = {"spark load job 调度器的执行间隔，单位是秒。",
            "The interval of spark load job scheduler, in seconds."})
    public static int spark_load_checker_interval_second = 60;

    @ConfField(mutable = true, masterOnly = true, description = {"Broker load 的默认超时时间，单位是秒。",
            "Default timeout for broker load job, in seconds."})
    public static int broker_load_default_timeout_second = 14400; // 4 hour

    @ConfField(description = {"和 Broker 进程交互的 RPC 的超时时间，单位是毫秒。",
            "The timeout of RPC between FE and Broker, in milliseconds"})
    public static int broker_timeout_ms = 10000; // 10s

    @ConfField(mutable = true, masterOnly = true, description = {"Insert load 的默认超时时间，单位是秒。",
            "Default timeout for insert load job, in seconds."})
    public static int insert_load_default_timeout_second = 14400; // 4 hour

    @ConfField(mutable = true, masterOnly = true, description = {"Stream load 的默认超时时间，单位是秒。",
            "Default timeout for stream load job, in seconds."})
    public static int stream_load_default_timeout_second = 86400 * 3; // 3days

    @ConfField(mutable = true, masterOnly = true, description = {"Stream load 的默认预提交超时时间，单位是秒。",
            "Default pre-commit timeout for stream load job, in seconds."})
    public static int stream_load_default_precommit_timeout_second = 3600; // 3600s

    @ConfField(mutable = true, masterOnly = true, description = {"Load 的最大超时时间，单位是秒。",
            "Maximal timeout for load job, in seconds."})
    public static int max_load_timeout_second = 259200; // 3days

    @ConfField(mutable = true, masterOnly = true, description = {"Stream load 的最大超时时间，单位是秒。",
            "Maximal timeout for stream load job, in seconds."})
    public static int max_stream_load_timeout_second = 259200; // 3days

    @ConfField(mutable = true, masterOnly = true, description = {"Load 的最小超时时间，单位是秒。",
            "Minimal timeout for load job, in seconds."})
    public static int min_load_timeout_second = 1; // 1s

    @ConfField(mutable = true, masterOnly = true, description = {"Hadoop load 的默认超时时间，单位是秒。",
            "Default timeout for hadoop load job, in seconds."})
    public static int hadoop_load_default_timeout_second = 86400 * 3; // 3 day

    @ConfField(description = {"Spark DPP 程序的版本", "Default spark dpp version"})
    public static String spark_dpp_version = "1.2-SNAPSHOT";

    @ConfField(mutable = true, masterOnly = true, description = {"Spark load 的默认超时时间，单位是秒。",
            "Default timeout for spark load job, in seconds."})
    public static int spark_load_default_timeout_second = 86400; // 1 day

    @ConfField(mutable = true, masterOnly = true, description = {"Spark Load 所使用的 Spark 程序目录",
            "Spark dir for Spark Load"})
    public static String spark_home_default_dir = System.getenv("DORIS_HOME") + "/lib/spark2x";

    @ConfField(description = {"Spark load 所使用的依赖项目录", "Spark dependencies dir for Spark Load"})
    public static String spark_resource_path = "";

    @ConfField(description = {"Spark launcher 日志路径", "Spark launcher log dir"})
    public static String spark_launcher_log_dir = sys_log_dir + "/spark_launcher_log";

    @ConfField(description = {"Yarn client 的路径", "Yarn client path"})
    public static String yarn_client_path = System.getenv("DORIS_HOME") + "/lib/yarn-client/hadoop/bin/yarn";

    @ConfField(description = {"Yarn 配置文件的路径", "Yarn config path"})
    public static String yarn_config_dir = System.getenv("DORIS_HOME") + "/lib/yarn-config";

    @ConfField(mutable = true, masterOnly = true, description = {"Sync job 的最大提交间隔，单位是秒。",
            "Maximal intervals between two sync job's commits."})
    public static long sync_commit_interval_second = 10;

    @ConfField(description = {"Sync job 调度器的执行间隔，单位是秒。",
            "The interval of sync job scheduler, in seconds."})
    public static int sync_checker_interval_second = 5;

    @ConfField(description = {"Sync job 的最大并发数。",
            "Maximal concurrent num of sync job."})
    public static int max_sync_task_threads_num = 10;

    @ConfField(mutable = true, masterOnly = true, description = {"Sync job 的最小提交事件数。如果收到的事件数小于该值，"
            + "Sync Job 会继续等待下一批数据，直到时间超过 `sync_commit_interval_second`。这个值应小于 canal 的缓冲区大小。",
            "Min events that a sync job will commit. When receiving events less than it, SyncJob will continue "
                    + "to wait for the next batch of data until the time exceeds `sync_commit_interval_second`."})
    public static long min_sync_commit_size = 10000;

    @ConfField(mutable = true, masterOnly = true, description = {"Sync job 的最小提交字节数。如果收到的字节数小于该值，"
            + "Sync Job 会继续等待下一批数据，直到时间超过 `sync_commit_interval_second`。这个值应小于 canal 的缓冲区大小。",
            "Min bytes that a sync job will commit. When receiving bytes less than it, SyncJob will continue "
                    + "to wait for the next batch of data until the time exceeds `sync_commit_interval_second`."})
    public static long min_bytes_sync_commit = 15 * 1024 * 1024; // 15 MB

    @ConfField(mutable = true, masterOnly = true, description = {"Sync job 的最大提交字节数。如果收到的字节数大于该值，"
            + "Sync Job 会立即提交所有数据。这个值应大于 canal 的缓冲区大小和 `min_bytes_sync_commit`。",
            "Max bytes that a sync job will commit. When receiving bytes larger than it, SyncJob will commit "
                    + "all data immediately. You should set it larger than canal memory and "
                    + "`min_bytes_sync_commit`."})
    public static long max_bytes_sync_commit = 64 * 1024 * 1024; // 64 MB

    @ConfField(mutable = true, masterOnly = true, description = {"Broker Load 的最大等待 job 数量。"
            + "这个值是一个期望值。在某些情况下，比如切换 master，当前等待的 job 数量可能会超过这个值。",
            "Maximal number of waiting jobs for Broker Load. This is a desired number. "
                    + "In some situation, such as switch the master, "
                    + "the current number is maybe more than this value."})
    public static int desired_max_waiting_jobs = 100;

    @ConfField(mutable = true, masterOnly = true, description = {"FE 从 BE 获取 Stream Load 作业信息的间隔。",
            "The interval of FE fetch stream load record from BE."})
    public static int fetch_stream_load_record_interval_second = 120;

    @ConfField(mutable = true, masterOnly = true, description = {"Stream load 的默认最大记录数。",
            "Default max number of recent stream load record that can be stored in memory."})
    public static int max_stream_load_record_size = 5000;

    @ConfField(mutable = true, masterOnly = true, description = {
            "是否禁用 show stream load 和 clear stream load 命令，以及是否清理内存中的 stream load 记录。",
            "Whether to disable show stream load and clear stream load records in memory."})
    public static boolean disable_show_stream_load = false;

    @ConfField(mutable = true, masterOnly = true, description = {
            "是否启用 stream load 和 broker load 的单副本写入。",
            "Whether to enable to write single replica for stream load and broker load."},
            expType = ExperimentalType.EXPERIMENTAL)
    public static boolean enable_single_replica_load = false;

    @ConfField(mutable = true, masterOnly = true, description = {
            "单个数据库最大并发运行的事务数，包括 prepare 和 commit 事务。",
            "Maximum concurrent running txn num including prepare, commit txns under a single db.",
            "Txn manager will reject coming txns."})
    public static int max_running_txn_num_per_db = 1000;

    @ConfField(masterOnly = true, description = {"pending load task 执行线程数。这个配置可以限制当前等待的导入作业数。"
            + "并且应小于 `max_running_txn_num_per_db`。",
            "The pending load task executor pool size. "
                    + "This pool size limits the max running pending load tasks.",
            "Currently, it only limits the pending load task of broker load and spark load.",
            "It should be less than `max_running_txn_num_per_db`"})
    public static int async_pending_load_task_pool_size = 10;

    @ConfField(masterOnly = true, description = {"loading load task 执行线程数。这个配置可以限制当前正在导入的作业数。",
            "The loading load task executor pool size. "
                    + "This pool size limits the max running loading load tasks.",
            "Currently, it only limits the loading load task of broker load."})
    public static int async_loading_load_task_pool_size = 10;

    @ConfField(mutable = true, masterOnly = true, description = {
            "和 `tablet_create_timeout_second` 含义相同，但是是用于 Delete 操作的。",
            "The same meaning as `tablet_create_timeout_second`, but used when delete a tablet."})
    public static int tablet_delete_timeout_second = 2;

    @ConfField(mutable = true, masterOnly = true, description = {
            "磁盘使用率的高水位线。用于计算 BE 的负载分数。",
            "The high water of disk capacity used percent. This is used for calculating load score of a backend."})
    public static double capacity_used_percent_high_water = 0.75;

    @ConfField(mutable = true, masterOnly = true, description = {
            "ALTER TABLE 请求的最大超时时间。设置的足够长以适应表的数据量。",
            "Maximal timeout of ALTER TABLE request. Set long enough to fit your table data size."})
    public static int alter_table_timeout_second = 86400 * 30; // 1month

    @ConfField(mutable = true, masterOnly = true, description = {
            "是否禁用存储介质检查。如果禁用，ReportHandler 将不会检查 tablet 的存储介质，"
                    + "并且禁用存储介质冷却功能。默认值为 false。",
            "When disable_storage_medium_check is true, ReportHandler would not check tablet's storage medium "
                    + "and disable storage cool down function."})
    public static boolean disable_storage_medium_check = false;

    @ConfField(description = {"创建表或分区时，可以指定存储介质(HDD 或 SSD)。如果未指定，"
            + "则使用此配置指定的默认介质。",
            "When create a table(or partition), you can specify its storage medium(HDD or SSD)."})
    public static String default_storage_medium = "HDD";

    @ConfField(mutable = true, masterOnly = true, description = {
            "删除数据库(表/分区)后，可以使用 RECOVER 语句恢复。此配置指定了数据的最大保留时间。"
                    + "超过此时间，数据将被永久删除。",
            "After dropping database(table/partition), you can recover it by using RECOVER stmt.",
            "And this specifies the maximal data retention time. After time, the data will be deleted permanently."})
    public static long catalog_trash_expire_second = 86400L; // 1day

    @ConfField(mutable = true, masterOnly = true, description = {
            "单个 broker scanner 读取的最小字节数。Broker Load 切分文件时，"
                    + "如果切分后的文件大小小于此值，将不会切分。",
            "Minimal bytes that a single broker scanner will read. When splitting file in broker load, "
                    + "if the size of split file is less than this value, it will not be split."})
    public static long min_bytes_per_broker_scanner = 67108864L; // 64MB

    @ConfField(mutable = true, masterOnly = true, description = {
            "单个 broker scanner 的最大并发数。", "Maximal concurrency of broker scanners."})
    public static int max_broker_concurrency = 10;

    @ConfField(mutable = true, masterOnly = true, description = {
            "导出作业的最大并发数。", "Limitation of the concurrency of running export jobs."})
    public static int export_running_job_num_limit = 5;

    @ConfField(mutable = true, masterOnly = true, description = {
            "导出作业的默认超时时间。", "Default timeout of export jobs."})
    public static int export_task_default_timeout_second = 2 * 3600; // 2h

    @ConfField(mutable = true, masterOnly = true, description = {
            "每个导出作业的需要处理的 tablet 数量。", "Number of tablets need to be handled per export job."})
    public static int export_tablet_num_per_task = 5;

    // TODO(cmy): Disable by default because current checksum logic has some bugs.
    @ConfField(mutable = true, masterOnly = true, description = {
            "一致性检查的开始时间。与 `consistency_check_end_time` 配合使用，决定一致性检查的起止时间。"
                    + "如果将两个参数设置为相同的值，则一致性检查将不会被调度。",
            "Start time of consistency check. Used with `consistency_check_end_time` "
                    + "to decide the start and end time of consistency check. "
                    + "If set to the same value, consistency check will not be scheduled."})
    public static String consistency_check_start_time = "23";
    @ConfField(mutable = true, masterOnly = true, description = {
            "一致性检查的结束时间。与 `consistency_check_start_time` 配合使用，决定一致性检查的起止时间。"
                    + "如果将两个参数设置为相同的值，则一致性检查将不会被调度。",
            "End time of consistency check. Used with `consistency_check_start_time` "
                    + "to decide the start and end time of consistency check. "
                    + "If set to the same value, consistency check will not be scheduled."})
    public static String consistency_check_end_time = "23";

    @ConfField(mutable = true, masterOnly = true, description = {
            "单个一致性检查任务的默认超时时间。设置的足够长以适应表的数据量。",
            "Default timeout of a single consistency check task. Set long enough to fit your tablet size."})
    public static long check_consistency_default_timeout_second = 600; // 10 min

    @ConfField(description = {"单个 FE 的 MySQL Server 的最大连接数。",
            "Maximal number of connections of MySQL server per FE."})
    public static int qe_max_connection = 1024;

    @ConfField(description = {"MySQL 连接调度线程池的最大线程数。",
            "Maximal number of thread in MySQL connection-scheduler-pool."})
    public static int max_connection_scheduler_threads_num = 4096;

    @ConfField(mutable = true, description = {"Colocate join 每个 instance 的内存 penalty 系数。"
            + "计算方式：`exec_mem_limit / min (query_colocate_join_memory_limit_penalty_factor, instance_num)`",
            "Colocate join PlanFragment instance memory limit penalty factor.",
            "The memory_limit for colocote join PlanFragment instance = "
                    + "`exec_mem_limit / min (query_colocate_join_memory_limit_penalty_factor, instance_num)`"})
    public static int query_colocate_join_memory_limit_penalty_factor = 1;

    /**
     * This configs can set to true to disable the automatic colocate tables's relocate and balance.
     * If 'disable_colocate_balance' is set to true,
     *   ColocateTableBalancer will not relocate and balance colocate tables.
     * Attention:
     *   Under normal circumstances, there is no need to turn off balance at all.
     *   Because once the balance is turned off, the unstable colocate table may not be restored
     *   Eventually the colocate plan cannot be used when querying.
     */
    @ConfField(mutable = true, masterOnly = true) public static boolean disable_colocate_balance = false;

    /**
     * The default user resource publishing timeout.
     */
    @ConfField public static int meta_publish_timeout_ms = 1000;
    @ConfField public static boolean proxy_auth_enable = false;
    @ConfField public static String proxy_auth_magic_prefix = "x@8";
    /**
     * Limit on the number of expr children of an expr tree.
     * Exceed this limit may cause long analysis time while holding database read lock.
     * Do not set this if you know what you are doing.
     */
    @ConfField(mutable = true)
    public static int expr_children_limit = 10000;
    /**
     * Limit on the depth of an expr tree.
     * Exceed this limit may cause long analysis time while holding db read lock.
     * Do not set this if you know what you are doing.
     */
    @ConfField(mutable = true)
    public static int expr_depth_limit = 3000;

    // Configurations for backup and restore
    /**
     * Plugins' path for BACKUP and RESTORE operations. Currently deprecated.
     */
    @Deprecated
    @ConfField public static String backup_plugin_path = "/tools/trans_file_tool/trans_files.sh";

    // Configurations for hadoop dpp
    /**
     * The following configurations are not available.
     */
    @ConfField public static String dpp_hadoop_client_path = "/lib/hadoop-client/hadoop/bin/hadoop";
    @ConfField public static long dpp_bytes_per_reduce = 100 * 1024 * 1024L; // 100M
    @ConfField public static String dpp_default_cluster = "palo-dpp";
    @ConfField public static String dpp_default_config_str = ""
            + "{"
            + "hadoop_configs : '"
            + "mapred.job.priority=NORMAL;"
            + "mapred.job.map.capacity=50;"
            + "mapred.job.reduce.capacity=50;"
            + "mapred.hce.replace.streaming=false;"
            + "abaci.long.stored.job=true;"
            + "dce.shuffle.enable=false;"
            + "dfs.client.authserver.force_stop=true;"
            + "dfs.client.auth.method=0"
            + "'}";
    @ConfField public static String dpp_config_str = ""
            + "{palo-dpp : {"
            + "hadoop_palo_path : '/dir',"
            + "hadoop_configs : '"
            + "fs.default.name=hdfs://host:port;"
            + "mapred.job.tracker=host:port;"
            + "hadoop.job.ugi=user,password"
            + "'}"
            + "}";

    // For forward compatibility, will be removed later.
    // check token when download image file.
    @ConfField public static boolean enable_token_check = true;

    /**
     * Set to true if you deploy Palo using thirdparty deploy manager
     * Valid options are:
     *      disable:    no deploy manager
     *      k8s:        Kubernetes
     *      ambari:     Ambari
     *      local:      Local File (for test or Boxer2 BCC version)
     */
    @ConfField public static String enable_deploy_manager = "disable";

    // If use k8s deploy manager locally, set this to true and prepare the certs files
    @ConfField public static boolean with_k8s_certs = false;

    // Set runtime locale when exec some cmds
    @ConfField public static String locale = "zh_CN.UTF-8";

    // default timeout of backup job
    @ConfField(mutable = true, masterOnly = true)
    public static int backup_job_default_timeout_ms = 86400 * 1000; // 1 day

    /**
     * 'storage_high_watermark_usage_percent' limit the max capacity usage percent of a Backend storage path.
     * 'storage_min_left_capacity_bytes' limit the minimum left capacity of a Backend storage path.
     * If both limitations are reached, this storage path can not be chose as tablet balance destination.
     * But for tablet recovery, we may exceed these limit for keeping data integrity as much as possible.
     */
    @ConfField(mutable = true, masterOnly = true)
    public static int storage_high_watermark_usage_percent = 85;
    @ConfField(mutable = true, masterOnly = true)
    public static long storage_min_left_capacity_bytes = 2 * 1024 * 1024 * 1024L; // 2G

    /**
     * If capacity of disk reach the 'storage_flood_stage_usage_percent' and 'storage_flood_stage_left_capacity_bytes',
     * the following operation will be rejected:
     * 1. load job
     * 2. restore job
     */
    @ConfField(mutable = true, masterOnly = true)
    public static int storage_flood_stage_usage_percent = 95;
    @ConfField(mutable = true, masterOnly = true)
    public static long storage_flood_stage_left_capacity_bytes = 1 * 1024 * 1024 * 1024; // 1GB

    // update interval of tablet stat
    // All frontends will get tablet stat from all backends at each interval
    @ConfField public static int tablet_stat_update_interval_second = 60;  // 1 min

    /**
     * Max bytes a broker scanner can process in one broker load job.
     * Commonly, each Backends has one broker scanner.
     */
    @ConfField(mutable = true, masterOnly = true)
<<<<<<< HEAD
    public static long max_bytes_per_broker_scanner = 500 * 1024 * 1024 * 1024L; // 500G
=======
    public static long max_bytes_per_broker_scanner = 5 * 1024 * 1024 * 1024L; // 5G
>>>>>>> 138e6c2f

    /**
     * Max number of load jobs, include PENDING、ETL、LOADING、QUORUM_FINISHED.
     * If exceed this number, load job is not allowed to be submitted.
     */
    @ConfField(mutable = true, masterOnly = true)
    public static long max_unfinished_load_job = 1000;

    /**
     * If set to true, Planner will try to select replica of tablet on same host as this Frontend.
     * This may reduce network transmission in following case:
     * 1. N hosts with N Backends and N Frontends deployed.
     * 2. The data has N replicas.
     * 3. High concurrency queries are sent to all Frontends evenly
     * In this case, all Frontends can only use local replicas to do the query.
     * If you want to allow fallback to nonlocal replicas when no local replicas available,
     * set enable_local_replica_selection_fallback to true.
     */
    @ConfField(mutable = true)
    public static boolean enable_local_replica_selection = false;

    /**
     * Used with enable_local_replica_selection.
     * If the local replicas is not available, fallback to the nonlocal replicas.
     * */
    @ConfField(mutable = true)
    public static boolean enable_local_replica_selection_fallback = false;

    /**
     * The number of query retries.
     * A query may retry if we encounter RPC exception and no result has been sent to user.
     * You may reduce this number to avoid Avalanche disaster.
     */
    @ConfField(mutable = true)
    public static int max_query_retry_time = 1;

    /**
     * The number of point query retries in executor.
     * A query may retry if we encounter RPC exception and no result has been sent to user.
     * You may reduce this number to avoid Avalanche disaster.
     */
    @ConfField(mutable = true)
    public static int max_point_query_retry_time = 2;

    /**
     * The tryLock timeout configuration of catalog lock.
     * Normally it does not need to change, unless you need to test something.
     */
    @ConfField(mutable = true)
    public static long catalog_try_lock_timeout_ms = 5000; // 5 sec

    /**
     * if this is set to true
     *    all pending load job will failed when call begin txn api
     *    all prepare load job will failed when call commit txn api
     *    all committed load job will waiting to be published
     */
    @ConfField(mutable = true, masterOnly = true)
    public static boolean disable_load_job = false;

    /*
     * One master daemon thread will update database used data quota for db txn manager
     * every db_used_data_quota_update_interval_secs
     */
    @ConfField(mutable = false, masterOnly = true)
    public static int db_used_data_quota_update_interval_secs = 300;

    /**
     * Load using hadoop cluster will be deprecated in future.
     * Set to true to disable this kind of load.
     */
    @ConfField(mutable = true, masterOnly = true)
    public static boolean disable_hadoop_load = false;

    /**
     * fe will call es api to get es index shard info every es_state_sync_interval_secs
     */
    @ConfField
    public static long es_state_sync_interval_second = 10;

    /**
     * fe will create iceberg table every iceberg_table_creation_interval_second
     */
    @ConfField(mutable = true, masterOnly = true)
    public static long iceberg_table_creation_interval_second = 10;

    /**
     * the factor of delay time before deciding to repair tablet.
     * if priority is VERY_HIGH, repair it immediately.
     * HIGH, delay tablet_repair_delay_factor_second * 1;
     * NORMAL: delay tablet_repair_delay_factor_second * 2;
     * LOW: delay tablet_repair_delay_factor_second * 3;
     */
    @ConfField(mutable = true, masterOnly = true)
    public static long tablet_repair_delay_factor_second = 60;

    /**
     * the default slot number per path in tablet scheduler
     * TODO(cmy): remove this config and dynamically adjust it by clone task statistic
     */
    @ConfField(mutable = true, masterOnly = true)
    public static int schedule_slot_num_per_path = 4;

    /**
     * the default slot number per path in tablet scheduler for decommission backend
     */
    @ConfField(mutable = true, masterOnly = true)
    public static int schedule_decommission_slot_num_per_path = 8;

    /**
     * the default batch size in tablet scheduler for a single schedule.
     */
    @ConfField(mutable = true, masterOnly = true)
    public static int schedule_batch_size = 50;


    /**
     * Deprecated after 0.10
     */
    @ConfField public static boolean use_new_tablet_scheduler = true;

    /**
     * the threshold of cluster balance score, if a backend's load score is 10% lower than average score,
     * this backend will be marked as LOW load, if load score is 10% higher than average score, HIGH load
     * will be marked.
     */
    @ConfField(mutable = true, masterOnly = true)
    public static double balance_load_score_threshold = 0.1; // 10%

    /**
     * if set to true, TabletScheduler will not do balance.
     */
    @ConfField(mutable = true, masterOnly = true)
    public static boolean disable_balance = false;

    /**
     * if set to true, TabletScheduler will not do disk balance.
     */
    @ConfField(mutable = true, masterOnly = true)
    public static boolean disable_disk_balance = false;

    // if the number of scheduled tablets in TabletScheduler exceed max_scheduling_tablets
    // skip checking.
    @ConfField(mutable = true, masterOnly = true)
    public static int max_scheduling_tablets = 2000;

    // if the number of balancing tablets in TabletScheduler exceed max_balancing_tablets,
    // no more balance check
    @ConfField(mutable = true, masterOnly = true)
    public static int max_balancing_tablets = 100;

    // Rebalancer type(ignore case): BeLoad, Partition. If type parse failed, use BeLoad as default.
    @ConfField(masterOnly = true)
    public static String tablet_rebalancer_type = "BeLoad";

    // Valid only if use PartitionRebalancer. If this changed, cached moves will be cleared.
    @ConfField(mutable = true, masterOnly = true)
    public static long partition_rebalance_move_expire_after_access = 600; // 600s

    // Valid only if use PartitionRebalancer
    @ConfField(mutable = true, masterOnly = true)
    public static int partition_rebalance_max_moves_num_per_selection = 10;

    // 1 slot for reduce unnecessary balance task, provided a more accurate estimate of capacity
    @ConfField(masterOnly = true, mutable = true)
    public static int balance_slot_num_per_path = 1;

    // This threshold is to avoid piling up too many report task in FE, which may cause OOM exception.
    // In some large Doris cluster, eg: 100 Backends with ten million replicas, a tablet report may cost
    // several seconds after some modification of metadata(drop partition, etc..).
    // And one Backend will report tablets info every 1 min, so unlimited receiving reports is unacceptable.
    // TODO(cmy): we will optimize the processing speed of tablet report in future, but now, just discard
    // the report if queue size exceeding limit.
    // Some online time cost:
    // 1. disk report: 0-1 ms
    // 2. task report: 0-1 ms
    // 3. tablet report
    //      10000 replicas: 200ms
    @ConfField(mutable = true, masterOnly = true)
    public static int report_queue_size = 100;

    /**
     * If set to true, metric collector will be run as a daemon timer to collect metrics at fix interval
     */
    @ConfField public static boolean enable_metric_calculator = true;

    /**
     * the max routine load job num, including NEED_SCHEDULED, RUNNING, PAUSE
     */
    @ConfField(mutable = true, masterOnly = true)
    public static int max_routine_load_job_num = 100;

    /**
     * the max concurrent routine load task num of a single routine load job
     */
    @ConfField(mutable = true, masterOnly = true)
    public static int max_routine_load_task_concurrent_num = 5;

    /**
     * the max concurrent routine load task num per BE.
     * This is to limit the num of routine load tasks sending to a BE, and it should also less
     * than BE config 'routine_load_thread_pool_size'(default 10),
     * which is the routine load task thread pool size on BE.
     */
    @ConfField(mutable = true, masterOnly = true)
    public static int max_routine_load_task_num_per_be = 5;

    /**
     * The max number of files store in SmallFileMgr
     */
    @ConfField(mutable = true, masterOnly = true)
    public static int max_small_file_number = 100;

    /**
     * The max size of a single file store in SmallFileMgr
     */
    @ConfField(mutable = true, masterOnly = true)
    public static int max_small_file_size_bytes = 1024 * 1024; // 1MB

    /**
     * Save small files
     */
    @ConfField
    public static String small_file_dir = System.getenv("DORIS_HOME") + "/small_files";

    /**
     * If set to true, the insert stmt with processing error will still return a label to user.
     * And user can use this label to check the load job's status.
     * The default value is false, which means if insert operation encounter errors,
     * exception will be thrown to user client directly without load label.
     */
    @ConfField(mutable = true, masterOnly = true) public static boolean using_old_load_usage_pattern = false;

    /**
     * This will limit the max recursion depth of hash distribution pruner.
     * eg: where a in (5 elements) and b in (4 elements) and c in (3 elements) and d in (2 elements).
     * a/b/c/d are distribution columns, so the recursion depth will be 5 * 4 * 3 * 2 = 120, larger than 100,
     * So that distribution pruner will no work and just return all buckets.
     *
     * Increase the depth can support distribution pruning for more elements, but may cost more CPU.
     */
    @ConfField(mutable = true, masterOnly = false)
    public static int max_distribution_pruner_recursion_depth = 100;

    /**
     * If the jvm memory used percent(heap or old mem pool) exceed this threshold, checkpoint thread will
     * not work to avoid OOM.
     */
    @ConfField(mutable = true, masterOnly = true)
    public static long metadata_checkpoint_memory_threshold = 70;

    /**
     * If set to true, the checkpoint thread will make the checkpoint regardless of the jvm memory used percent.
     */
    @ConfField(mutable = true, masterOnly = true)
    public static boolean force_do_metadata_checkpoint = false;

    /**
     * Decide how often to check dynamic partition
     */
    @ConfField(mutable = true, masterOnly = true)
    public static long dynamic_partition_check_interval_seconds = 600;

    /**
     * If set to true, dynamic partition feature will open
     */
    @ConfField(mutable = true, masterOnly = true)
    public static boolean dynamic_partition_enable = true;

    /**
     * control rollup job concurrent limit
     */
    @ConfField(mutable = true, masterOnly = true)
    public static int max_running_rollup_job_num_per_table = 1;

    /**
     * If set to true, Doris will check if the compiled and running versions of Java are compatible
     */
    @ConfField
    public static boolean check_java_version = true;

    /**
     * it can't auto-resume routine load job as long as one of the backends is down
     */
    @ConfField(mutable = true, masterOnly = true)
    public static int max_tolerable_backend_down_num = 0;

    /**
     * a period for auto resume routine load
     */
    @ConfField(mutable = true, masterOnly = true)
    public static int period_of_auto_resume_min = 5;

    /**
     * If set to true, the backend will be automatically dropped after finishing decommission.
     * If set to false, the backend will not be dropped and remaining in DECOMMISSION state.
     */
    @ConfField(mutable = true, masterOnly = true)
    public static boolean drop_backend_after_decommission = true;

    /**
     * When tablet size of decommissioned backend is lower than this threshold,
     * SystemHandler will start to check if all tablets of this backend are in recycled status,
     * this backend will be dropped immediately if the check result is true.
     * For performance based considerations, better not set a very high value for this.
     */
    @ConfField(mutable = true, masterOnly = true)
    public static int decommission_tablet_check_threshold = 5000;

    /**
     * Define thrift server's server model, default is TThreadPoolServer model
     */
    @ConfField
    public static String thrift_server_type = "THREAD_POOL";

    /**
     * This config will decide whether to resend agent task when create_time for agent_task is set,
     * only when current_time - create_time > agent_task_resend_wait_time_ms can ReportHandler do resend agent task
     */
    @ConfField (mutable = true, masterOnly = true)
    public static long agent_task_resend_wait_time_ms = 5000;

    /**
     * min_clone_task_timeout_sec and max_clone_task_timeout_sec is to limit the
     * min and max timeout of a clone task.
     * Under normal circumstances, the timeout of a clone task is estimated by
     * the amount of data and the minimum transmission speed(5MB/s).
     * But in special cases, you may need to manually set these two configs
     * to ensure that the clone task will not fail due to timeout.
     */
    @ConfField(mutable = true, masterOnly = true)
    public static long min_clone_task_timeout_sec = 3 * 60; // 3min
    @ConfField(mutable = true, masterOnly = true)
    public static long max_clone_task_timeout_sec = 2 * 60 * 60; // 2h

    /**
     * If set to true, fe will enable sql result cache
     * This option is suitable for offline data update scenarios
     *                              case1   case2   case3   case4
     * enable_sql_cache             false   true    true    false
     * enable_partition_cache       false   false   true    true
     */
    @ConfField(mutable = true, masterOnly = false)
    public static boolean cache_enable_sql_mode = true;

    /**
     * If set to true, fe will get data from be cache,
     * This option is suitable for real-time updating of partial partitions.
     */
    @ConfField(mutable = true, masterOnly = false)
    public static boolean cache_enable_partition_mode = true;

    /**
     *  Minimum interval between last version when caching results,
     *  This parameter distinguishes between offline and real-time updates
     */
    @ConfField(mutable = true, masterOnly = false)
    public static int cache_last_version_interval_second = 900;

    /**
     * Set the maximum number of rows that can be cached
     */
    @ConfField(mutable = true, masterOnly = false)
    public static int cache_result_max_row_count = 3000;

    /**
     * Used to limit element num of InPredicate in delete statement.
     */
    @ConfField(mutable = true, masterOnly = true)
    public static int max_allowed_in_element_num_of_delete = 1024;

    /**
     * In some cases, some tablets may have all replicas damaged or lost.
     * At this time, the data has been lost, and the damaged tablets
     * will cause the entire query to fail, and the remaining healthy tablets cannot be queried.
     * In this case, you can set this configuration to true.
     * The system will replace damaged tablets with empty tablets to ensure that the query
     * can be executed. (but at this time the data has been lost, so the query results may be inaccurate)
     */
    @ConfField(mutable = true, masterOnly = true)
    public static boolean recover_with_empty_tablet = false;

    /**
     * In some scenarios, there is an unrecoverable metadata problem in the cluster,
     * and the visibleVersion of the data does not match be. In this case, it is still
     * necessary to restore the remaining data (which may cause problems with the correctness of the data).
     * This configuration is the same as` recover_with_empty_tablet` should only be used in emergency situations
     * This configuration has three values:
     *   disable : If an exception occurs, an error will be reported normally.
     *   ignore_version: ignore the visibleVersion information recorded in fe partition, use replica version
     *   ignore_all: In addition to ignore_version, when encountering no queryable replica,
     *   skip it directly instead of throwing an exception
     */
    @ConfField(mutable = true, masterOnly = true)
    public static String recover_with_skip_missing_version = "disable";

    /**
     * Whether to add a delete sign column when create unique table
     */
    @ConfField(mutable = true, masterOnly = true)
    public static boolean enable_batch_delete_by_default = true;

    /**
     * Whether to add a version column when create unique table
     */
    @ConfField(mutable = true, masterOnly = true)
    public static boolean enable_hidden_version_column_by_default = true;

    /**
     * Used to set default db data quota bytes.
     */
    @ConfField(mutable = true, masterOnly = true)
    public static long default_db_data_quota_bytes = 1024L * 1024 * 1024 * 1024 * 1024L; // 1PB

    /**
     * Used to set default db replica quota num.
     */
    @ConfField(mutable = true, masterOnly = true)
    public static long default_db_replica_quota_size = 1024 * 1024 * 1024;

    /*
     * Maximum percentage of data that can be filtered (due to reasons such as data is irregularly)
     * The default value is 0.
     */
    @ConfField(mutable = true, masterOnly = true)
    public static double default_max_filter_ratio = 0;

    /**
     * HTTP Server V2 is implemented by SpringBoot.
     * It uses an architecture that separates front and back ends.
     * Only enable httpv2 can user to use the new Frontend UI interface
     */
    @ConfField
    public static boolean enable_http_server_v2 = true;

    /*
     * Base path is the URL prefix for all API paths.
     * Some deployment environments need to configure additional base path to match resources.
     * This Api will return the path configured in Config.http_api_extra_base_path.
     * Default is empty, which means not set.
     */
    @ConfField
    public static String http_api_extra_base_path = "";

    /**
     * If set to true, FE will be started in BDBJE debug mode
     */
    @ConfField
    public static boolean enable_bdbje_debug_mode = false;

    /**
     * This config is used to try skip broker when access bos or other cloud storage via broker
     */
    @ConfField(mutable = true, masterOnly = true)
    public static boolean enable_access_file_without_broker = false;

    /**
     * Whether to allow the outfile function to export the results to the local disk.
     */
    @ConfField
    public static boolean enable_outfile_to_local = false;

    /**
     * Used to set the initial flow window size of the GRPC client channel, and also used to max message size.
     * When the result set is large, you may need to increase this value.
     */
    @ConfField
    public static int grpc_max_message_size_bytes = 2147483647; // 2GB

    /**
     * num of thread to handle grpc events in grpc_threadmgr
     */
    @ConfField
    public static int grpc_threadmgr_threads_nums = 4096;

    /**
     * Used to set minimal number of replication per tablet.
     */
    @ConfField(mutable = true, masterOnly = true)
    public static short min_replication_num_per_tablet = 1;

    /**
     * Used to set maximal number of replication per tablet.
     */
    @ConfField(mutable = true, masterOnly = true)
    public static short max_replication_num_per_tablet = Short.MAX_VALUE;

    /**
     * Used to limit the maximum number of partitions that can be created when creating a dynamic partition table,
     * to avoid creating too many partitions at one time.
     * The number is determined by "start" and "end" in the dynamic partition parameters.
     */
    @ConfField(mutable = true, masterOnly = true)
    public static int max_dynamic_partition_num = 500;

    /**
     * Used to limit the maximum number of partitions that can be created when creating multi partition,
     * to avoid creating too many partitions at one time.
     * The number is determined by "start" and "end" in the multi partition parameters.
     */
    @ConfField(mutable = true, masterOnly = true)
    public static int max_multi_partition_num = 4096;

    /**
     * Control the max num of backup/restore job per db
     */
    @ConfField(mutable = true, masterOnly = true)
    public static int max_backup_restore_job_num_per_db = 10;

    /**
     * Control the default max num of the instance for a user.
     */
    @ConfField(mutable = true)
    public static int default_max_query_instances = -1;

    /*
     * One master daemon thread will update global partition in memory
     * info every partition_in_memory_update_interval_secs
     */
    @ConfField(mutable = false, masterOnly = true)
    public static int partition_in_memory_update_interval_secs = 300;

    @ConfField(masterOnly = true)
    public static boolean enable_concurrent_update = false;

    /**
     * This configuration can only be configured during cluster initialization and cannot be modified during cluster
     * restart and upgrade after initialization is complete.
     *
     * 0: table names are stored as specified and comparisons are case sensitive.
     * 1: table names are stored in lowercase and comparisons are not case sensitive.
     * 2: table names are stored as given but compared in lowercase.
     */
    @ConfField(masterOnly = true)
    public static int lower_case_table_names = 0;

    @ConfField(mutable = true, masterOnly = true)
    public static int table_name_length_limit = 64;

    /*
     * The job scheduling interval of the schema change handler.
     * The user should not set this parameter.
     * This parameter is currently only used in the regression test environment to appropriately
     * reduce the running speed of the schema change job to test the correctness of the system
     * in the case of multiple tasks in parallel.
     */
    @ConfField(mutable = false, masterOnly = true)
    public static int default_schema_change_scheduler_interval_millisecond = 500;

    /*
     * If set to true, the thrift structure of query plan will be sent to BE in compact mode.
     * This will significantly reduce the size of rpc data, which can reduce the chance of rpc timeout.
     * But this may slightly decrease the concurrency of queries, because compress and decompress cost more CPU.
     */
    @ConfField(mutable = true, masterOnly = false)
    public static boolean use_compact_thrift_rpc = true;

    /*
     * If set to true, the tablet scheduler will not work, so that all tablet repair/balance task will not work.
     */
    @ConfField(mutable = true, masterOnly = true)
    public static boolean disable_tablet_scheduler = false;

    /*
     * When doing clone or repair tablet task, there may be replica is REDUNDANT state, which
     * should be dropped later. But there are be loading task on these replicas, so the default strategy
     * is to wait until the loading task finished before dropping them.
     * But the default strategy may takes very long time to handle these redundant replicas.
     * So we can set this config to true to not wait any loading task.
     * Set this config to true may cause loading task failed, but will
     * speed up the process of tablet balance and repair.
     */
    @ConfField(mutable = true, masterOnly = true)
    public static boolean enable_force_drop_redundant_replica = false;

    /*
     * auto set the slowest compaction replica's status to bad
     */
    @ConfField(mutable = true, masterOnly = true)
    public static boolean repair_slow_replica = false;

    /*
     * The relocation of a colocation group may involve a large number of tablets moving within the cluster.
     * Therefore, we should use a more conservative strategy to avoid relocation
     * of colocation groups as much as possible.
     * Reloaction usually occurs after a BE node goes offline or goes down.
     * This parameter is used to delay the determination of BE node unavailability.
     * The default is 30 minutes, i.e., if a BE node recovers within 30 minutes, relocation of the colocation group
     * will not be triggered.
     */
    @ConfField(mutable = true, masterOnly = true)
    public static long colocate_group_relocate_delay_second = 1800; // 30 min

    /*
     * If set to true, when creating table, Doris will allow to locate replicas of a tablet
     * on same host.
     * This is only for local test, so that we can deploy multi BE on same host and create table
     * with multi replicas.
     * DO NOT use it for production env.
     */
    @ConfField
    public static boolean allow_replica_on_same_host = false;

    /**
     *  The version count threshold used to judge whether replica compaction is too slow
     */
    @ConfField(mutable = true)
    public static int min_version_count_indicate_replica_compaction_too_slow = 200;

    /**
     * The valid ratio threshold of the difference between the version count of the slowest replica and the fastest
     * replica. If repair_slow_replica is set to true, it is used to determine whether to repair the slowest replica
     */
    @ConfField(mutable = true, masterOnly = true)
    public static double valid_version_count_delta_ratio_between_replicas = 0.5;

    /**
     * The data size threshold used to judge whether replica is too large
     */
    @ConfField(mutable = true, masterOnly = true)
    public static long min_bytes_indicate_replica_too_large = 2 * 1024 * 1024 * 1024L;

    /**
     * If set to TRUE, the column definitions of iceberg table and the doris table must be consistent
     * If set to FALSE, Doris only creates columns of supported data types.
     * Default is true.
     */
    @ConfField(mutable = true, masterOnly = true)
    public static boolean iceberg_table_creation_strict_mode = true;

    // statistics
    /*
     * the max unfinished statistics job number
     */
    @ConfField(mutable = true, masterOnly = true)
    public static int cbo_max_statistics_job_num = 20;
    /*
     * the max timeout of a statistics task
     */
    @ConfField(mutable = true, masterOnly = true)
    public static int max_cbo_statistics_task_timeout_sec = 300;
    /*
     * the concurrency of statistics task
     */
    // TODO change it to mutable true
    @ConfField(mutable = false, masterOnly = true)
    public static int cbo_concurrency_statistics_task_num = 10;
    /*
     * default sample percentage
     * The value from 0 ~ 100. The 100 means no sampling and fetch all data.
     */
    @ConfField(mutable = true, masterOnly = true)
    public static int cbo_default_sample_percentage = 10;

    /*
     * the system automatically checks the time interval for statistics
     */
    @ConfField(mutable = true, masterOnly = true)
    public static int auto_check_statistics_in_minutes = 5;

    /**
     * If this configuration is enabled, you should also specify the trace_export_url.
     */
    @ConfField(mutable = false, masterOnly = false)
    public static boolean enable_tracing = false;

    /**
     * Current support for exporting traces:
     *   zipkin: Export traces directly to zipkin, which is used to enable the tracing feature quickly.
     *   collector: The collector can be used to receive and process traces and support export to a variety of
     *     third-party systems.
     * If this configuration is enabled, you should also specify the enable_tracing=true and trace_export_url.
     */
    @ConfField(mutable = false, masterOnly = false)
    public static String trace_exporter = "zipkin";

    /**
     * The endpoint to export spans to.
     * export to zipkin like: http://127.0.0.1:9411/api/v2/spans
     * export to collector like: http://127.0.0.1:4318/v1/traces
     */
    @ConfField(mutable = false, masterOnly = false)
    public static String trace_export_url = "http://127.0.0.1:9411/api/v2/spans";

    /**
     * If set to TRUE, the compaction slower replica will be skipped when select get queryable replicas
     * Default is true.
     */
    @ConfField(mutable = true)
    public static boolean skip_compaction_slower_replica = true;

    /**
     * Enable quantile_state type column
     * Default is false.
     * */
    @ConfField(mutable = true, masterOnly = true)
    public static boolean enable_quantile_state_type = true;

    @ConfField
    public static boolean enable_pipeline_load = false;

    // enable_workload_group should be immutable and temporarily set to mutable during the development test phase
    @ConfField(mutable = true, expType = ExperimentalType.EXPERIMENTAL)
    public static boolean enable_workload_group = false;

    @ConfField(mutable = true)
    public static boolean enable_query_queue = true;

    @ConfField(mutable = true)
    public static boolean disable_shared_scan = false;

    @ConfField(mutable = false, masterOnly = true)
    public static int backend_rpc_timeout_ms = 60000; // 1 min

    /**
     * If set to TRUE, FE will:
     * 1. divide BE into high load and low load(no mid load) to force triggering tablet scheduling;
     * 2. ignore whether the cluster can be more balanced during tablet scheduling;
     *
     * It's used to test the reliability in single replica case when tablet scheduling are frequent.
     * Default is false.
     */
    @ConfField(mutable = true, masterOnly = true)
    public static boolean be_rebalancer_fuzzy_test = false;

    /**
     * If set to TRUE, FE will convert date/datetime to datev2/datetimev2(0) automatically.
     */
    @ConfField(mutable = true)
    public static boolean enable_date_conversion = true;

    @ConfField(mutable = false, masterOnly = true)
    public static boolean enable_multi_tags = false;

    /**
     * If set to TRUE, FE will convert DecimalV2 to DecimalV3 automatically.
     */
    @ConfField(mutable = true)
    public static boolean enable_decimal_conversion = true;

    /**
     * List of S3 API compatible object storage systems.
     */
    @ConfField
    public static String s3_compatible_object_storages = "s3,oss,cos,bos";

    /**
     * Support complex data type ARRAY.
     */
    @ConfField(mutable = true, masterOnly = true)
    public static boolean enable_array_type = false;

    /**
     * The timeout of executing async remote fragment.
     * In normal case, the async remote fragment will be executed in a short time. If system are under high load
     * condition，try to set this timeout longer.
     */
    @ConfField(mutable = true)
    public static long remote_fragment_exec_timeout_ms = 5000; // 5 sec

    /**
     * Max data version of backends serialize block.
     */
    @ConfField(mutable = false)
    public static int max_be_exec_version = 2;

    /**
     * Min data version of backends serialize block.
     */
    @ConfField(mutable = false)
    public static int min_be_exec_version = 0;

    /**
     * Data version of backends serialize block.
     */
    @ConfField(mutable = true, masterOnly = true)
    public static int be_exec_version = max_be_exec_version;

    /*
     * mtmv is still under dev, remove this config when it is graduate.
     */
    @ConfField(mutable = true, masterOnly = true, expType = ExperimentalType.EXPERIMENTAL)
    public static boolean enable_mtmv = false;

    /* Max running task num at the same time, otherwise the submitted task will still be keep in pending poll*/
    @ConfField(mutable = true, masterOnly = true)
    public static int max_running_mtmv_scheduler_task_num = 100;

    /* Max pending task num keep in pending poll, otherwise it reject the task submit*/
    @ConfField(mutable = true, masterOnly = true)
    public static int max_pending_mtmv_scheduler_task_num = 100;

    /* Remove the completed mtmv job after this expired time. */
    @ConfField(mutable = true, masterOnly = true)
    public static long scheduler_mtmv_job_expired = 24 * 60 * 60L; // 1day

    /* Remove the finished mtmv task after this expired time. */
    @ConfField(mutable = true, masterOnly = true)
    public static long scheduler_mtmv_task_expired = 24 * 60 * 60L; // 1day

    @ConfField(mutable = true, masterOnly = true)
    public static boolean keep_scheduler_mtmv_task_when_job_deleted = false;

    /**
     * If set to true, query on external table will prefer to assign to compute node.
     * And the max number of compute node is controlled by min_backend_num_for_external_table.
     * If set to false, query on external table will assign to any node.
     */
    @ConfField(mutable = true, masterOnly = false)
    public static boolean prefer_compute_node_for_external_table = false;
    /**
     * Only take effect when prefer_compute_node_for_external_table is true.
     * If the compute node number is less than this value, query on external table will try to get some mix node
     * to assign, to let the total number of node reach this value.
     * If the compute node number is larger than this value, query on external table will assign to compute node only.
     */
    @ConfField(mutable = true, masterOnly = false)
    public static int min_backend_num_for_external_table = 3;

    /**
     * Max query profile num.
     */
    @ConfField(mutable = true, masterOnly = false)
    public static int max_query_profile_num = 100;

    /**
     * Set to true to disable backend black list, so that even if we failed to send task to a backend,
     * that backend won't be added to black list.
     * This should only be set when running tests, such as regression test.
     * Highly recommended NOT disable it in product environment.
     */
    @ConfField(mutable = true, masterOnly = false)
    public static boolean disable_backend_black_list = false;

    /**
     * Maximum backend heartbeat failure tolerance count.
     * Default is 1, which means if 1 heart failed, the backend will be marked as dead.
     * A larger value can improve the tolerance of the cluster to occasional heartbeat failures.
     * For example, when running regression tests, this value can be increased.
     */
    @ConfField(mutable = true, masterOnly = true)
    public static long max_backend_heartbeat_failure_tolerance_count = 1;

    /**
     * The iceberg and hudi table will be removed in v1.3
     * Use multi catalog instead.
     */
    @ConfField(mutable = true, masterOnly = false)
    public static boolean disable_iceberg_hudi_table = true;

    /**
     * The default connection timeout for hive metastore.
     * hive.metastore.client.socket.timeout
     */
    @ConfField(mutable = true, masterOnly = false)
    public static long hive_metastore_client_timeout_second = 10;

    /**
     * Used to determined how many statistics collection SQL could run simultaneously.
     */
    @ConfField
    public static int statistics_simultaneously_running_task_num = 10;

    /**
     * Internal table replica num, once set, user should promise the avaible BE is greater than this value,
     * otherwise the statistics related internal table creation would be failed.
     */
    @ConfField
    public static int statistic_internal_table_replica_num = 1;

    /**
     * if table has too many replicas, Fe occur oom when schema change.
     * 10W replicas is a reasonable value for testing.
     */
    @ConfField(mutable = true, masterOnly = true)
    public static long max_replica_count_when_schema_change = 100000;

    /**
     * Max cache num of hive partition.
     * Decrease this value if FE's memory is small
     */
    @ConfField(mutable = false, masterOnly = false)
    public static long max_hive_partition_cache_num = 100000;

    @ConfField(mutable = false, masterOnly = false, description = {"Hive表到分区名列表缓存的最大数量。",
        "Max cache number of hive table to partition names list."})
    public static long max_hive_table_cache_num = 1000;

    @ConfField(mutable = false, masterOnly = false, description = {"获取Hive分区值时候的最大返回数量，-1代表没有限制。",
        "Max number of hive partition values to return while list partitions, -1 means no limitation."})
    public static short max_hive_list_partition_num = -1;

    @ConfField(mutable = false, masterOnly = false, description = {"远程文件系统缓存的最大数量",
        "Max cache number of remote file system."})
    public static long max_remote_file_system_cache_num = 100;

    /**
     * Max cache loader thread-pool size.
     * Max thread pool size for loading external meta cache
     */
    @ConfField(mutable = false, masterOnly = false)
    public static int max_external_cache_loader_thread_pool_size = 64;

    /**
     * Max cache num of external catalog's file
     * Decrease this value if FE's memory is small
     */
    @ConfField(mutable = false, masterOnly = false)
    public static long max_external_file_cache_num = 100000;

    /**
     * Max cache num of external table's schema
     * Decrease this value if FE's memory is small
     */
    @ConfField(mutable = false, masterOnly = false)
    public static long max_external_schema_cache_num = 10000;

    /**
     * The expiration time of a cache object after last access of it.
     * For external schema cache and hive meta cache.
     */
    @ConfField(mutable = false, masterOnly = false)
    public static long external_cache_expire_time_minutes_after_access = 24 * 60; // 1 day

    /**
     * Github workflow test type, for setting some session variables
     * only for certain test type. E.g. only settting batch_size to small
     * value for p0.
     */
    @ConfField(mutable = true, masterOnly = false)
    public static String fuzzy_test_type = "";

    /**
     * Set session variables randomly to check more issues in github workflow
     */
    @ConfField(mutable = true, masterOnly = false)
    public static boolean use_fuzzy_session_variable = false;

    /**
     * Max num of same name meta informatntion in catalog recycle bin.
     * Default is 3.
     * 0 means do not keep any meta obj with same name.
     * < 0 means no limit
     */
    @ConfField(mutable = true, masterOnly = true)
    public static int max_same_name_catalog_trash_num = 3;

    /**
     * NOTE: The storage policy is still under developement.
     */
    @ConfField(mutable = false, masterOnly = true)
    public static boolean enable_storage_policy = true;

    /**
     * This config is mainly used in the k8s cluster environment.
     * When enable_fqdn_mode is true, the name of the pod where be is located will remain unchanged
     * after reconstruction, while the ip can be changed.
     */
    @ConfField(mutable = false, expType = ExperimentalType.EXPERIMENTAL)
    public static boolean enable_fqdn_mode = false;

    /**
     * enable use odbc table
     */
    @ConfField(mutable = true, masterOnly = true, description = {
        "是否开启 ODBC 外表功能，默认关闭，ODBC 外表是淘汰的功能，请使用 JDBC Catalog",
        "Whether to enable the ODBC appearance function, it is disabled by default,"
            + " and the ODBC appearance is an obsolete feature. Please use the JDBC Catalog"})
    public static boolean enable_odbc_table = false;

    /**
     * This is used whether to push down function to MYSQL in external Table with query sql
     * like odbc, jdbc for mysql table
     */
    @ConfField(mutable = true)
    public static boolean enable_func_pushdown = true;

    /**
     * If set to true, doris will try to parse the ddl of a hive view and try to execute the query
     * otherwise it will throw an AnalysisException.
     */
    @ConfField(mutable = true, expType = ExperimentalType.EXPERIMENTAL)
    public static boolean enable_query_hive_views = false;

    /**
     * If set to true, doris will automatically synchronize hms metadata to the cache in fe.
     */
    @ConfField(masterOnly = true)
    public static boolean enable_hms_events_incremental_sync = false;

    /**
     * Maximum number of events to poll in each RPC.
     */
    @ConfField(mutable = true, masterOnly = true)
    public static int hms_events_batch_size_per_rpc = 500;

    /**
     * HMS polling interval in milliseconds.
     */
    @ConfField(masterOnly = true)
    public static int hms_events_polling_interval_ms = 10000;

    /**
     * Maximum number of error tablets showed in broker load
     */
    @ConfField(masterOnly = true, mutable = true)
    public static int max_error_tablet_of_broker_load = 3;

    /**
     * If set to ture, doris will establish an encrypted channel based on the SSL protocol with mysql.
     */
    @ConfField(mutable = false, masterOnly = false, expType = ExperimentalType.EXPERIMENTAL)
    public static boolean enable_ssl = false;

    /**
     * If set to ture, ssl connection needs to authenticate client's certificate.
     */
    @ConfField(mutable = false, masterOnly = false)
    public static boolean ssl_force_client_auth = false;

    /**
     * Default CA certificate file location for mysql ssl connection.
     */
    @ConfField(mutable = false, masterOnly = false)
    public static String mysql_ssl_default_ca_certificate = System.getenv("DORIS_HOME")
            + "/mysql_ssl_default_certificate/ca_certificate.p12";

    /**
     * Default server certificate file location for mysql ssl connection.
     */
    @ConfField(mutable = false, masterOnly = false)
    public static String mysql_ssl_default_server_certificate = System.getenv("DORIS_HOME")
            + "/mysql_ssl_default_certificate/server_certificate.p12";

    /**
     * Password for default CA certificate file.
     */
    @ConfField(mutable = false, masterOnly = false)
    public static String mysql_ssl_default_ca_certificate_password = "doris";

    /**
     * Password for default CA certificate file.
     */
    @ConfField(mutable = false, masterOnly = false)
    public static String mysql_ssl_default_server_certificate_password = "doris";

    /**
     * Used to set session variables randomly to check more issues in github workflow
     */
    @ConfField(mutable = true)
    public static int pull_request_id = 0;

    /**
     * Used to set default db transaction quota num.
     */
    @ConfField(mutable = true, masterOnly = true)
    public static long default_db_max_running_txn_num = -1;

    /**
     * Used by TokenManager to control the number of tokens keep in memory.
     * One token will keep alive for {token_queue_size * token_generate_period_hour} hours.
     * By defaults, one token will keep for 3 days.
     */
    @ConfField(mutable = false, masterOnly = true)
    public static int token_queue_size = 6;

    /**
     * TokenManager will generate token every token_generate_period_hour.
     */
    @ConfField(mutable = false, masterOnly = true)
    public static int token_generate_period_hour = 12;

    /**
     * The secure local path of the FE node the place the data which will be loaded in doris.
     * The default value is empty for this config which means this feature is not allowed.
     * User who want to load fe server local file should config the value to a right local path.
     */
    @ConfField(mutable = false, masterOnly = false)
    public static String mysql_load_server_secure_path = "";

    @ConfField(mutable = false, masterOnly = false)
    public static int mysql_load_in_memory_record = 20;

    @ConfField(mutable = false, masterOnly = false)
    public static int mysql_load_thread_pool = 4;

    /**
     * BDBJE file logging level
     * OFF, SEVERE, WARNING, INFO, CONFIG, FINE, FINER, FINEST, ALL
     */
    @ConfField
    public static String bdbje_file_logging_level = "ALL";

    /**
     * When holding lock time exceeds the threshold, need to report it.
     */
    @ConfField
    public static long lock_reporting_threshold_ms = 500L;

    /**
     * If false, when select from tables in information_schema database,
     * the result will not contain the information of the table in external catalog.
     * This is to avoid query time when external catalog is not reachable.
     * TODO: this is a temp solution, we should support external catalog in the future.
     */
    @ConfField(mutable = true)
    public static boolean infodb_support_ext_catalog = false;

    /**
     * If true, auth check will be disabled. The default value is false.
     * This is to solve the case that user forgot the password.
     */
    @ConfField(mutable = false)
    public static boolean skip_localhost_auth_check  = true;

    @ConfField(mutable = true)
    public static boolean enable_round_robin_create_tablet = false;

    /**
     * If set false, user couldn't submit analyze SQL and FE won't allocate any related resources.
     */
    @ConfField
    public static boolean enable_stats = true;

    /**
     * To prevent different types (V1, V2, V3) of behavioral inconsistencies,
     * we may delete the DecimalV2 and DateV1 types in the future.
     * At this stage, we use ‘disable_decimalv2’ and ‘disable_datev1’
     * to determine whether these two types take effect.
     */
    @ConfField(mutable = true)
    public static boolean disable_decimalv2  = true;

    @ConfField(mutable = true)
    public static boolean disable_datev1  = true;

    /**
     * Now we not fully support array/struct/map nesting complex type in many situation,
     * so just disable creating nesting complex data type when create table.
     * We can make it able after we fully support
     */
    @ConfField(mutable = true, masterOnly = true, description = {
            "当前默认设置为 true，不支持建表时创建复杂类型(array/struct/map)嵌套复杂类型, 仅支持array类型自身嵌套。",
            "Now default set to true, not support create complex type(array/struct/map) nested complex type "
                    + "when we create table, only support array type nested array"})
    public static boolean disable_nested_complex_type  = true;
    /*
     * "max_instance_num" is used to set the maximum concurrency. When the value set
     * by "parallel_fragment_exec_instance_num" is greater than "max_instance_num",
     * an error will be reported.
     */
    @ConfField(mutable = true)
    public static int max_instance_num = 128;

    /*
     * This variable indicates the number of digits by which to increase the scale
     * of the result of division operations performed with the `/` operator. The
     * default value is 4, and it is currently only used for the DECIMALV3 type.
     */
    @ConfField(mutable = true)
    public static int div_precision_increment = 4;

    /**
     * This config used for export/outfile.
     * Whether delete all files in the directory specified by export/outfile.
     * It is a very dangerous operation, should only be used in test env.
     */

    @ConfField(mutable = false)
    public static boolean enable_delete_existing_files  = false;
    /*
     * The actual memory size taken by stats cache highly depends on characteristics of data, since on the different
     * dataset and scenarios the max/min literal's average size and buckets count of histogram would be highly
     * different. Besides, JVM version etc. also has influence on it, though not much as data itself.
     * Here I would give the mem size taken by stats cache with 10_0000 items.Each item's avg length of max/min literal
     * is 32, and the avg column name length is 16, and each column has a histogram with 128 buckets
     * In this case, stats cache takes total 911.954833984MiB mem.
     * If without histogram, stats cache takes total 61.2777404785MiB mem.
     * It's strongly discourage analyzing a column with a very large STRING value in the column, since it would cause
     * FE OOM.
     */
    @ConfField
    public static long stats_cache_size = 10_0000;

    /**
     * This configuration is used to enable the statistics of query information, which will record
     * the access status of databases, tables, and columns, and can be used to guide the
     * optimization of table structures
     *
     */
    @ConfField(mutable = true)
    public static boolean enable_query_hit_stats = false;

    @ConfField(mutable = true, description = {
            "设置为 true，如果查询无法选择到健康副本时，会打印出该tablet所有副本的详细信息，" + "以及不可查询的具体原因。",
            "When set to true, if a query is unable to select a healthy replica, "
                    + "the detailed information of all the replicas of the tablet,"
                    + " including the specific reason why they are unqueryable, will be printed out."})
    public static boolean show_details_for_unaccessible_tablet = false;

    @ConfField(mutable = false, masterOnly = false, expType = ExperimentalType.EXPERIMENTAL, description = {
            "是否启用binlog特性",
            "Whether to enable binlog feature"})
    public static boolean enable_feature_binlog = false;

    @ConfField
    public static int analyze_task_timeout_in_minutes = 120;

    @ConfField(mutable = true, masterOnly = true, description = {
            "是否禁止使用 WITH REOSOURCE 语句创建 Catalog。",
            "Whether to disable creating catalog with WITH RESOURCE statement."})
    public static boolean disallow_create_catalog_with_resource = true;

    @ConfField(mutable = true, masterOnly = false, description = {
        "Hive行数估算分区采样数",
        "Sample size for hive row count estimation."})
    public static int hive_stats_partition_sample_size = 3000;

    @ConfField
    public static boolean enable_full_auto_analyze = false;

    @ConfField
    public static String full_auto_analyze_start_time = "00:00:00";

    @ConfField
    public static String full_auto_analyze_end_time = "23:59:59";

    @ConfField
    public static int statistics_sql_parallel_exec_instance_num = 1;

    @ConfField
    public static long statistics_sql_mem_limit_in_bytes = 2L * 1024 * 1024 * 1024;

    @ConfField(mutable = true, masterOnly = true, description = {
            "用于强制设定内表的副本数，如果改参数大于零，则用户在建表时指定的副本数将被忽略，而使用本参数设置的值。"
                    + "同时，建表语句中指定的副本标签等参数会被忽略。该参数不影响包括创建分区、修改表属性的操作。该参数建议仅用于测试环境",
            "Used to force the number of replicas of the internal table. If the config is greater than zero, "
                    + "the number of replicas specified by the user when creating the table will be ignored, "
                    + "and the value set by this parameter will be used. At the same time, the replica tags "
                    + "and other parameters specified in the create table statement will be ignored. "
                    + "This config does not effect the operations including creating partitions "
                    + "and modifying table properties. "
                    + "This config is recommended to be used only in the test environment"})
    public static int force_olap_table_replication_num = 0;
}<|MERGE_RESOLUTION|>--- conflicted
+++ resolved
@@ -803,11 +803,7 @@
      * Commonly, each Backends has one broker scanner.
      */
     @ConfField(mutable = true, masterOnly = true)
-<<<<<<< HEAD
     public static long max_bytes_per_broker_scanner = 500 * 1024 * 1024 * 1024L; // 500G
-=======
-    public static long max_bytes_per_broker_scanner = 5 * 1024 * 1024 * 1024L; // 5G
->>>>>>> 138e6c2f
 
     /**
      * Max number of load jobs, include PENDING、ETL、LOADING、QUORUM_FINISHED.
