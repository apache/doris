--- conflicted
+++ resolved
@@ -2053,17 +2053,14 @@
                     + "This config is recommended to be used only in the test environment"})
     public static int force_olap_table_replication_num = 0;
 
-<<<<<<< HEAD
+    @ConfField
+    public static int full_auto_analyze_simultaneously_running_task_num = 1;
+
+    @ConfField
+    public static int cpu_resource_limit_per_analyze_task = 1;
+
     @ConfField(mutable = true, masterOnly = false, description = {
         "master fe同步image文件到其他fe时是否校验md5",
         "Whether to verify md5 when synchronizing image files from master fe to other fe"})
     public static boolean enable_image_md5_check = true;
-=======
-    @ConfField
-    public static int full_auto_analyze_simultaneously_running_task_num = 1;
-
-    @ConfField
-    public static int cpu_resource_limit_per_analyze_task = 1;
-
->>>>>>> c4cee512
 }