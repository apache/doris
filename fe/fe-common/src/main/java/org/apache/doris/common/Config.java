--- conflicted
+++ resolved
@@ -2672,6 +2672,9 @@
             "Should the request content be logged before each request starts, specifically the query statements"})
     public static boolean enable_print_request_before_execution = false;
 
+    @ConfField(mutable = true)
+    public static boolean enable_cooldown_replica_affinity = true;
+
     //==========================================================================
     //                    begin of cloud config
     //==========================================================================
@@ -2900,15 +2903,12 @@
             "streamload route policy in cloud mode, availale options are public-private and empty string"})
     public static String streamload_redirect_policy = "";
 
-<<<<<<< HEAD
     @ConfField(description = {"存算分离模式下建表是否检查残留recycler key, 默认true",
         "create table in cloud mode, check recycler key remained, default true"})
     public static boolean check_create_table_recycle_key_remained = true;
-=======
-    @ConfField(mutable = true)
-    public static boolean enable_cooldown_replica_affinity = true;
->>>>>>> 8ba68d48
-
+    // ATTN: DONOT add any config not related to cloud mode here
+    // ATTN: DONOT add any config not related to cloud mode here
+    // ATTN: DONOT add any config not related to cloud mode here
     //==========================================================================
     //                      end of cloud config
     //==========================================================================
