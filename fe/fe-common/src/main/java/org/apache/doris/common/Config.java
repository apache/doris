--- conflicted
+++ resolved
@@ -2450,13 +2450,12 @@
     @ConfField(mutable = true)
     public static int meta_service_connection_age_base_minutes = 5;
 
-<<<<<<< HEAD
     @ConfField(mutable = false)
     public static boolean enable_sts_vpc = true;
 
     @ConfField(mutable = true)
     public static int sts_duration = 3600;
-=======
+
     @ConfField
     public static int cloud_meta_service_rpc_failed_retry_times = 200;
 
@@ -2471,7 +2470,6 @@
 
     @ConfField(mutable = true)
     public static int cloud_cold_read_percent = 10; // 10%
->>>>>>> 3dc00b99
 
     //==========================================================================
     //                      end of cloud config
