// Licensed to the Apache Software Foundation (ASF) under one
// or more contributor license agreements.  See the NOTICE file
// distributed with this work for additional information
// regarding copyright ownership.  The ASF licenses this file
// to you under the Apache License, Version 2.0 (the
// "License"); you may not use this file except in compliance
// with the License.  You may obtain a copy of the License at
//
//   http://www.apache.org/licenses/LICENSE-2.0
//
// Unless required by applicable law or agreed to in writing,
// software distributed under the License is distributed on an
// "AS IS" BASIS, WITHOUT WARRANTIES OR CONDITIONS OF ANY
// KIND, either express or implied.  See the License for the
// specific language governing permissions and limitations
// under the License.

package org.apache.doris.common;

public class Config extends ConfigBase {

    /**
     * Dir of custom config file
     */
    @ConfField
    public static String custom_config_dir = System.getenv("DORIS_HOME") + "/conf";

    /**
     * The max size of one sys log and audit log
     */
    @ConfField public static int log_roll_size_mb = 1024; // 1 GB

    /**
     * sys_log_dir:
     *      This specifies FE log dir. FE will produces 2 log files:
     *      fe.log:      all logs of FE process.
     *      fe.warn.log  all WARNING and ERROR log of FE process.
     *
     * sys_log_level:
     *      INFO, WARNING, ERROR, FATAL
     *
     * sys_log_roll_num:
     *      Maximal FE log files to be kept within an sys_log_roll_interval.
     *      default is 10, which means there will be at most 10 log files in a day
     *
     * sys_log_verbose_modules:
     *      Verbose modules. VERBOSE level is implemented by log4j DEBUG level.
     *      eg:
     *          sys_log_verbose_modules = org.apache.doris.catalog
     *      This will only print debug log of files in package org.apache.doris.catalog and all its sub packages.
     *
     * sys_log_roll_interval:
     *      DAY:  log suffix is yyyyMMdd
     *      HOUR: log suffix is yyyyMMddHH
     *
     * sys_log_delete_age:
     *      default is 7 days, if log's last modify time is 7 days ago, it will be deleted.
     *      support format:
     *          7d      7 days
     *          10h     10 hours
     *          60m     60 mins
     *          120s    120 seconds
     */
    @ConfField
    public static String sys_log_dir = System.getenv("DORIS_HOME") + "/log";
    @ConfField
    public static String sys_log_level = "INFO";
    @ConfField public static int sys_log_roll_num = 10;
    @ConfField
    public static String[] sys_log_verbose_modules = {};
    @ConfField public static String sys_log_roll_interval = "DAY";
    @ConfField public static String sys_log_delete_age = "7d";
    @Deprecated
    @ConfField public static String sys_log_roll_mode = "SIZE-MB-1024";

    /**
     * audit_log_dir:
     *      This specifies FE audit log dir.
     *      Audit log fe.audit.log contains all requests with related infos such as user, host, cost, status, etc.
     *
     * audit_log_roll_num:
     *      Maximal FE audit log files to be kept within an audit_log_roll_interval.
     *
     * audit_log_modules:
     *       Slow query contains all queries which cost exceed *qe_slow_log_ms*
     *
     * qe_slow_log_ms:
     *      If the response time of a query exceed this threshold, it will be recorded in audit log as slow_query.
     *
     * audit_log_roll_interval:
     *      DAY:  log suffix is yyyyMMdd
     *      HOUR: log suffix is yyyyMMddHH
     *
     * audit_log_delete_age:
     *      default is 30 days, if log's last modify time is 30 days ago, it will be deleted.
     *      support format:
     *          7d      7 days
     *          10h     10 hours
     *          60m     60 mins
     *          120s    120 seconds
     */
    @ConfField
    public static String audit_log_dir = System.getenv("DORIS_HOME") + "/log";
    @ConfField
    public static int audit_log_roll_num = 90;
    @ConfField
    public static String[] audit_log_modules = {"slow_query", "query", "load", "stream_load"};
    @ConfField(mutable = true)
    public static long qe_slow_log_ms = 5000;
    @ConfField
    public static String audit_log_roll_interval = "DAY";
    @ConfField
    public static String audit_log_delete_age = "30d";
    @Deprecated
    @ConfField
    public static String audit_log_roll_mode = "TIME-DAY";

    /**
     * plugin_dir:
     * plugin install directory
     */
    @ConfField
    public static String plugin_dir = System.getenv("DORIS_HOME") + "/plugins";

    @ConfField(mutable = true, masterOnly = true)
    public static boolean plugin_enable = true;

    /**
     * The default path to save jdbc drivers.
     * You can put all jdbc drivers in this path, and when creating jdbc resource with only jdbc driver file name,
     * Doris will find jars from this path.
     */
    @ConfField
    public static String jdbc_drivers_dir = System.getenv("DORIS_HOME") + "/jdbc_drivers";

    /**
     * The default parallelism of the load execution plan
     * on a single node when the broker load is submitted
     */
    @ConfField(mutable = true, masterOnly = true)
    public static int default_load_parallelism = 1;

    /**
     * Labels of finished or cancelled load jobs will be removed after *label_keep_max_second*
     * The removed labels can be reused.
     * Set a short time will lower the FE memory usage.
     * (Because all load jobs' info is kept in memory before being removed)
     */
    @ConfField(mutable = true)
    public static int label_keep_max_second = 3 * 24 * 3600; // 3 days

    // For some high frequency load job such as
    // INSERT, STREAMING LOAD, ROUTINE_LOAD_TASK, DELETE
    // Remove the finished job or task if expired.
    @ConfField(mutable = true, masterOnly = true)
    public static int streaming_label_keep_max_second = 43200; // 12 hour

    /**
     * The max keep time of some kind of jobs.
     * like alter job or export job.
     */
    @ConfField(mutable = true, masterOnly = true)
    public static int history_job_keep_max_second = 7 * 24 * 3600; // 7 days

    /**
     * the transaction will be cleaned after transaction_clean_interval_second seconds
     * if the transaction is visible or aborted
     * we should make this interval as short as possible and each clean cycle as soon as possible
     */
    @ConfField
    public static int transaction_clean_interval_second = 30;

    /**
     * Load label cleaner will run every *label_clean_interval_second* to clean the outdated jobs.
     */
    @ConfField
    public static int label_clean_interval_second = 1 * 3600; // 1 hours

    // Configurations for meta data durability
    /**
     * Doris meta data will be saved here.
     * The storage of this dir is highly recommended as to be:
     * 1. High write performance (SSD)
     * 2. Safe (RAID)
     */
    @ConfField
    public static String meta_dir = System.getenv("DORIS_HOME") + "/doris-meta";

    /**
     * temp dir is used to save intermediate results of some process, such as backup and restore process.
     * file in this dir will be cleaned after these process is finished.
     */
    @ConfField
    public static String tmp_dir = System.getenv("DORIS_HOME") + "/temp_dir";

    /**
     * Edit log type.
     * BDB: write log to bdbje
     * LOCAL: use local file to save edit log, only used for unit test
     */
    @ConfField
    public static String edit_log_type = "bdb";

    /**
     * bdbje port
     */
    @ConfField
    public static int edit_log_port = 9010;

    /**
     * Master FE will save image every *edit_log_roll_num* meta journals.
     */
    @ConfField(mutable = true, masterOnly = true)
    public static int edit_log_roll_num = 50000;

    /**
     * Non-master FE will stop offering service
     * if meta data delay gap exceeds *meta_delay_toleration_second*
     */
    @ConfField public static int meta_delay_toleration_second = 300;    // 5 min

    /**
     * Master FE sync policy of bdbje.
     * If you only deploy one Follower FE, set this to 'SYNC'. If you deploy more than 3 Follower FE,
     * you can set this and the following 'replica_sync_policy' to WRITE_NO_SYNC.
     * more info, see: http://docs.oracle.com/cd/E17277_02/html/java/com/sleepycat/je/Durability.SyncPolicy.html
     */
    @ConfField public static String master_sync_policy = "SYNC"; // SYNC, NO_SYNC, WRITE_NO_SYNC

    /**
     * Follower FE sync policy of bdbje.
     */
    @ConfField public static String replica_sync_policy = "SYNC"; // SYNC, NO_SYNC, WRITE_NO_SYNC

    /**
     * Replica ack policy of bdbje.
     * more info, see: http://docs.oracle.com/cd/E17277_02/html/java/com/sleepycat/je/Durability.ReplicaAckPolicy.html
     */
    @ConfField public static String replica_ack_policy = "SIMPLE_MAJORITY"; // ALL, NONE, SIMPLE_MAJORITY

    /**
     * The heartbeat timeout of bdbje between master and follower.
     * the default is 30 seconds, which is same as default value in bdbje.
     * If the network is experiencing transient problems, of some unexpected long java GC annoying you,
     * you can try to increase this value to decrease the chances of false timeouts
     */
    @ConfField
    public static int bdbje_heartbeat_timeout_second = 30;

    /**
     * The lock timeout of bdbje operation
     * If there are many LockTimeoutException in FE WARN log, you can try to increase this value
     */
    @ConfField
    public static int bdbje_lock_timeout_second = 1;

    /**
     * The replica ack timeout when writing to bdbje
     * When writing some relatively large logs, the ack time may time out, resulting in log writing failure.
     * At this time, you can increase this value appropriately.
     */
    @ConfField
    public static int bdbje_replica_ack_timeout_second = 10;

    /**
     * The desired upper limit on the number of bytes of reserved space to
     * retain in a replicated JE Environment.
     * You only need to decrease this value if your FE meta disk is really small.
     * And don't need to increase this value.
     */
    @ConfField
    public static int bdbje_reserved_disk_bytes = 1 * 1024 * 1024 * 1024; // 1G

    /**
     * num of thread to handle heartbeat events in heartbeat_mgr.
     */
    @ConfField(masterOnly = true)
    public static int heartbeat_mgr_threads_num = 8;

    /**
     * blocking queue size to store heartbeat task in heartbeat_mgr.
     */
    @ConfField(masterOnly = true)
    public static int heartbeat_mgr_blocking_queue_size = 1024;

    /**
     * max num of thread to handle agent task in agent task thread-pool.
     */
    @ConfField(masterOnly = true)
    public static int max_agent_task_threads_num = 4096;

    /**
     * the max txn number which bdbje can rollback when trying to rejoin the group
     */
    @ConfField public static int txn_rollback_limit = 100;

    /**
     * Specified an IP for frontend, instead of the ip get by *InetAddress.getByName*.
     * This can be used when *InetAddress.getByName* get an unexpected IP address.
     * Default is "0.0.0.0", which means not set.
     * CAN NOT set this as a hostname, only IP.
     */
    @Deprecated
    @ConfField
    public static String frontend_address = "0.0.0.0";

    /**
     * Declare a selection strategy for those servers have many ips.
     * Note that there should at most one ip match this list.
     * this is a list in semicolon-delimited format, in CIDR notation, e.g. 10.10.10.0/24
     * If no ip match this rule, will choose one randomly.
     */
    @ConfField public static String priority_networks = "";

    /**
     * If true, FE will reset bdbje replication group(that is, to remove all electable nodes info)
     * and is supposed to start as Master.
     * If all the electable nodes can not start, we can copy the meta data
     * to another node and set this config to true to try to restart the FE.
     */
    @ConfField public static String metadata_failure_recovery = "false";

    /**
     * If true, non-master FE will ignore the meta data delay gap between Master FE and its self,
     * even if the metadata delay gap exceeds *meta_delay_toleration_second*.
     * Non-master FE will still offer read service.
     *
     * This is helpful when you try to stop the Master FE for a relatively long time for some reason,
     * but still wish the non-master FE can offer read service.
     */
    @ConfField(mutable = true)
    public static boolean ignore_meta_check = false;

    /**
     * Set the maximum acceptable clock skew between non-master FE to Master FE host.
     * This value is checked whenever a non-master FE establishes a connection to master FE via BDBJE.
     * The connection is abandoned if the clock skew is larger than this value.
     */
    @ConfField public static long max_bdbje_clock_delta_ms = 5000; // 5s

    /**
     * Fe http port
     * Currently, all FEs' http port must be same.
     */
    @ConfField public static int http_port = 8030;

    /**
     * Jetty container default configuration
     * Jetty's thread architecture model is very simple, divided into three thread pools:
     * acceptors,selectors and workers. Acceptors are responsible for accepting new connections,
     * and then hand over to selectors to process the unpacking of the HTTP message protocol,
     * and finally workers process the request. The first two thread pools adopt a non-blocking model,
     * and one thread can handle the read and write of many sockets, so the number of thread pools is small.
     *
     * For most projects, only 1-2 acceptors threads are needed, and 2 to 4 selectors threads are sufficient.
     * Workers are obstructive business logic, often have more database operations, and require a large number of
     * threads. The specific number depends on the proportion of QPS and IO events of the application. The higher the
     * QPS, the more threads are required, the higher the proportion of IO, the more threads waiting, and the more
     * total threads required.
     */
    @ConfField public static int jetty_server_acceptors = 2;
    @ConfField public static int jetty_server_selectors = 4;
    @ConfField public static int jetty_server_workers = 0;

    /**
     * Configure the default minimum and maximum number of threads for jetty.
     * The default minimum and maximum number of threads for jetty is 10 and the maximum is 200.
     * If this is relatively small in a high-concurrency import scenario,
     * users can adjust it according to their own conditions.
     */
    @ConfField public static int jetty_threadPool_minThreads = 20;
    @ConfField public static int jetty_threadPool_maxThreads = 400;

    /**
     * Jetty maximum number of bytes in put or post method,default:100MB
     */
    @ConfField public static int jetty_server_max_http_post_size = 100 * 1024 * 1024;

    /**
     * http header size configuration parameter, the default value is 10K
     */
    @ConfField public static int jetty_server_max_http_header_size = 10240;

    /**
     * Mini load disabled by default
     */
    @ConfField public static boolean disable_mini_load = true;

    /**
     * The backlog_num for mysql nio server
     * When you enlarge this backlog_num, you should enlarge the value in
     * the linux /proc/sys/net/core/somaxconn file at the same time
     */
    @ConfField public static int mysql_nio_backlog_num = 1024;

    /**
     * The connection timeout and socket timeout config for thrift server
     * The default value for thrift_client_timeout_ms is set to be zero to prevent readtimeout
     *
     */
    @ConfField public static int thrift_client_timeout_ms = 0;

    /**
     * The backlog_num for thrift server
     * When you enlarge this backlog_num, you should ensure it's value larger than
     * the linux /proc/sys/net/core/somaxconn config
     */
    @ConfField public static int thrift_backlog_num = 1024;

    /**
     * FE thrift server port
     */
    @ConfField public static int rpc_port = 9020;

    /**
     * FE mysql server port
     */
    @ConfField public static int query_port = 9030;

    /**
     * num of thread to handle io events in mysql.
     */
    @ConfField public static int mysql_service_io_threads_num = 4;

    /**
     * max num of thread to handle task in mysql.
     */
    @ConfField public static int max_mysql_service_task_threads_num = 4096;

    /**
     * node(FE or BE) will be considered belonging to the same Palo cluster if they have same cluster id.
     * Cluster id is usually a random integer generated when master FE start at first time.
     * You can also specify one.
     */
    @ConfField public static int cluster_id = -1;

    /**
     * Cluster token used for internal authentication.
     */
    @ConfField public static String auth_token = "";

    // Configurations for load, clone, create table, alter table etc. We will rarely change them
    /**
     * Maximal waiting time for creating a single replica.
     * eg.
     *      if you create a table with #m tablets and #n replicas for each tablet,
     *      the create table request will run at most (m * n * tablet_create_timeout_second) before timeout.
     */
    @ConfField(mutable = true, masterOnly = true)
    public static int tablet_create_timeout_second = 1;

    /**
     * In order not to wait too long for create table(index), set a max timeout.
     */
    @ConfField(mutable = true, masterOnly = true)
    public static int max_create_table_timeout_second = 3600;

    /**
     * Maximal waiting time for all publish version tasks of one transaction to be finished
     */
    @ConfField(mutable = true, masterOnly = true)
    public static int publish_version_timeout_second = 30; // 30 seconds

    /**
     * Maximal waiting time for all data inserted before one transaction to be committed
     * This is the timeout second for the command "commit"
     */
    @ConfField(mutable = true, masterOnly = true)
    public static int commit_timeout_second = 30; // 30 seconds

    /**
     * minimal intervals between two publish version action
     */
    @ConfField public static int publish_version_interval_ms = 10;

    /**
     * The thrift server max worker threads
     */
    @ConfField public static int thrift_server_max_worker_threads = 4096;

    /**
     * Maximal wait seconds for straggler node in load
     * eg.
     *      there are 3 replicas A, B, C
     *      load is already quorum finished(A,B) at t1 and C is not finished
     *      if (current_time - t1) > 300s, then palo will treat C as a failure node
     *      will call transaction manager to commit the transaction and tell transaction manager
     *      that C is failed
     *
     * This is also used when waiting for publish tasks
     *
     * TODO this parameter is the default value for all job and the DBA could specify it for separate job
     */
    @ConfField(mutable = true, masterOnly = true)
    public static int load_straggler_wait_second = 300;

    /**
     * The load scheduler running interval.
     * A load job will transfer its state from PENDING to LOADING to FINISHED.
     * The load scheduler will transfer load job from PENDING to LOADING
     *      while the txn callback will transfer load job from LOADING to FINISHED.
     * So a load job will cost at most one interval to finish when the concurrency has not reached the upper limit.
     */
    @ConfField public static int load_checker_interval_second = 5;

    /**
     * The spark load scheduler running interval.
     * Default 60 seconds, because spark load job is heavy and yarn client returns slowly.
     */
    @ConfField public static int spark_load_checker_interval_second = 60;

    /**
     * Concurrency of HIGH priority pending load jobs.
     * Load job priority is defined as HIGH or NORMAL.
     * All mini batch load jobs are HIGH priority, other types of load jobs are NORMAL priority.
     * Priority is set to avoid that a slow load job occupies a thread for a long time.
     * This is just a internal optimized scheduling policy.
     * Currently, you can not specified the job priority manually,
     * and do not change this if you know what you are doing.
     */
    @ConfField public static int load_pending_thread_num_high_priority = 3;
    /**
     * Concurrency of NORMAL priority pending load jobs.
     * Do not change this if you know what you are doing.
     */
    @ConfField public static int load_pending_thread_num_normal_priority = 10;
    /**
     * Concurrency of HIGH priority etl load jobs.
     * Do not change this if you know what you are doing.
     */
    @ConfField public static int load_etl_thread_num_high_priority = 3;
    /**
     * Concurrency of NORMAL priority etl load jobs.
     * Do not change this if you know what you are doing.
     */
    @ConfField public static int load_etl_thread_num_normal_priority = 10;
    /**
     * Not available.
     */
    @ConfField(mutable = true, masterOnly = true)
    public static int load_input_size_limit_gb = 0; // GB, 0 is no limit
    /**
     * Not available.
     */
    @ConfField(mutable = true, masterOnly = true)
    public static int load_running_job_num_limit = 0; // 0 is no limit
    /**
     * Default broker load timeout
     */
    @ConfField(mutable = true, masterOnly = true)
    public static int broker_load_default_timeout_second = 14400; // 4 hour

    /**
     * Broker rpc timeout
     */
    @ConfField public static int broker_timeout_ms = 10000; // 10s
    /**
     * Default non-streaming mini load timeout
     */
    @Deprecated
    @ConfField(mutable = true, masterOnly = true)
    public static int mini_load_default_timeout_second = 3600; // 1 hour

    /**
     * Default insert load timeout
     */
    @ConfField(mutable = true, masterOnly = true)
    public static int insert_load_default_timeout_second = 3600; // 1 hour

    /**
     * Default stream load and streaming mini load timeout
     */
    @ConfField(mutable = true, masterOnly = true)
    public static int stream_load_default_timeout_second = 86400 * 3; // 3days

    /**
     * Default stream load pre-commit status timeout
     */
    @ConfField(mutable = true, masterOnly = true)
    public static int stream_load_default_precommit_timeout_second = 3600; // 3600s

    /**
     * Max load timeout applicable to all type of load except for stream load
     */
    @ConfField(mutable = true, masterOnly = true)
    public static int max_load_timeout_second = 259200; // 3days

    /**
     * Max stream load and streaming mini load timeout
     */
    @ConfField(mutable = true, masterOnly = true)
    public static int max_stream_load_timeout_second = 259200; // 3days

    /**
     * Min stream load timeout applicable to all type of load
     */
    @ConfField(mutable = true, masterOnly = true)
    public static int min_load_timeout_second = 1; // 1s

    /**
     * Default hadoop load timeout
     */
    @ConfField(mutable = true, masterOnly = true)
    public static int hadoop_load_default_timeout_second = 86400 * 3; // 3 day

    // Configurations for spark load
    /**
     * Default spark dpp version
     */
    @ConfField
    public static String spark_dpp_version = "1.0.0";
    /**
     * Default spark load timeout
     */
    @ConfField(mutable = true, masterOnly = true)
    public static int spark_load_default_timeout_second = 86400; // 1 day

    /**
     * Default spark home dir
     */
    @ConfField(mutable = true, masterOnly = true)
    public static String spark_home_default_dir = System.getenv("DORIS_HOME") + "/lib/spark2x";

    /**
     * Default spark dependencies path
     */
    @ConfField
    public static String spark_resource_path = "";

    /**
     * The specified spark launcher log dir
     */
    @ConfField
    public static String spark_launcher_log_dir = sys_log_dir + "/spark_launcher_log";

    /**
     * Default yarn client path
     */
    @ConfField
    public static String yarn_client_path = System.getenv("DORIS_HOME") + "/lib/yarn-client/hadoop/bin/yarn";

    /**
     * Default yarn config file directory
     * Each time before running the yarn command, we need to check that the
     * config file exists under this path, and if not, create them.
     */
    @ConfField
    public static String yarn_config_dir = System.getenv("DORIS_HOME") + "/lib/yarn-config";

    /**
     * Maximal intervals between two syncJob's commits.
     */
    @ConfField(mutable = true, masterOnly = true)
    public static long sync_commit_interval_second = 10;

    /**
     * Sync checker's running interval.
     */
    @ConfField public static int sync_checker_interval_second = 5;

    /**
     * max num of thread to handle sync task in sync task thread-pool.
     */
    @ConfField public static int max_sync_task_threads_num = 10;


    /**
     * Min event size that a sync job will commit.
     * When receiving events less than it, SyncJob will continue
     * to wait for the next batch of data until the time exceeds
     * `sync_commit_interval_second`.
     * The default value is 10000 (canal default event buffer size is 16384).
     * You should set it smaller than canal buffer size.
     */
    @ConfField(mutable = true, masterOnly = true)
    public static long min_sync_commit_size = 10000;

    /**
     * Min bytes that a sync job will commit.
     * When receiving bytes less than it, SyncJob will continue
     * to wait for the next batch of data until the time exceeds
     * `sync_commit_interval_second`.
     * The default value is 15 MB (canal default memory is 16 MB).
     * You should set it slightly smaller than canal memory.
     */
    @ConfField(mutable = true, masterOnly = true)
    public static long min_bytes_sync_commit = 15 * 1024 * 1024; // 15 MB

    /**
     * Max bytes that a sync job will commit.
     * When receiving bytes less than it, SyncJob will commit
     * all data immediately.
     * The default value is 64 MB (canal default memory is 16 MB).
     * You should set it larger than canal memory and
     * `min_bytes_sync_commit`.
     */
    @ConfField(mutable = true, masterOnly = true)
    public static long max_bytes_sync_commit = 64 * 1024 * 1024; // 64 MB

    /**
     * Default number of waiting jobs for routine load and version 2 of load
     * This is a desired number.
     * In some situation, such as switch the master, the current number is maybe more than desired_max_waiting_jobs
     */
    @ConfField(mutable = true, masterOnly = true)
    public static int desired_max_waiting_jobs = 100;

    /**
     * fetch stream load record interval.
     */
    @ConfField(mutable = true, masterOnly = true)
    public static int fetch_stream_load_record_interval_second = 120;

    /**
     * Default max number of recent stream load record that can be stored in memory.
     */
    @ConfField(mutable = true, masterOnly = true)
    public static int max_stream_load_record_size = 5000;

    /**
     * Default max number of recent iceberg database table creation record that can be stored in memory.
     */
    @ConfField(mutable = true, masterOnly = true)
    public static int max_iceberg_table_creation_record_size = 2000;

    /**
     * Whether to disable show stream load and clear stream load records in memory.
     */
    @ConfField(mutable = true, masterOnly = true)
    public static boolean disable_show_stream_load = false;

    /**
     * Whether to enable to write single replica for stream load and broker load.
     */
    @ConfField(mutable = true, masterOnly = true)
    public static boolean enable_single_replica_load = false;

    /**
     * maximum concurrent running txn num including prepare, commit txns under a single db
     * txn manager will reject coming txns
     */
    @ConfField(mutable = true, masterOnly = true)
    public static int max_running_txn_num_per_db = 100;

    /**
     * This configuration is just for compatible with old version,
     * this config has been replaced by async_loading_load_task_pool_size,
     * it will be removed in the future.
     */
    @Deprecated
    @ConfField(mutable = false, masterOnly = true)
    public static int async_load_task_pool_size = 10;

    /**
     * The pending_load task executor pool size. This pool size limits the max running pending_load tasks.
     * Currently, it only limits the pending_load task of broker load and spark load.
     * It should be less than 'max_running_txn_num_per_db'
     */
    @ConfField(mutable = false, masterOnly = true)
    public static int async_pending_load_task_pool_size = 10;

    /**
     * The loading_load task executor pool size. This pool size limits the max running loading_load tasks.
     * Currently, it only limits the loading_load task of broker load.
     */
    @ConfField(mutable = false, masterOnly = true)
    public static int async_loading_load_task_pool_size = async_load_task_pool_size;

    /**
     * Same meaning as *tablet_create_timeout_second*, but used when delete a tablet.
     */
    @ConfField(mutable = true, masterOnly = true)
    public static int tablet_delete_timeout_second = 2;
    /**
     * the minimal delay seconds between a replica is failed and fe try to recovery it using clone.
     */
    @ConfField(mutable = true, masterOnly = true)
    public static int replica_delay_recovery_second = 0;
    /**
     * Balance threshold of data size in BE.
     * The balance algorithm is:
     * 1. Calculate the average used capacity(AUC) of the entire cluster. (total data size / total backends num)
     * 2. The high water level is (AUC * (1 + clone_capacity_balance_threshold))
     * 3. The low water level is (AUC * (1 - clone_capacity_balance_threshold))
     * The Clone checker will try to move replica from high water level BE to low water level BE.
     */
    @ConfField(mutable = true, masterOnly = true)
    public static double clone_capacity_balance_threshold = 0.2;
    /**
     * Balance threshold of num of replicas in Backends.
     */
    @ConfField(mutable = true, masterOnly = true)
    public static double clone_distribution_balance_threshold = 0.2;
    /**
     * The high water of disk capacity used percent.
     * This is used for calculating load score of a backend.
     */
    @ConfField(mutable = true, masterOnly = true)
    public static double capacity_used_percent_high_water = 0.75;
    /**
     * Maximal timeout of ALTER TABLE request. Set long enough to fit your table data size.
     */
    @ConfField(mutable = true, masterOnly = true)
    public static int alter_table_timeout_second = 86400 * 30; // 1month
<<<<<<< HEAD

    @ConfField(mutable = false, masterOnly = true)
    public static int send_cooldown_delete_timeout_second = 600; // 10 min
=======
>>>>>>> 338277b7
    /**
     * If a backend is down for *max_backend_down_time_second*, a BACKEND_DOWN event will be triggered.
     * Do not set this if you know what you are doing.
     */
    @ConfField(mutable = true, masterOnly = true)
    public static int max_backend_down_time_second = 3600; // 1h

    /**
     * If disable_storage_medium_check is true, ReportHandler would not check tablet's storage medium
     * and disable storage cool down function, the default value is false.
     * You can set the value true when you don't care what the storage medium of the tablet is.
     */
    @ConfField(mutable = true, masterOnly = true)
    public static boolean disable_storage_medium_check = false;
    /**
     * When create a table(or partition), you can specify its storage medium(HDD or SSD).
     * If not set, this specifies the default medium when created.
     */
    @ConfField public static String default_storage_medium = "HDD";
    /**
     * When create a table(or partition), you can specify its storage medium(HDD or SSD).
     * If set to SSD, this specifies the default duration that tablets will stay on SSD.
     * After that, tablets will be moved to HDD automatically.
     * You can set storage cooldown time in CREATE TABLE stmt.
     */
    @ConfField public static long storage_cooldown_second = 30 * 24 * 3600L; // 30 days
    /**
     * After dropping database(table/partition), you can recover it by using RECOVER stmt.
     * And this specifies the maximal data retention time. After time, the data will be deleted permanently.
     */
    @ConfField(mutable = true, masterOnly = true)
    public static long catalog_trash_expire_second = 86400L; // 1day
    /**
     * Maximal bytes that a single broker scanner will read.
     * Do not set this if you know what you are doing.
     */
    @ConfField(mutable = true, masterOnly = true)
    public static long min_bytes_per_broker_scanner = 67108864L; // 64MB
    /**
     * Maximal concurrency of broker scanners.
     * Do not set this if you know what you are doing.
     */
    @ConfField(mutable = true, masterOnly = true)
    public static int max_broker_concurrency = 10;

    /**
     * Export checker's running interval.
     */
    @ConfField public static int export_checker_interval_second = 5;
    /**
     * Limitation of the concurrency of running export jobs.
     * Default is 5.
     * 0 is unlimited
     */
    @ConfField(mutable = true, masterOnly = true)
    public static int export_running_job_num_limit = 5;
    /**
     * Default timeout of export jobs.
     */
    @ConfField(mutable = true, masterOnly = true)
    public static int export_task_default_timeout_second = 2 * 3600; // 2h
    /**
     * Number of tablets per export query plan
     */
    @ConfField(mutable = true, masterOnly = true)
    public static int export_tablet_num_per_task = 5;

    // Configurations for consistency check
    /**
     * Consistency checker will run from *consistency_check_start_time* to *consistency_check_end_time*.
     * If start time == end time, the checker will stop scheduling.
     * And default is disabled.
     * TODO(cmy): Disable by default because current checksum logic has some bugs.
     * And it will also bring some overhead.
     */
    @ConfField(mutable = true, masterOnly = true)
    public static String consistency_check_start_time = "23";
    @ConfField(mutable = true, masterOnly = true)
    public static String consistency_check_end_time = "23";
    /**
     * Default timeout of a single consistency check task. Set long enough to fit your tablet size.
     */
    @ConfField(mutable = true, masterOnly = true)
    public static long check_consistency_default_timeout_second = 600; // 10 min

    // Configurations for query engine
    /**
     * Maximal number of connections per FE.
     */
    @ConfField public static int qe_max_connection = 1024;

    /**
     * Maximal number of thread in connection-scheduler-pool.
     */
    @ConfField public static int max_connection_scheduler_threads_num = 4096;

    /**
     * The memory_limit for colocote join PlanFragment instance =
     * exec_mem_limit / min (query_colocate_join_memory_limit_penalty_factor, instance_num)
     */
    @ConfField(mutable = true)
    public static int query_colocate_join_memory_limit_penalty_factor = 1;

    /**
     * This configs can set to true to disable the automatic colocate tables's relocate and balance.
     * If 'disable_colocate_balance' is set to true,
     *   ColocateTableBalancer will not relocate and balance colocate tables.
     * Attention:
     *   Under normal circumstances, there is no need to turn off balance at all.
     *   Because once the balance is turned off, the unstable colocate table may not be restored
     *   Eventually the colocate plan cannot be used when querying.
     */
    @ConfField(mutable = true, masterOnly = true) public static boolean disable_colocate_balance = false;

    /**
     * The default user resource publishing timeout.
     */
    @ConfField public static int meta_publish_timeout_ms = 1000;
    @ConfField public static boolean proxy_auth_enable = false;
    @ConfField public static String proxy_auth_magic_prefix = "x@8";
    /**
     * Limit on the number of expr children of an expr tree.
     * Exceed this limit may cause long analysis time while holding database read lock.
     * Do not set this if you know what you are doing.
     */
    @ConfField(mutable = true)
    public static int expr_children_limit = 10000;
    /**
     * Limit on the depth of an expr tree.
     * Exceed this limit may cause long analysis time while holding db read lock.
     * Do not set this if you know what you are doing.
     */
    @ConfField(mutable = true)
    public static int expr_depth_limit = 3000;

    // Configurations for backup and restore
    /**
     * Plugins' path for BACKUP and RESTORE operations. Currently deprecated.
     */
    @Deprecated
    @ConfField public static String backup_plugin_path = "/tools/trans_file_tool/trans_files.sh";

    // Configurations for hadoop dpp
    /**
     * The following configurations are not available.
     */
    @ConfField public static String dpp_hadoop_client_path = "/lib/hadoop-client/hadoop/bin/hadoop";
    @ConfField public static long dpp_bytes_per_reduce = 100 * 1024 * 1024L; // 100M
    @ConfField public static String dpp_default_cluster = "palo-dpp";
    @ConfField public static String dpp_default_config_str = ""
            + "{"
            + "hadoop_configs : '"
            + "mapred.job.priority=NORMAL;"
            + "mapred.job.map.capacity=50;"
            + "mapred.job.reduce.capacity=50;"
            + "mapred.hce.replace.streaming=false;"
            + "abaci.long.stored.job=true;"
            + "dce.shuffle.enable=false;"
            + "dfs.client.authserver.force_stop=true;"
            + "dfs.client.auth.method=0"
            + "'}";
    @ConfField public static String dpp_config_str = ""
            + "{palo-dpp : {"
            + "hadoop_palo_path : '/dir',"
            + "hadoop_configs : '"
            + "fs.default.name=hdfs://host:port;"
            + "mapred.job.tracker=host:port;"
            + "hadoop.job.ugi=user,password"
            + "'}"
            + "}";

    // For forward compatibility, will be removed later.
    // check token when download image file.
    @ConfField public static boolean enable_token_check = true;

    /**
     * Set to true if you deploy Palo using thirdparty deploy manager
     * Valid options are:
     *      disable:    no deploy manager
     *      k8s:        Kubernetes
     *      ambari:     Ambari
     *      local:      Local File (for test or Boxer2 BCC version)
     */
    @ConfField public static String enable_deploy_manager = "disable";

    // If use k8s deploy manager locally, set this to true and prepare the certs files
    @ConfField public static boolean with_k8s_certs = false;

    // Set runtime locale when exec some cmds
    @ConfField public static String locale = "zh_CN.UTF-8";

    // default timeout of backup job
    @ConfField(mutable = true, masterOnly = true)
    public static int backup_job_default_timeout_ms = 86400 * 1000; // 1 day

    /**
     * 'storage_high_watermark_usage_percent' limit the max capacity usage percent of a Backend storage path.
     * 'storage_min_left_capacity_bytes' limit the minimum left capacity of a Backend storage path.
     * If both limitations are reached, this storage path can not be chose as tablet balance destination.
     * But for tablet recovery, we may exceed these limit for keeping data integrity as much as possible.
     */
    @ConfField(mutable = true, masterOnly = true)
    public static int storage_high_watermark_usage_percent = 85;
    @ConfField(mutable = true, masterOnly = true)
    public static long storage_min_left_capacity_bytes = 2 * 1024 * 1024 * 1024; // 2G

    /**
     * If capacity of disk reach the 'storage_flood_stage_usage_percent' and 'storage_flood_stage_left_capacity_bytes',
     * the following operation will be rejected:
     * 1. load job
     * 2. restore job
     */
    @ConfField(mutable = true, masterOnly = true)
    public static int storage_flood_stage_usage_percent = 95;
    @ConfField(mutable = true, masterOnly = true)
    public static long storage_flood_stage_left_capacity_bytes = 1 * 1024 * 1024 * 1024; // 100MB

    // update interval of tablet stat
    // All frontends will get tablet stat from all backends at each interval
    @ConfField public static int tablet_stat_update_interval_second = 60;  // 1 min

    /**
     * Max bytes a broker scanner can process in one broker load job.
     * Commonly, each Backends has one broker scanner.
     */
    @ConfField(mutable = true, masterOnly = true)
    public static long max_bytes_per_broker_scanner = 3 * 1024 * 1024 * 1024L; // 3G

    /**
     * Max number of load jobs, include PENDING、ETL、LOADING、QUORUM_FINISHED.
     * If exceed this number, load job is not allowed to be submitted.
     */
    @ConfField(mutable = true, masterOnly = true)
    public static long max_unfinished_load_job = 1000;

    /**
     * If set to true, Planner will try to select replica of tablet on same host as this Frontend.
     * This may reduce network transmission in following case:
     * 1. N hosts with N Backends and N Frontends deployed.
     * 2. The data has N replicas.
     * 3. High concurrency queries are sent to all Frontends evenly
     * In this case, all Frontends can only use local replicas to do the query.
     * If you want to allow fallback to nonlocal replicas when no local replicas available,
     * set enable_local_replica_selection_fallback to true.
     */
    @ConfField(mutable = true)
    public static boolean enable_local_replica_selection = false;

    /**
     * Used with enable_local_replica_selection.
     * If the local replicas is not available, fallback to the nonlocal replicas.
     * */
    @ConfField(mutable = true)
    public static boolean enable_local_replica_selection_fallback = false;

    /**
     * The number of query retries.
     * A query may retry if we encounter RPC exception and no result has been sent to user.
     * You may reduce this number to avoid Avalanche disaster.
     */
    @ConfField(mutable = true)
    public static int max_query_retry_time = 1;

    /**
     * The tryLock timeout configuration of catalog lock.
     * Normally it does not need to change, unless you need to test something.
     */
    @ConfField(mutable = true)
    public static long catalog_try_lock_timeout_ms = 5000; // 5 sec

    /**
     * if this is set to true
     *    all pending load job will failed when call begin txn api
     *    all prepare load job will failed when call commit txn api
     *    all committed load job will waiting to be published
     */
    @ConfField(mutable = true, masterOnly = true)
    public static boolean disable_load_job = false;

    /*
     * One master daemon thread will update database used data quota for db txn manager
     * every db_used_data_quota_update_interval_secs
     */
    @ConfField(mutable = false, masterOnly = true)
    public static int db_used_data_quota_update_interval_secs = 300;

    /**
     * Load using hadoop cluster will be deprecated in future.
     * Set to true to disable this kind of load.
     */
    @ConfField(mutable = true, masterOnly = true)
    public static boolean disable_hadoop_load = false;

    /**
     * fe will call es api to get es index shard info every es_state_sync_interval_secs
     */
    @ConfField
    public static long es_state_sync_interval_second = 10;

    /**
     * fe will create iceberg table every iceberg_table_creation_interval_second
     */
    @ConfField(mutable = true, masterOnly = true)
    public static long iceberg_table_creation_interval_second = 10;

    /**
     * the factor of delay time before deciding to repair tablet.
     * if priority is VERY_HIGH, repair it immediately.
     * HIGH, delay tablet_repair_delay_factor_second * 1;
     * NORMAL: delay tablet_repair_delay_factor_second * 2;
     * LOW: delay tablet_repair_delay_factor_second * 3;
     */
    @ConfField(mutable = true, masterOnly = true)
    public static long tablet_repair_delay_factor_second = 60;

    /**
     * the default slot number per path in tablet scheduler
     * TODO(cmy): remove this config and dynamically adjust it by clone task statistic
     */
    @ConfField public static int schedule_slot_num_per_path = 2;

    /**
     * Deprecated after 0.10
     */
    @ConfField public static boolean use_new_tablet_scheduler = true;

    /**
     * the threshold of cluster balance score, if a backend's load score is 10% lower than average score,
     * this backend will be marked as LOW load, if load score is 10% higher than average score, HIGH load
     * will be marked.
     */
    @ConfField(mutable = true, masterOnly = true)
    public static double balance_load_score_threshold = 0.1; // 10%

    /**
     * if set to true, TabletScheduler will not do balance.
     */
    @ConfField(mutable = true, masterOnly = true)
    public static boolean disable_balance = false;

    /**
     * if set to true, TabletScheduler will not do disk balance.
     */
    @ConfField(mutable = true, masterOnly = true)
    public static boolean disable_disk_balance = false;

    // if the number of scheduled tablets in TabletScheduler exceed max_scheduling_tablets
    // skip checking.
    @ConfField(mutable = true, masterOnly = true)
    public static int max_scheduling_tablets = 2000;

    // if the number of balancing tablets in TabletScheduler exceed max_balancing_tablets,
    // no more balance check
    @ConfField(mutable = true, masterOnly = true)
    public static int max_balancing_tablets = 100;

    // Rebalancer type(ignore case): BeLoad, Partition. If type parse failed, use BeLoad as default.
    @ConfField(masterOnly = true)
    public static String tablet_rebalancer_type = "BeLoad";

    // Valid only if use PartitionRebalancer. If this changed, cached moves will be cleared.
    @ConfField(mutable = true, masterOnly = true)
    public static long partition_rebalance_move_expire_after_access = 600; // 600s

    // Valid only if use PartitionRebalancer
    @ConfField(mutable = true, masterOnly = true)
    public static int partition_rebalance_max_moves_num_per_selection = 10;

    // This threshold is to avoid piling up too many report task in FE, which may cause OOM exception.
    // In some large Doris cluster, eg: 100 Backends with ten million replicas, a tablet report may cost
    // several seconds after some modification of metadata(drop partition, etc..).
    // And one Backend will report tablets info every 1 min, so unlimited receiving reports is unacceptable.
    // TODO(cmy): we will optimize the processing speed of tablet report in future, but now, just discard
    // the report if queue size exceeding limit.
    // Some online time cost:
    // 1. disk report: 0-1 ms
    // 2. task report: 0-1 ms
    // 3. tablet report
    //      10000 replicas: 200ms
    @ConfField(mutable = true, masterOnly = true)
    public static int report_queue_size = 100;

    /**
     * If set to true, metric collector will be run as a daemon timer to collect metrics at fix interval
     */
    @ConfField public static boolean enable_metric_calculator = true;

    /**
     * the max routine load job num, including NEED_SCHEDULED, RUNNING, PAUSE
     */
    @ConfField(mutable = true, masterOnly = true)
    public static int max_routine_load_job_num = 100;

    /**
     * the max concurrent routine load task num of a single routine load job
     */
    @ConfField(mutable = true, masterOnly = true)
    public static int max_routine_load_task_concurrent_num = 5;

    /**
     * the max concurrent routine load task num per BE.
     * This is to limit the num of routine load tasks sending to a BE, and it should also less
     * than BE config 'routine_load_thread_pool_size'(default 10),
     * which is the routine load task thread pool size on BE.
     */
    @ConfField(mutable = true, masterOnly = true)
    public static int max_routine_load_task_num_per_be = 5;

    /**
     * The max number of files store in SmallFileMgr
     */
    @ConfField(mutable = true, masterOnly = true)
    public static int max_small_file_number = 100;

    /**
     * The max size of a single file store in SmallFileMgr
     */
    @ConfField(mutable = true, masterOnly = true)
    public static int max_small_file_size_bytes = 1024 * 1024; // 1MB

    /**
     * Save small files
     */
    @ConfField
    public static String small_file_dir = System.getenv("DORIS_HOME") + "/small_files";

    /**
     * If set to true, the insert stmt with processing error will still return a label to user.
     * And user can use this label to check the load job's status.
     * The default value is false, which means if insert operation encounter errors,
     * exception will be thrown to user client directly without load label.
     */
    @ConfField(mutable = true, masterOnly = true) public static boolean using_old_load_usage_pattern = false;

    /**
     * This will limit the max recursion depth of hash distribution pruner.
     * eg: where a in (5 elements) and b in (4 elements) and c in (3 elements) and d in (2 elements).
     * a/b/c/d are distribution columns, so the recursion depth will be 5 * 4 * 3 * 2 = 120, larger than 100,
     * So that distribution pruner will no work and just return all buckets.
     *
     * Increase the depth can support distribution pruning for more elements, but may cost more CPU.
     */
    @ConfField(mutable = true, masterOnly = false)
    public static int max_distribution_pruner_recursion_depth = 100;

    /**
     * If the jvm memory used percent(heap or old mem pool) exceed this threshold, checkpoint thread will
     * not work to avoid OOM.
     */
    @ConfField(mutable = true, masterOnly = true)
    public static long metadata_checkpoint_memory_threshold = 70;

    /**
     * If set to true, the checkpoint thread will make the checkpoint regardless of the jvm memory used percent.
     */
    @ConfField(mutable = true, masterOnly = true)
    public static boolean force_do_metadata_checkpoint = false;

    /**
     * The multi cluster feature will be deprecated in version 0.12
     * set this config to true will disable all operations related to cluster feature, include:
     *   create/drop cluster
     *   add free backend/add backend to cluster/decommission cluster balance
     *   change the backends num of cluster
     *   link/migration db
     */
    @ConfField(mutable = true)
    public static boolean disable_cluster_feature = true;

    /**
     * Decide how often to check dynamic partition
     */
    @ConfField(mutable = true, masterOnly = true)
    public static long dynamic_partition_check_interval_seconds = 600;

    /**
     * If set to true, dynamic partition feature will open
     */
    @ConfField(mutable = true, masterOnly = true)
    public static boolean dynamic_partition_enable = true;

    /**
     * control rollup job concurrent limit
     */
    @ConfField(mutable = true, masterOnly = true)
    public static int max_running_rollup_job_num_per_table = 1;

    /**
     * If set to true, Doris will check if the compiled and running versions of Java are compatible
     */
    @ConfField
    public static boolean check_java_version = true;

    /**
     * it can't auto-resume routine load job as long as one of the backends is down
     */
    @ConfField(mutable = true, masterOnly = true)
    public static int max_tolerable_backend_down_num = 0;

    /**
     * a period for auto resume routine load
     */
    @ConfField(mutable = true, masterOnly = true)
    public static int period_of_auto_resume_min = 5;

    /**
     * If set to true, the backend will be automatically dropped after finishing decommission.
     * If set to false, the backend will not be dropped and remaining in DECOMMISSION state.
     */
    @ConfField(mutable = true, masterOnly = true)
    public static boolean drop_backend_after_decommission = true;

    /**
     * When tablet size of decommissioned backend is lower than this threshold,
     * SystemHandler will start to check if all tablets of this backend are in recycled status,
     * this backend will be dropped immediately if the check result is true.
     * For performance based considerations, better not set a very high value for this.
     */
    @ConfField(mutable = true, masterOnly = true)
    public static int decommission_tablet_check_threshold = 5000;

    /**
     * Define thrift server's server model, default is TThreadPoolServer model
     */
    @ConfField
    public static String thrift_server_type = "THREAD_POOL";

    /**
     * This config will decide whether to resend agent task when create_time for agent_task is set,
     * only when current_time - create_time > agent_task_resend_wait_time_ms can ReportHandler do resend agent task
     */
    @ConfField (mutable = true, masterOnly = true)
    public static long agent_task_resend_wait_time_ms = 5000;

    /**
     * min_clone_task_timeout_sec and max_clone_task_timeout_sec is to limit the
     * min and max timeout of a clone task.
     * Under normal circumstances, the timeout of a clone task is estimated by
     * the amount of data and the minimum transmission speed(5MB/s).
     * But in special cases, you may need to manually set these two configs
     * to ensure that the clone task will not fail due to timeout.
     */
    @ConfField(mutable = true, masterOnly = true)
    public static long min_clone_task_timeout_sec = 3 * 60; // 3min
    @ConfField(mutable = true, masterOnly = true)
    public static long max_clone_task_timeout_sec = 2 * 60 * 60; // 2h

    /**
     * If set to true, fe will enable sql result cache
     * This option is suitable for offline data update scenarios
     *                              case1   case2   case3   case4
     * enable_sql_cache             false   true    true    false
     * enable_partition_cache       false   false   true    true
     */
    @ConfField(mutable = true, masterOnly = false)
    public static boolean cache_enable_sql_mode = true;

    /**
     * If set to true, fe will get data from be cache,
     * This option is suitable for real-time updating of partial partitions.
     */
    @ConfField(mutable = true, masterOnly = false)
    public static boolean cache_enable_partition_mode = true;

    /**
     *  Minimum interval between last version when caching results,
     *  This parameter distinguishes between offline and real-time updates
     */
    @ConfField(mutable = true, masterOnly = false)
    public static int cache_last_version_interval_second = 900;

    /**
     * Set the maximum number of rows that can be cached
     */
    @ConfField(mutable = true, masterOnly = false)
    public static int cache_result_max_row_count = 3000;

    /**
     * Used to limit element num of InPredicate in delete statement.
     */
    @ConfField(mutable = true, masterOnly = true)
    public static int max_allowed_in_element_num_of_delete = 1024;

    /**
     * In some cases, some tablets may have all replicas damaged or lost.
     * At this time, the data has been lost, and the damaged tablets
     * will cause the entire query to fail, and the remaining healthy tablets cannot be queried.
     * In this case, you can set this configuration to true.
     * The system will replace damaged tablets with empty tablets to ensure that the query
     * can be executed. (but at this time the data has been lost, so the query results may be inaccurate)
     */
    @ConfField(mutable = true, masterOnly = true)
    public static boolean recover_with_empty_tablet = false;

    /**
     * Whether to add a delete sign column when create unique table
     */
    @ConfField(mutable = true, masterOnly = true)
    public static boolean enable_batch_delete_by_default = true;

    /**
     * Used to set default db data quota bytes.
     */
    @ConfField(mutable = true, masterOnly = true)
    public static long default_db_data_quota_bytes = 1024L * 1024 * 1024 * 1024 * 1024L; // 1PB

    /**
     * Used to set default db replica quota num.
     */
    @ConfField(mutable = true, masterOnly = true)
    public static long default_db_replica_quota_size = 1024 * 1024 * 1024;

    /*
     * Maximum percentage of data that can be filtered (due to reasons such as data is irregularly)
     * The default value is 0.
     */
    @ConfField(mutable = true, masterOnly = true)
    public static double default_max_filter_ratio = 0;

    /**
     * HTTP Server V2 is implemented by SpringBoot.
     * It uses an architecture that separates front and back ends.
     * Only enable httpv2 can user to use the new Frontend UI interface
     */
    @ConfField
    public static boolean enable_http_server_v2 = true;

    /*
     * Base path is the URL prefix for all API paths.
     * Some deployment environments need to configure additional base path to match resources.
     * This Api will return the path configured in Config.http_api_extra_base_path.
     * Default is empty, which means not set.
     */
    @ConfField
    public static String http_api_extra_base_path = "";

    /**
     * If set to true, FE will be started in BDBJE debug mode
     */
    @ConfField
    public static boolean enable_bdbje_debug_mode = false;

    /**
     * This config is used to try skip broker when access bos or other cloud storage via broker
     */
    @ConfField(mutable = true, masterOnly = true)
    public static boolean enable_access_file_without_broker = false;

    /**
     * Whether to allow the outfile function to export the results to the local disk.
     */
    @ConfField
    public static boolean enable_outfile_to_local = false;

    /**
     * Used to set the initial flow window size of the GRPC client channel, and also used to max message size.
     * When the result set is large, you may need to increase this value.
     */
    @ConfField
    public static int grpc_max_message_size_bytes = 2147483647; // 2GB

    /**
     * Used to set minimal number of replication per tablet.
     */
    @ConfField(mutable = true, masterOnly = true)
    public static short min_replication_num_per_tablet = 1;

    /**
     * Used to set maximal number of replication per tablet.
     */
    @ConfField(mutable = true, masterOnly = true)
    public static short max_replication_num_per_tablet = Short.MAX_VALUE;

    /**
     * Used to limit the maximum number of partitions that can be created when creating a dynamic partition table,
     * to avoid creating too many partitions at one time.
     * The number is determined by "start" and "end" in the dynamic partition parameters.
     */
    @ConfField(mutable = true, masterOnly = true)
    public static int max_dynamic_partition_num = 500;

    /**
     * Used to limit the maximum number of partitions that can be created when creating multi partition,
     * to avoid creating too many partitions at one time.
     * The number is determined by "start" and "end" in the multi partition parameters.
     */
    @ConfField(mutable = true, masterOnly = true)
    public static int max_multi_partition_num = 4096;

    /**
     * Control the max num of backup/restore job per db
     */
    @ConfField(mutable = true, masterOnly = true)
    public static int max_backup_restore_job_num_per_db = 10;

    /**
     * Control the default max num of the instance for a user.
     */
    @ConfField(mutable = true)
    public static int default_max_query_instances = -1;

    /*
     * One master daemon thread will update global partition in memory
     * info every partition_in_memory_update_interval_secs
     */
    @ConfField(mutable = false, masterOnly = true)
    public static int partition_in_memory_update_interval_secs = 300;

    @ConfField(masterOnly = true)
    public static boolean enable_concurrent_update = false;

    /**
     * This configuration can only be configured during cluster initialization and cannot be modified during cluster
     * restart and upgrade after initialization is complete.
     *
     * 0: table names are stored as specified and comparisons are case sensitive.
     * 1: table names are stored in lowercase and comparisons are not case sensitive.
     * 2: table names are stored as given but compared in lowercase.
     */
    @ConfField(masterOnly = true)
    public static int lower_case_table_names = 0;

    @ConfField(mutable = true, masterOnly = true)
    public static int table_name_length_limit = 64;

    /*
     * The job scheduling interval of the schema change handler.
     * The user should not set this parameter.
     * This parameter is currently only used in the regression test environment to appropriately
     * reduce the running speed of the schema change job to test the correctness of the system
     * in the case of multiple tasks in parallel.
     */
    @ConfField(mutable = false, masterOnly = true)
    public static int default_schema_change_scheduler_interval_millisecond = 500;

    /*
     * If set to true, the thrift structure of query plan will be sent to BE in compact mode.
     * This will significantly reduce the size of rpc data, which can reduce the chance of rpc timeout.
     * But this may slightly decrease the concurrency of queries, because compress and decompress cost more CPU.
     */
    @ConfField(mutable = true, masterOnly = false)
    public static boolean use_compact_thrift_rpc = true;

    /*
     * If set to true, the tablet scheduler will not work, so that all tablet repair/balance task will not work.
     */
    @ConfField(mutable = true, masterOnly = true)
    public static boolean disable_tablet_scheduler = false;

    /*
     * When doing clone or repair tablet task, there may be replica is REDUNDANT state, which
     * should be dropped later. But there are be loading task on these replicas, so the default strategy
     * is to wait until the loading task finished before dropping them.
     * But the default strategy may takes very long time to handle these redundant replicas.
     * So we can set this config to true to not wait any loading task.
     * Set this config to true may cause loading task failed, but will
     * speed up the process of tablet balance and repair.
     */
    @ConfField(mutable = true, masterOnly = true)
    public static boolean enable_force_drop_redundant_replica = false;

    /*
     * auto set the slowest compaction replica's status to bad
     */
    @ConfField(mutable = true, masterOnly = true)
    public static boolean repair_slow_replica = false;

    /*
     * The relocation of a colocation group may involve a large number of tablets moving within the cluster.
     * Therefore, we should use a more conservative strategy to avoid relocation
     * of colocation groups as much as possible.
     * Reloaction usually occurs after a BE node goes offline or goes down.
     * This parameter is used to delay the determination of BE node unavailability.
     * The default is 30 minutes, i.e., if a BE node recovers within 30 minutes, relocation of the colocation group
     * will not be triggered.
     */
    @ConfField(mutable = true, masterOnly = true)
    public static long colocate_group_relocate_delay_second = 1800; // 30 min

    /*
     * If set to true, when creating table, Doris will allow to locate replicas of a tablet
     * on same host.
     * This is only for local test, so that we can deploy multi BE on same host and create table
     * with multi replicas.
     * DO NOT use it for production env.
     */
    @ConfField
    public static boolean allow_replica_on_same_host = false;

    /**
     *  The version count threshold used to judge whether replica compaction is too slow
     */
    @ConfField(mutable = true)
    public static int min_version_count_indicate_replica_compaction_too_slow = 200;

    /**
     * The valid ratio threshold of the difference between the version count of the slowest replica and the fastest
     * replica. If repair_slow_replica is set to true, it is used to determine whether to repair the slowest replica
     */
    @ConfField(mutable = true, masterOnly = true)
    public static double valid_version_count_delta_ratio_between_replicas = 0.5;

    /**
     * The data size threshold used to judge whether replica is too large
     */
    @ConfField(mutable = true, masterOnly = true)
    public static long min_bytes_indicate_replica_too_large = 2 * 1024 * 1024 * 1024L;

    /**
     * If set to TRUE, the column definitions of iceberg table and the doris table must be consistent
     * If set to FALSE, Doris only creates columns of supported data types.
     * Default is true.
     */
    @ConfField(mutable = true, masterOnly = true)
    public static boolean iceberg_table_creation_strict_mode = true;

    // statistics
    /*
     * the max unfinished statistics job number
     */
    @ConfField(mutable = true, masterOnly = true)
    public static int cbo_max_statistics_job_num = 20;
    /*
     * the max timeout of a statistics task
     */
    @ConfField(mutable = true, masterOnly = true)
    public static int max_cbo_statistics_task_timeout_sec = 300;
    /*
     * the concurrency of statistics task
     */
    // TODO change it to mutable true
    @ConfField(mutable = false, masterOnly = true)
    public static int cbo_concurrency_statistics_task_num = 10;
    /*
     * default sample percentage
     * The value from 0 ~ 100. The 100 means no sampling and fetch all data.
     */
    @ConfField(mutable = true, masterOnly = true)
    public static int cbo_default_sample_percentage = 10;

    /**
     * If this configuration is enabled, you should also specify the trace_export_url.
     */
    @ConfField(mutable = false, masterOnly = false)
    public static boolean enable_tracing = false;

    /**
     * Current support for exporting traces:
     *   zipkin: Export traces directly to zipkin, which is used to enable the tracing feature quickly.
     *   collector: The collector can be used to receive and process traces and support export to a variety of
     *     third-party systems.
     * If this configuration is enabled, you should also specify the enable_tracing=true and trace_export_url.
     */
    @ConfField(mutable = false, masterOnly = false)
    public static String trace_exporter = "zipkin";

    /**
     * The endpoint to export spans to.
     * export to zipkin like: http://127.0.0.1:9411/api/v2/spans
     * export to collector like: http://127.0.0.1:4318/v1/traces
     */
    @ConfField(mutable = false, masterOnly = false)
    public static String trace_export_url = "http://127.0.0.1:9411/api/v2/spans";

    /**
     * If set to TRUE, the compaction slower replica will be skipped when select get queryable replicas
     * Default is true.
     */
    @ConfField(mutable = true)
    public static boolean skip_compaction_slower_replica = true;

    /**
     * Enable quantile_state type column
     * Default is false.
     * */
    @ConfField(mutable = true, masterOnly = true)
    public static boolean enable_quantile_state_type = false;

    @ConfField
    public static boolean enable_vectorized_load = true;

    @ConfField
    public static boolean enable_pipeline_load = false;

    @ConfField(mutable = false, masterOnly = true)
    public static int backend_rpc_timeout_ms = 60000; // 1 min

    @ConfField(mutable = true, masterOnly = false)
    public static long file_scan_node_split_size = 256 * 1024 * 1024; // 256mb

    @ConfField(mutable = true, masterOnly = false)
    public static long file_scan_node_split_num = 128;

    /**
     * If set to TRUE, FE will:
     * 1. divide BE into high load and low load(no mid load) to force triggering tablet scheduling;
     * 2. ignore whether the cluster can be more balanced during tablet scheduling;
     *
     * It's used to test the reliability in single replica case when tablet scheduling are frequent.
     * Default is false.
     */
    @ConfField(mutable = true, masterOnly = true)
    public static boolean be_rebalancer_fuzzy_test = false;

    /**
     * If set to TRUE, FE will convert date/datetime to datev2/datetimev2(0) automatically.
     */
    @ConfField(mutable = true, masterOnly = true)
    public static boolean enable_date_conversion = false;

    @ConfField(mutable = false, masterOnly = true)
    public static boolean enable_multi_tags = false;

    /**
     * If set to TRUE, FE will convert DecimalV2 to DecimalV3 automatically.
     */
    @ConfField(mutable = true, masterOnly = true)
    public static boolean enable_decimal_conversion = false;

    /**
     * List of S3 API compatible object storage systems.
     */
    @ConfField
    public static String s3_compatible_object_storages = "s3,oss,cos,bos";

    /**
     * Support complex data type ARRAY.
     */
    @ConfField(mutable = true, masterOnly = true)
    public static boolean enable_array_type = false;

    /**
     * Support complex data type MAP.
     */
    @ConfField(mutable = true, masterOnly = true)
    public static boolean enable_map_type = false;

    /**
     * Support complex data type STRUCT.
     */
    @ConfField(mutable = true, masterOnly = true)
    public static boolean enable_struct_type = false;

    /**
     * The timeout of executing async remote fragment.
     * In normal case, the async remote fragment will be executed in a short time. If system are under high load
     * condition，try to set this timeout longer.
     */
    @ConfField(mutable = true)
    public static long remote_fragment_exec_timeout_ms = 5000; // 5 sec

    /**
     * Temp config, should be removed when new file scan node is ready.
     */
    @ConfField(mutable = true)
    public static boolean enable_new_load_scan_node = true;

    /**
     * Max data version of backends serialize block.
     */
    @ConfField(mutable = false)
    public static int max_be_exec_version = 1;

    /**
     * Min data version of backends serialize block.
     */
    @ConfField(mutable = false)
    public static int min_be_exec_version = 0;

    /**
     * Data version of backends serialize block.
     */
    @ConfField(mutable = true, masterOnly = true)
    public static int be_exec_version = max_be_exec_version;

    @ConfField(mutable = false)
    public static int statistic_job_scheduler_execution_interval_ms = 1000;

    @ConfField(mutable = false)
    public static int statistic_task_scheduler_execution_interval_ms = 1000;

    /*
     * mtmv scheduler framework is still under dev, remove this config when it is graduate.
     */
    @ConfField(mutable = true)
    public static boolean enable_mtmv_scheduler_framework = false;

    /* Max running task num at the same time, otherwise the submitted task will still be keep in pending poll*/
    @ConfField(mutable = true, masterOnly = true)
    public static int max_running_mtmv_scheduler_task_num = 100;

    /* Max pending task num keep in pending poll, otherwise it reject the task submit*/
    @ConfField(mutable = true, masterOnly = true)
    public static int max_pending_mtmv_scheduler_task_num = 100;

    /* Remove the completed mtmv job after this expired time. */
    @ConfField(mutable = true, masterOnly = true)
    public static long scheduler_mtmv_job_expired = 24 * 60 * 60L; // 1day

    /* Remove the finished mtmv task after this expired time. */
    @ConfField(mutable = true, masterOnly = true)
    public static long scheduler_mtmv_task_expired = 24 * 60 * 60L; // 1day

    @ConfField(mutable = true, masterOnly = true)
    public static boolean keep_scheduler_mtmv_task_when_job_deleted = false;

    /**
     * The candidate of the backend node for federation query such as hive table and es table query.
     * If the backend of computation role is less than this value, it will acquire some mix backend.
     * If the computation backend is enough, federation query will only assign to computation backend.
     */
    @ConfField(mutable = true, masterOnly = false)
    public static int backend_num_for_federation = 3;

    /**
     * Max query profile num.
     */
    @ConfField(mutable = true, masterOnly = false)
    public static int max_query_profile_num = 100;

    /**
     * Set to true to disable backend black list, so that even if we failed to send task to a backend,
     * that backend won't be added to black list.
     * This should only be set when running tests, such as regression test.
     * Highly recommended NOT disable it in product environment.
     */
    @ConfField(mutable = true, masterOnly = false)
    public static boolean disable_backend_black_list = false;

    /**
     * Maximum backend heartbeat failure tolerance count.
     * Default is 1, which means if 1 heart failed, the backend will be marked as dead.
     * A larger value can improve the tolerance of the cluster to occasional heartbeat failures.
     * For example, when running regression tests, this value can be increased.
     */
    @ConfField(mutable = true, masterOnly = true)
    public static long max_backend_heartbeat_failure_tolerance_count = 1;

    /**
     * The iceberg and hudi table will be removed in v1.3
     * Use multi catalog instead.
     */
    @ConfField(mutable = true, masterOnly = false)
    public static boolean disable_iceberg_hudi_table = true;

    /**
     * The default connection timeout for hive metastore.
     * hive.metastore.client.socket.timeout
     */
    @ConfField(mutable = true, masterOnly = false)
    public static long hive_metastore_client_timeout_second = 10;

    /**
     * Used to determined how many statistics collection SQL could run simultaneously.
     */
    @ConfField
    public static int statistics_simultaneously_running_task_num = 10;

    /**
     * Internal table replica num, once set, user should promise the avaible BE is greater than this value,
     * otherwise the statistics related internal table creation would be failed.
     */
    @ConfField
    public static int statistic_internal_table_replica_num = 1;

    /**
     * if table has too many replicas, Fe occur oom when schema change.
     * 10W replicas is a reasonable value for testing.
     */
    @ConfField(mutable = true, masterOnly = true)
    public static long max_replica_count_when_schema_change = 100000;

    /**
     * Max cache num of hive partition.
     * Decrease this value if FE's memory is small
     */
    @ConfField(mutable = false, masterOnly = false)
    public static long max_hive_partition_cache_num = 100000;

    /**
     * Max cache num of external catalog's file
     * Decrease this value if FE's memory is small
     */
    @ConfField(mutable = false, masterOnly = false)
    public static long max_external_file_cache_num = 100000;

    /**
     * Max cache num of external table's schema
     * Decrease this value if FE's memory is small
     */
    @ConfField(mutable = false, masterOnly = false)
    public static long max_external_schema_cache_num = 10000;

    /**
     * The expiration time of a cache object after last access of it.
     * For external schema cache and hive meta cache.
     */
    @ConfField(mutable = false, masterOnly = false)
    public static long external_cache_expire_time_minutes_after_access = 24 * 60; // 1 day

    /**
     * Set session variables randomly to check more issues in github workflow
     */
    @ConfField(mutable = true, masterOnly = false)
    public static boolean use_fuzzy_session_variable = false;

    /**
     * Collect external table statistic info by running sql when set to true.
     * Otherwise, use external catalog metadata.
     */
    @ConfField(mutable = true)
    public static boolean collect_external_table_stats_by_sql = false;

    /**
     * Max num of same name meta informatntion in catalog recycle bin.
     * Default is 3.
     * 0 means do not keep any meta obj with same name.
     * < 0 means no limit
     */
    @ConfField(mutable = true, masterOnly = true)
    public static int max_same_name_catalog_trash_num = 3;

    /**
     * NOTE: The storage policy is still under developement.
     */
    @ConfField(mutable = false, masterOnly = true)
    public static boolean enable_storage_policy = true;

    /**
     * This config is mainly used in the k8s cluster environment.
     * When enable_fqdn_mode is true, the name of the pod where be is located will remain unchanged
     * after reconstruction, while the ip can be changed.
     */
    @ConfField(mutable = false, masterOnly = true)
    public static boolean enable_fqdn_mode = false;

    /**
     * This is used whether to push down function to MYSQL in external Table with query sql
     * like odbc, jdbc for mysql table
     */
    @ConfField(mutable = true)
    public static boolean enable_func_pushdown = true;

    /**
     * If set to true, doris will automatically synchronize hms metadata to the cache in fe.
     */
    @ConfField(masterOnly = true)
    public static boolean enable_hms_events_incremental_sync = false;

    /**
     * Maximum number of events to poll in each RPC.
     */
    @ConfField(mutable = true, masterOnly = true)
    public static int hms_events_batch_size_per_rpc = 500;

    /**
     * HMS polling interval in milliseconds.
     */
    @ConfField(masterOnly = true)
    public static int hms_events_polling_interval_ms = 10000;

    /**
     * Maximum number of error tablets showed in broker load
     */
    @ConfField(masterOnly = true, mutable = true)
    public static int max_error_tablet_of_broker_load = 3;

    @ConfField(mutable = false)
    public static int topn_two_phase_limit_threshold = 512;

    /**
     * Used to set session variables randomly to check more issues in github workflow
     */
    @ConfField(mutable = true)
    public static int pull_request_id = 0;

    /**
     * Used to set default db transaction quota num.
     */
    @ConfField(mutable = true, masterOnly = true)
    public static long default_db_max_running_txn_num = -1;
}
<|MERGE_RESOLUTION|>--- conflicted
+++ resolved
@@ -802,12 +802,9 @@
      */
     @ConfField(mutable = true, masterOnly = true)
     public static int alter_table_timeout_second = 86400 * 30; // 1month
-<<<<<<< HEAD
 
     @ConfField(mutable = false, masterOnly = true)
     public static int send_cooldown_delete_timeout_second = 600; // 10 min
-=======
->>>>>>> 338277b7
     /**
      * If a backend is down for *max_backend_down_time_second*, a BACKEND_DOWN event will be triggered.
      * Do not set this if you know what you are doing.
