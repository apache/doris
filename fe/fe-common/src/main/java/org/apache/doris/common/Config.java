// Licensed to the Apache Software Foundation (ASF) under one
// or more contributor license agreements.  See the NOTICE file
// distributed with this work for additional information
// regarding copyright ownership.  The ASF licenses this file
// to you under the Apache License, Version 2.0 (the
// "License"); you may not use this file except in compliance
// with the License.  You may obtain a copy of the License at
//
//   http://www.apache.org/licenses/LICENSE-2.0
//
// Unless required by applicable law or agreed to in writing,
// software distributed under the License is distributed on an
// "AS IS" BASIS, WITHOUT WARRANTIES OR CONDITIONS OF ANY
// KIND, either express or implied.  See the License for the
// specific language governing permissions and limitations
// under the License.

package org.apache.doris.common;

import java.io.File;

public class Config extends ConfigBase {

    @ConfField(description = {"用户自定义配置文件的路径，用于存放 fe_custom.conf。该文件中的配置会覆盖 fe.conf 中的配置",
            "The path of the user-defined configuration file, used to store fe_custom.conf. "
                    + "The configuration in this file will override the configuration in fe.conf"})
    public static String custom_config_dir = EnvUtils.getDorisHome() + "/conf";

    @ConfField(description = {"fe.log 和 fe.audit.log 的最大文件大小。超过这个大小后，日志文件会被切分",
            "The maximum file size of fe.log and fe.audit.log. After exceeding this size, the log file will be split"})
    public static int log_roll_size_mb = 1024; // 1 GB

    /**
     * sys_log_dir:
     *      This specifies FE log dir. FE will produces 2 log files:
     *      fe.log:      all logs of FE process.
     *      fe.warn.log  all WARN and ERROR log of FE process.
     *
     * sys_log_level:
     *      INFO, WARN, ERROR, FATAL
     *
     * sys_log_roll_num:
     *      Maximal FE log files to be kept within an sys_log_roll_interval.
     *      default is 10, which means there will be at most 10 log files in a day
     *
     * sys_log_verbose_modules:
     *      Verbose modules. VERBOSE level is implemented by log4j DEBUG level.
     *      eg:
     *          sys_log_verbose_modules = org.apache.doris.catalog
     *      This will only print debug log of files in package org.apache.doris.catalog and all its sub packages.
     *
     * sys_log_roll_interval:
     *      DAY:  log suffix is yyyyMMdd
     *      HOUR: log suffix is yyyyMMddHH
     *
     * sys_log_delete_age:
     *      default is 7 days, if log's last modify time is 7 days ago, it will be deleted.
     *      support format:
     *          7d      7 days
     *          10h     10 hours
     *          60m     60 mins
     *          120s    120 seconds
     *
     * sys_log_enable_compress:
     *      default is false. if true, will compress fe.log & fe.warn.log by gzip
     */
    @Deprecated // use env var LOG_DIR instead
    @ConfField(description = {"FE 日志文件的存放路径，用于存放 fe.log。",
            "The path of the FE log file, used to store fe.log"})
    public static String sys_log_dir = "";

    @ConfField(description = {"FE 日志的级别", "The level of FE log"}, options = {"INFO", "WARN", "ERROR", "FATAL"})
    public static String sys_log_level = "INFO";

    @ConfField(description = {"FE 日志的输出模式，其中 NORMAL 模式是日志同步输出且包含位置信息；ASYNC 模式为默认模式，日志异步输出"
            + "且包含位置信息；BRIEF 是日志异步输出但不包含位置信息，三种日志输出模式的性能依次递增",
            "The output mode of FE log. NORMAL mode is synchronous output with location information; "
                    + "ASYNC mode is the default mode, asynchronous output with location information; "
                    + "BRIEF is asynchronous output without location information. "
                    + "The performance of the three log output modes increases in turn"},
            options = {"NORMAL", "ASYNC", "BRIEF"})
    public static String sys_log_mode = "ASYNC";

    @ConfField(description = {"FE 在 sys_log_roll_interval （日志滚动间隔）内允许保留的最大日志文件数。"
            + "默认值为 10，意味着在每个日志滚动周期内，系统最多会保留 10 个日志文件。",
            "This parameter defines the maximum number of FE log files that can be retained within the "
            + "sys_log_roll_interval (log roll interval). The default value is 10, which means the system"
            + " will keep up to 10 log files during each log roll interval."})
    public static int sys_log_roll_num = 10;

    @ConfField(description = {
            "Verbose 模块。VERBOSE 级别的日志是通过 log4j 的 DEBUG 级别实现的。"
                    + "如设置为 `org.apache.doris.catalog`，则会打印这个 package 下的类的 DEBUG 日志。",
            "Verbose module. The VERBOSE level log is implemented by the DEBUG level of log4j. "
                    + "If set to `org.apache.doris.catalog`, "
                    + "the DEBUG log of the class under this package will be printed."})
    public static String[] sys_log_verbose_modules = {};
    @ConfField(description = {"FE 日志文件的切分周期", "The split cycle of the FE log file"}, options = {"DAY", "HOUR"})
    public static String sys_log_roll_interval = "DAY";
    @ConfField(description = {
            "FE 日志文件的最大存活时间。超过这个时间后，日志文件会被删除。支持的格式包括：7d, 10h, 60m, 120s",
            "The maximum survival time of the FE log file. After exceeding this time, the log file will be deleted. "
                    + "Supported formats include: 7d, 10h, 60m, 120s"})
    public static String sys_log_delete_age = "7d";
    @ConfField(description = {"是否压缩 FE 的历史日志", "enable compression for FE log file"})
    public static boolean sys_log_enable_compress = false;

    @ConfField(description = {"FE 审计日志文件的存放路径，用于存放 fe.audit.log。",
            "The path of the FE audit log file, used to store fe.audit.log"})
    public static String audit_log_dir = System.getenv("LOG_DIR");
    @ConfField(description = {"FE 审计日志文件的最大数量。超过这个数量后，最老的日志文件会被删除",
            "The maximum number of FE audit log files. "
                    + "After exceeding this number, the oldest log file will be deleted"})
    public static int audit_log_roll_num = 90;
    @ConfField(description = {"FE 审计日志文件的种类", "The type of FE audit log file"},
            options = {"slow_query", "query", "load", "stream_load"})
    public static String[] audit_log_modules = {"slow_query", "query", "load", "stream_load"};
    @ConfField(mutable = true, description = {"慢查询的阈值，单位为毫秒。如果一个查询的响应时间超过这个阈值，"
            + "则会被记录在 audit log 中。",
            "The threshold of slow query, in milliseconds. "
                    + "If the response time of a query exceeds this threshold, it will be recorded in audit log."})
    public static long qe_slow_log_ms = 5000;
    @ConfField(description = {"FE 审计日志文件的切分周期", "The split cycle of the FE audit log file"},
            options = {"DAY", "HOUR"})
    public static String audit_log_roll_interval = "DAY";
    @ConfField(description = {
            "FE 审计日志文件的最大存活时间。超过这个时间后，日志文件会被删除。支持的格式包括：7d, 10h, 60m, 120s",
            "The maximum survival time of the FE audit log file. "
                    + "After exceeding this time, the log file will be deleted. "
                    + "Supported formats include: 7d, 10h, 60m, 120s"})
    public static String audit_log_delete_age = "30d";
    @ConfField(description = {"是否压缩 FE 的 Audit 日志", "enable compression for FE audit log file"})
    public static boolean audit_log_enable_compress = false;

    @ConfField(description = {"是否使用文件记录日志。当使用 --console 启动 FE 时，全部日志同时写入到标准输出和文件。"
            + "如果关闭这个选项，不再使用文件记录日志。",
            "Whether to use file to record log. When starting FE with --console, "
                    + "all logs will be written to both standard output and file. "
                    + "Close this option will no longer use file to record log."})
    public static boolean enable_file_logger = true;

    @ConfField(mutable = false, masterOnly = false,
            description = {"是否检查table锁泄漏", "Whether to check table lock leaky"})
    public static boolean check_table_lock_leaky = false;

    @ConfField(mutable = true, masterOnly = false,
            description = {"PreparedStatement stmtId 起始位置，仅用于测试",
                    "PreparedStatement stmtId starting position, used for testing onl"})
    public static long prepared_stmt_start_id = -1;

    @ConfField(description = {"插件的安装目录", "The installation directory of the plugin"})
    public static String plugin_dir =  EnvUtils.getDorisHome() + "/plugins";

    @ConfField(mutable = true, masterOnly = true, description = {"是否启用插件", "Whether to enable the plugin"})
    public static boolean plugin_enable = true;

    @ConfField(description = {
            "JDBC 驱动的存放路径。在创建 JDBC Catalog 时，如果指定的驱动文件路径不是绝对路径，则会在这个目录下寻找",
            "The path to save jdbc drivers. When creating JDBC Catalog,"
                    + "if the specified driver file path is not an absolute path, Doris will find jars from this path"})
    public static String jdbc_drivers_dir = EnvUtils.getDorisHome() + "/plugins/jdbc_drivers";

    @ConfField(description = {"JDBC 驱动的安全路径。在创建 JDBC Catalog 时，允许使用的文件或者网络路径，可配置多个，使用分号分隔"
            + "默认为 * 表示全部允许，如果设置为空也表示全部允许",
            "The safe path of the JDBC driver. When creating a JDBC Catalog,"
                    + "you can configure multiple files or network paths that are allowed to be used,"
                    + "separated by semicolons"
                    + "The default is * to allow all, if set to empty, also means to allow all"})
    public static String jdbc_driver_secure_path = "*";

    @ConfField(description = {"MySQL Jdbc Catalog mysql 不支持下推的函数",
            "MySQL Jdbc Catalog mysql does not support pushdown functions"})
    public static String[] jdbc_mysql_unsupported_pushdown_functions = {"date_trunc", "money_format", "negative"};

    @ConfField(mutable = true, masterOnly = true, description = {"强制 SQLServer Jdbc Catalog 加密为 false",
            "Force SQLServer Jdbc Catalog encrypt to false"})
    public static boolean force_sqlserver_jdbc_encrypt_false = false;

    @ConfField(mutable = true, masterOnly = true, description = {"broker load 时，单个节点上 load 执行计划的默认并行度",
            "The default parallelism of the load execution plan on a single node when the broker load is submitted"})
    public static int default_load_parallelism = 8;

    @ConfField(mutable = true, masterOnly = true, description = {
            "已完成或取消的导入作业信息的 label 会在这个时间后被删除。被删除的 label 可以被重用。",
            "Labels of finished or cancelled load jobs will be removed after this time"
                    + "The removed labels can be reused."})
    public static int label_keep_max_second = 3 * 24 * 3600; // 3 days

    @ConfField(mutable = true, masterOnly = true, description = {
            "针对一些高频的导入作业，比如 INSERT, STREAMING LOAD, ROUTINE_LOAD_TASK, DELETE"
                    + "如果导入作业或者任务已经完成，且超过这个时间后，会被删除。被删除的作业或者任务可以被重用。",
            "For some high frequency load jobs such as INSERT, STREAMING LOAD, ROUTINE_LOAD_TASK, DELETE"
                    + "Remove the finished job or task if expired. The removed job or task can be reused."})
    public static int streaming_label_keep_max_second = 43200; // 12 hour

    @ConfField(mutable = true, masterOnly = true, description = {
            "针对 ALTER, EXPORT 作业，如果作业已经完成，且超过这个时间后，会被删除。",
            "For ALTER, EXPORT jobs, remove the finished job if expired."})
    public static int history_job_keep_max_second = 7 * 24 * 3600; // 7 days

    @ConfField(mutable = true, masterOnly = true, description = {
            "针对 EXPORT 作业，如果系统内 EXPORT 作业数量超过这个值，则会删除最老的记录。",
            "For EXPORT jobs, If the number of EXPORT jobs in the system exceeds this value, "
                    + "the oldest records will be deleted."})
    public static int max_export_history_job_num = 1000;

    @ConfField(description = {"事务的清理周期，单位为秒。每个周期内，将会清理已经结束的并且过期的历史事务信息",
            "The clean interval of transaction, in seconds. "
                    + "In each cycle, the expired history transaction will be cleaned"})
    public static int transaction_clean_interval_second = 30;

    @ConfField(description = {"导入作业的清理周期，单位为秒。每个周期内，将会清理已经结束的并且过期的导入作业",
            "The clean interval of load job, in seconds. "
                    + "In each cycle, the expired history load job will be cleaned"})
    public static int label_clean_interval_second = 1 * 3600; // 1 hours

    @ConfField(description = {"元数据的存储目录", "The directory to save Doris meta data"})
    public static String meta_dir =  EnvUtils.getDorisHome() + "/doris-meta";

    @ConfField(description = {"临时文件的存储目录", "The directory to save Doris temp data"})
    public static String tmp_dir =  EnvUtils.getDorisHome() + "/temp_dir";

    @ConfField(description = {"元数据日志的存储类型。BDB: 日志存储在 BDBJE 中。LOCAL：日志存储在本地文件中（仅用于测试）",
            "The storage type of the metadata log. BDB: Logs are stored in BDBJE. "
                    + "LOCAL: logs are stored in a local file (for testing only)"}, options = {"BDB", "LOCAL"})
    public static String edit_log_type = "bdb";

    @ConfField(description = {"BDBJE 的端口号", "The port of BDBJE"})
    public static int edit_log_port = 9010;

    @ConfField(mutable = true, masterOnly = true, description = {
            "BDBJE 的日志滚动大小。当日志条目数超过这个值后，会触发日志滚动",
            "The log roll size of BDBJE. When the number of log entries exceeds this value, the log will be rolled"})
    public static int edit_log_roll_num = 50000;

    @ConfField(mutable = true, masterOnly = true, description = {
            "批量 BDBJE 日志包含的最大条目数", "The max number of log entries for batching BDBJE"})
    public static int batch_edit_log_max_item_num = 100;

    @ConfField(mutable = true, masterOnly = true, description = {
            "批量 BDBJE 日志包含的最大长度", "The max size for batching BDBJE"})
    public static long batch_edit_log_max_byte_size = 640 * 1024L;

    @ConfField(mutable = true, masterOnly = true, description = {
            "连续写多批 BDBJE 日志后的停顿时间", "The sleep time after writting multiple batching BDBJE continuously"})
    public static long batch_edit_log_rest_time_ms = 10;

    @ConfField(mutable = true, masterOnly = true, description = {
            "连续写多批 BDBJE 日志后需要短暂停顿。这里最大的连写次数。",
            "After writting multiple batching BDBJE continuously, need a short rest. "
                    + "Indicates the writting count before a rest"})
    public static long batch_edit_log_continuous_count_for_rest = 1000;

    @ConfField(description = {
            "攒批写 EditLog。", "Batch EditLog writing"})
    public static boolean enable_batch_editlog = true;

    @ConfField(description = {"元数据同步的容忍延迟时间，单位为秒。如果元数据的延迟超过这个值，非主 FE 会停止提供服务",
            "The toleration delay time of meta data synchronization, in seconds. "
                    + "If the delay of meta data exceeds this value, non-master FE will stop offering service"})
    public static int meta_delay_toleration_second = 300;    // 5 min

    @ConfField(description = {"元数据日志的写同步策略。如果仅部署一个 Follower FE，"
            + "则推荐设置为 `SYNC`，如果有多个 Follower FE，则可以设置为 `WRITE_NO_SYNC`。"
            + "可参阅：http://docs.oracle.com/cd/E17277_02/html/java/com/sleepycat/je/Durability.SyncPolicy.html",
            "The sync policy of meta data log. If you only deploy one Follower FE, "
                    + "set this to `SYNC`. If you deploy more than 3 Follower FE, "
                    + "you can set this and the following `replica_sync_policy` to `WRITE_NO_SYNC`. "
                    + "See: http://docs.oracle.com/cd/E17277_02/html/java/com/sleepycat/je/Durability.SyncPolicy.html"},
            options = {"SYNC", "NO_SYNC", "WRITE_NO_SYNC"})
    public static String master_sync_policy = "SYNC"; // SYNC, NO_SYNC, WRITE_NO_SYNC

    @ConfField(description = {"同 `master_sync_policy`", "Same as `master_sync_policy`"},
            options = {"SYNC", "NO_SYNC", "WRITE_NO_SYNC"})
    public static String replica_sync_policy = "SYNC"; // SYNC, NO_SYNC, WRITE_NO_SYNC

    @ConfField(description = {"BDBJE 节点间同步策略，"
            + "可参阅：http://docs.oracle.com/cd/E17277_02/html/java/com/sleepycat/je/Durability.ReplicaAckPolicy.html",
            "The replica ack policy of bdbje. "
                    + "See: http://docs.oracle.com/cd/E17277_02/html/java/com/sleepycat/je/Durability.ReplicaAckPolicy.html"},
            options = {"ALL", "NONE", "SIMPLE_MAJORITY"})
    public static String replica_ack_policy = "SIMPLE_MAJORITY"; // ALL, NONE, SIMPLE_MAJORITY

    @ConfField(description = {"BDBJE 主从节点间心跳超时时间，单位为秒。默认值为 30 秒，与 BDBJE 的默认值相同。"
            + "如果网络不稳定，或者 Java GC 经常导致长时间的暂停，可以适当增大这个值，减少误报超时的概率",
            "The heartbeat timeout of bdbje between master and follower, in seconds. "
                    + "The default is 30 seconds, which is same as default value in bdbje. "
                    + "If the network is experiencing transient problems, "
                    + "of some unexpected long java GC annoying you, "
                    + "you can try to increase this value to decrease the chances of false timeouts"})
    public static int bdbje_heartbeat_timeout_second = 30;

    @ConfField(description = {"BDBJE 操作的锁超时时间，单位为秒。如果 FE 的 WARN 日志中出现大量的 LockTimeoutException，"
            + "可以适当增大这个值",
            "The lock timeout of bdbje operation, in seconds. "
                    + "If there are many LockTimeoutException in FE WARN log, you can try to increase this value"})
    public static int bdbje_lock_timeout_second = 5;

    @ConfField(description = {"BDBJE 主从节点间同步的超时时间，单位为秒。如果出现大量的 ReplicaWriteException，"
            + "可以适当增大这个值",
            "The replica ack timeout of bdbje between master and follower, in seconds. "
                    + "If there are many ReplicaWriteException in FE WARN log, you can try to increase this value"})
    public static int bdbje_replica_ack_timeout_second = 10;

    @ConfField(description = {"在HA模式下，BDBJE 中保留的预留空间字节数的期望上限。非 HA 模式下无效",
            "The desired upper limit on the number of bytes of reserved space to retain "
                    + "in a replicated JE Environment. "
                    + "This parameter is ignored in a non-replicated JE Environment."})
    public static long bdbje_reserved_disk_bytes = 1 * 1024 * 1024 * 1024; // 1G

    @ConfField(description = {"BDBJE 所需的空闲磁盘空间大小。如果空闲磁盘空间小于这个值，则BDBJE将无法写入。",
            "Amount of free disk space required by BDBJE. "
                    + "If the free disk space is less than this value, BDBJE will not be able to write."})
    public static long bdbje_free_disk_bytes = 1 * 1024 * 1024 * 1024; // 1G

    @ConfField(description = {"BDBJE Cache 内存大小， 最小值为 96KB。", "Amount of memory used by by BDBJE as cache. "})
    public static long bdbje_cache_size_bytes = 10 * 1024 * 1024; // 10 MB

    @ConfField(description = {"BDBJE Message 大小限制。", "Max message size of BDBJE. "})
    public static long bdbje_max_message_size_bytes = Integer.MAX_VALUE; // 2 GB

    @ConfField(masterOnly = true, description = {"心跳线程池的线程数",
            "Num of thread to handle heartbeat events"})
    public static int heartbeat_mgr_threads_num = 8;

    @ConfField(masterOnly = true, description = {"心跳线程池的队列大小",
            "Queue size to store heartbeat task in heartbeat_mgr"})
    public static int heartbeat_mgr_blocking_queue_size = 1024;

    @ConfField(masterOnly = true, description = {"TabletStatMgr线程数",
            "Num of thread to update tablet stat"})
    public static int tablet_stat_mgr_threads_num = -1;

    @ConfField(masterOnly = true, description = {"Agent任务线程池的线程数",
            "Num of thread to handle agent task in agent task thread-pool"})
    public static int max_agent_task_threads_num = 4096;

    @ConfField(description = {"BDBJE 重加入集群时，最多回滚的事务数。如果回滚的事务数超过这个值，"
            + "则 BDBJE 将无法重加入集群，需要手动清理 BDBJE 的数据。",
            "The max txn number which bdbje can rollback when trying to rejoin the group. "
                    + "If the number of rollback txn is larger than this value, "
                    + "bdbje will not be able to rejoin the group, and you need to clean up bdbje data manually."})
    public static int txn_rollback_limit = 100;

    @ConfField(description = {"优先使用的网络地址，如果 FE 有多个网络地址，"
            + "可以通过这个配置来指定优先使用的网络地址。"
            + "这是一个分号分隔的列表，每个元素是一个 CIDR 表示的网络地址",
            "The preferred network address. If FE has multiple network addresses, "
                    + "this configuration can be used to specify the preferred network address. "
                    + "This is a semicolon-separated list, "
                    + "each element is a CIDR representation of the network address"})
    public static String priority_networks = "";

    @ConfField(mutable = true, description = {"是否忽略元数据延迟，如果 FE 的元数据延迟超过这个阈值，"
            + "则非 Master FE 仍然提供读服务。这个配置可以用于当 Master FE 因为某些原因停止了较长时间，"
            + "但是仍然希望非 Master FE 可以提供读服务。",
            "If true, non-master FE will ignore the meta data delay gap between Master FE and its self, "
                    + "even if the metadata delay gap exceeds this threshold. "
                    + "Non-master FE will still offer read service. "
                    + "This is helpful when you try to stop the Master FE for a relatively long time for some reason, "
                    + "but still wish the non-master FE can offer read service."})
    public static boolean ignore_meta_check = false;

    @ConfField(description = {"非 Master FE 与 Master FE 的最大时钟偏差，单位为毫秒。"
            + "这个配置用于在非 Master FE 与 Master FE 之间建立 BDBJE 连接时检查时钟偏差，"
            + "如果时钟偏差超过这个阈值，则 BDBJE 连接会被放弃。",
            "The maximum clock skew between non-master FE to Master FE host, in milliseconds. "
                    + "This value is checked whenever a non-master FE establishes a connection to master FE via BDBJE. "
                    + "The connection is abandoned if the clock skew is larger than this value."})
    public static long max_bdbje_clock_delta_ms = 5000; // 5s

    @ConfField(mutable = true, description = {"是否启用所有 http 接口的认证",
            "Whether to enable all http interface authentication"}, varType = VariableAnnotation.EXPERIMENTAL)
    public static boolean enable_all_http_auth = false;

    @ConfField(description = {"FE http 端口，目前所有 FE 的 http 端口必须相同",
            "Fe http port, currently all FE's http port must be same"})
    public static int http_port = 8030;

    @ConfField(description = {"FE https 端口，目前所有 FE 的 https 端口必须相同",
            "Fe https port, currently all FE's https port must be same"})
    public static int https_port = 8050;

    @ConfField(description = {"FE https 服务的 key store 路径",
            "The key store path of FE https service"})
    public static String key_store_path =  EnvUtils.getDorisHome()
            + "/conf/ssl/doris_ssl_certificate.keystore";

    @ConfField(description = {"FE https 服务的 key store 密码",
            "The key store password of FE https service"})
    public static String key_store_password = "";

    @ConfField(description = {"FE https 服务的 key store 类型",
            "The key store type of FE https service"})
    public static String key_store_type = "JKS";

    @ConfField(description = {"FE https 服务的 key store 别名",
            "The key store alias of FE https service"})
    public static String key_store_alias = "doris_ssl_certificate";

    @ConfField(description = {"是否启用 https，如果启用，http 端口将不可用",
            "Whether to enable https, if enabled, http port will not be available"},
            varType = VariableAnnotation.EXPERIMENTAL)
    public static boolean enable_https = false;

    @ConfField(description = {"Jetty 的 acceptor 线程数。Jetty的线程架构模型很简单，分为三个线程池：acceptor、selector 和 worker。"
            + "acceptor 负责接受新的连接，然后交给 selector 处理HTTP报文协议的解包，最后由 worker 处理请求。"
            + "前两个线程池采用非阻塞模型，并且一个线程可以处理很多socket的读写，所以线程池的数量少。"
            + "对于大多数项目，只需要 1-2 个 acceptor 线程，2 到 4 个就足够了。Worker 的数量取决于应用的QPS和IO事件的比例。"
            + "越高QPS，或者IO占比越高，等待的线程越多，需要的线程总数越多。",
            "The number of acceptor threads for Jetty. Jetty's thread architecture model is very simple, "
                    + "divided into three thread pools: acceptor, selector and worker. "
                    + "The acceptor is responsible for accepting new connections, "
                    + "and then handing it over to the selector to process the unpacking of the HTTP message protocol, "
                    + "and finally the worker processes the request. "
                    + "The first two thread pools adopt a non-blocking model, "
                    + "and one thread can handle many socket reads and writes, "
                    + "so the number of thread pools is small. For most projects, "
                    + "only 1-2 acceptor threads are needed, 2 to 4 should be enough. "
                    + "The number of workers depends on the ratio of QPS and IO events of the application. "
                    + "The higher the QPS, or the higher the IO ratio, the more threads are waiting, "
                    + "and the more threads are required."})
    public static int jetty_server_acceptors = 2;
    @ConfField(description = {"Jetty 的 selector 线程数。", "The number of selector threads for Jetty."})
    public static int jetty_server_selectors = 4;
    @ConfField(description = {"Jetty 的 worker 线程数。0 表示使用默认线程池。",
            "The number of worker threads for Jetty. 0 means using the default thread pool."})
    public static int jetty_server_workers = 0;

    @ConfField(description = {"Jetty 的线程池的默认最小线程数。",
            "The default minimum number of threads for jetty."})
    public static int jetty_threadPool_minThreads = 20;
    @ConfField(description = {"Jetty 的线程池的默认最大线程数。",
            "The default maximum number of threads for jetty."})
    public static int jetty_threadPool_maxThreads = 400;

    @ConfField(description = {"Jetty 的最大 HTTP POST 大小，单位是字节，默认值是 100MB。",
            "The maximum HTTP POST size of Jetty, in bytes, the default value is 100MB."})
    public static int jetty_server_max_http_post_size = 100 * 1024 * 1024;

    @ConfField(description = {"Jetty 的最大 HTTP header 大小，单位是字节，默认值是 1MB。",
            "The maximum HTTP header size of Jetty, in bytes, the default value is 1MB."})
    public static int jetty_server_max_http_header_size = 1048576;

    @ConfField(description = {"是否禁用 mini load，默认禁用",
            "Whether to disable mini load, disabled by default"})
    public static boolean disable_mini_load = true;

    @ConfField(description = {"mysql nio server 的 backlog 数量。"
            + "如果调大这个值，则需同时调整 /proc/sys/net/core/somaxconn 的值",
            "The backlog number of mysql nio server. "
                    + "If you enlarge this value, you should enlarge the value in "
                    + "`/proc/sys/net/core/somaxconn` at the same time"})
    public static int mysql_nio_backlog_num = 1024;

    @ConfField(description = {"是否启用 mysql 连接中的 TCP keep alive，默认禁用",
            "Whether to enable TCP Keep-Alive for MySQL connections, disabled by default"})
    public static boolean mysql_nio_enable_keep_alive = false;

    @ConfField(description = {"thrift client 的连接超时时间，单位是毫秒。0 表示不设置超时时间。",
            "The connection timeout of thrift client, in milliseconds. 0 means no timeout."})
    public static int thrift_client_timeout_ms = 0;

    // The default value is inherited from org.apache.thrift.TConfiguration
    @ConfField(description = {"thrift server 接收请求大小的上限",
            "The maximum size of a (received) message of the thrift server, in bytes"})
    public static int thrift_max_message_size = 100 * 1024 * 1024;

    // The default value is inherited from org.apache.thrift.TConfiguration
    @ConfField(description = {"thrift server transport 接收的每帧数据大小的上限",
            "The limits of the size of one frame of thrift server transport"})
    public static int thrift_max_frame_size = 16384000;

    @ConfField(description = {"thrift server 的 backlog 数量。"
            + "如果调大这个值，则需同时调整 /proc/sys/net/core/somaxconn 的值",
            "The backlog number of thrift server. "
                    + "If you enlarge this value, you should enlarge the value in "
                    + "`/proc/sys/net/core/somaxconn` at the same time"})
    public static int thrift_backlog_num = 1024;

    @ConfField(description = {"FE thrift server 的端口号", "The port of FE thrift server"})
    public static int rpc_port = 9020;

    @ConfField(description = {"FE MySQL server 的端口号", "The port of FE MySQL server"})
    public static int query_port = 9030;

    @ConfField(description = {"FE Arrow-Flight-SQL server 的端口号", "The port of FE Arrow-Flight-SQL server"})
    public static int arrow_flight_sql_port = 8070;

    @ConfField(description = {"MySQL 服务的 IO 线程数", "The number of IO threads in MySQL service"})
    public static int mysql_service_io_threads_num = 4;

    @ConfField(description = {"MySQL 服务的最大任务线程数", "The max number of task threads in MySQL service"})
    public static int max_mysql_service_task_threads_num = 4096;

    @ConfField(description = {"BackendServiceProxy数量, 用于池化GRPC channel",
            "BackendServiceProxy pool size for pooling GRPC channels."})
    public static int backend_proxy_num = 48;

    @ConfField(description = {
            "集群 ID，用于内部认证。通常在集群第一次启动时，会随机生成一个 cluster id. 用户也可以手动指定。",
            "Cluster id used for internal authentication. Usually a random integer generated when master FE "
                    + "start at first time. You can also specify one."})
    public static int cluster_id = -1;

    @ConfField(description = {"集群 token，用于内部认证。",
            "Cluster token used for internal authentication."})
    public static String auth_token = "";

    @ConfField(mutable = true, masterOnly = true,
            description = {"创建单个 Replica 的最大超时时间，单位是秒。如果你要创建 m 个 tablet，每个 tablet 有 n 个 replica。"
                    + "则总的超时时间为 `m * n * tablet_create_timeout_second`",
                    "Maximal waiting time for creating a single replica, in seconds. "
                            + "eg. if you create a table with #m tablets and #n replicas for each tablet, "
                            + "the create table request will run at most "
                            + "(m * n * tablet_create_timeout_second) before timeout"})
    public static int tablet_create_timeout_second = 2;

    @ConfField(mutable = true, masterOnly = true, description = {"创建表的最小超时时间，单位是秒。",
            "Minimal waiting time for creating a table, in seconds."})
    public static int min_create_table_timeout_second = 30;

    @ConfField(mutable = true, masterOnly = true, description = {"创建表的最大超时时间，单位是秒。",
            "Maximal waiting time for creating a table, in seconds."})
    public static int max_create_table_timeout_second = 3600;

    @ConfField(mutable = true, masterOnly = true, description = {"导入 Publish 阶段的最大超时时间，单位是秒。",
            "Maximal waiting time for all publish version tasks of one transaction to be finished, in seconds."})
    public static int publish_version_timeout_second = 30; // 30 seconds

    @ConfField(mutable = true, masterOnly = true, description = {"导入 Publish 阶段的等待时间，单位是秒。超过此时间，"
            + "则只需每个tablet包含一个成功副本，则导入成功。值为 -1 时，表示无限等待。",
            "Waiting time for one transaction changing to \"at least one replica success\", in seconds."
            + "If time exceeds this, and for each tablet it has at least one replica publish successful, "
            + "then the load task will be successful." })
    public static int publish_wait_time_second = 300;

    @ConfField(mutable = true, masterOnly = true, description = {"导入 Publish 阶段是否检查正在做 Schema 变更的副本。"
            + "正常情况下，不要关闭此检查。除非在极端情况下出现导入和 Schema 变更出现互相等待死锁时才临时打开。",
            "Check the replicas which are doing schema change when publish transaction. Do not turn off this check "
            + " under normal circumstances. It's only temporarily skip check if publish version and schema change have"
            + " dead lock" })
    public static boolean publish_version_check_alter_replica = true;

    @ConfField(mutable = true, masterOnly = true, description = {"单个事务 publish 失败打日志间隔",
            "print log interval for publish transaction failed interval"})
    public static long publish_fail_log_interval_second = 5 * 60;

    @ConfField(mutable = true, masterOnly = true, description = {"一个 PUBLISH_VERSION 任务打印失败日志的次数上限",
            "the upper limit of failure logs of PUBLISH_VERSION task"})
    public static long publish_version_task_failed_log_threshold = 80;

    @ConfField(masterOnly = true, description = {"Publish 线程池的数目",
            "Num of thread to handle publish task"})
    public static int publish_thread_pool_num = 128;

    @ConfField(masterOnly = true, description = {"Publish 线程池的队列大小",
            "Queue size to store publish task in publish thread pool"})
    public static int publish_queue_size = 128;

    @ConfField(mutable = true, description = {"是否启用并行发布版本",
            "Whether to enable parallel publish version"})
    public static boolean enable_parallel_publish_version = true;


    @ConfField(masterOnly = true, description = {"Tablet report 线程池的数目",
        "Num of thread to handle tablet report task"})
    public static int tablet_report_thread_pool_num = 10;

    @ConfField(masterOnly = true, description = {"Tablet report 线程池的队列大小",
        "Queue size to store tablet report task in publish thread pool"})
    public static int tablet_report_queue_size = 1024;

    @ConfField(mutable = true, masterOnly = true, description = {"提交事务的最大超时时间，单位是秒。"
            + "该参数仅用于事务型 insert 操作中。",
            "Maximal waiting time for all data inserted before one transaction to be committed, in seconds. "
                    + "This parameter is only used for transactional insert operation"})
    public static int commit_timeout_second = 30; // 30 seconds

    @ConfField(masterOnly = true, description = {"Publish 任务触发线程的执行间隔，单位是毫秒。",
            "The interval of publish task trigger thread, in milliseconds"})
    public static int publish_version_interval_ms = 10;

    @ConfField(mutable = true, masterOnly = true, description = {
            "If the number of publishing transactions of a table exceeds this value, new transactions will "
            + "be rejected. Set to -1 to disable this limit.",
            "当一个表的发布事务数量超过该值时，新的事务将被拒绝。设置为-1表示不限制。"})
    public static long max_publishing_txn_num_per_table = 500;

    @ConfField(description = {"thrift server 的最大 worker 线程数", "The max worker threads of thrift server"})
    public static int thrift_server_max_worker_threads = 4096;

    @ConfField(mutable = true, masterOnly = true, description = {"Delete 操作的最大超时时间，单位是秒。",
            "Maximal timeout for delete job, in seconds."})
    public static int delete_job_max_timeout_second = 300;

    @ConfField(mutable = true, masterOnly = true, description = {"Load 成功所需的最小写入副本数。",
            "Minimal number of write successful replicas for load job."})
    public static short min_load_replica_num = -1;

    @ConfField(description = {"load job 调度器的执行间隔，单位是秒。",
            "The interval of load job scheduler, in seconds."})
    public static int load_checker_interval_second = 5;

    @ConfField(description = {"ingestion load job 调度器的执行间隔，单位是秒。",
            "The interval of ingestion load job scheduler, in seconds."})
    public static int ingestion_load_checker_interval_second = 60;

    @ConfField(mutable = true, masterOnly = true, description = {"Broker load 的默认超时时间，单位是秒。",
            "Default timeout for broker load job, in seconds."})
    public static int broker_load_default_timeout_second = 14400; // 4 hour

    @ConfField(description = {"和 Broker 进程交互的 RPC 的超时时间，单位是毫秒。",
            "The timeout of RPC between FE and Broker, in milliseconds"})
    public static int broker_timeout_ms = 10000; // 10s

    @ConfField(description = {"主键高并发点查短路径超时时间。",
            "The timeout of RPC for high concurrenty short circuit query"})
    public static int point_query_timeout_ms = 10000; // 10s

    @ConfField(mutable = true, masterOnly = true, description = {"Insert load 的默认超时时间，单位是秒。",
            "Default timeout for insert load job, in seconds."})
    public static int insert_load_default_timeout_second = 14400; // 4 hour

    @ConfField(mutable = true, masterOnly = true, description = {"对mow表随机设置cluster keys，用于测试",
            "random set cluster keys for mow table for test"})
    public static boolean random_add_cluster_keys_for_mow = false;

    @ConfField(mutable = true, masterOnly = true, description = {
            "等内部攒批真正写入完成才返回；insert into和stream load默认开启攒批",
            "Wait for the internal batch to be written before returning; "
                    + "insert into and stream load use group commit by default."})
    public static boolean wait_internal_group_commit_finish = false;

    @ConfField(mutable = false, masterOnly = true, description = {"攒批的默认提交时间，单位是毫秒",
            "Default commit interval in ms for group commit"})
    public static int group_commit_interval_ms_default_value = 10000;

    @ConfField(mutable = false, masterOnly = true, description = {"攒批的默认提交数据量，单位是字节，默认128M",
            "Default commit data bytes for group commit"})
    public static int group_commit_data_bytes_default_value = 134217728;

    @ConfField(mutable = true, masterOnly = true, description = {
            "内部攒批的超时时间为table的group_commit_interval_ms的倍数",
            "The internal group commit timeout is the multiple of table's group_commit_interval_ms"})
    public static int group_commit_timeout_multipler = 10;

    @ConfField(mutable = true, masterOnly = true, description = {"Stream load 的默认超时时间，单位是秒。",
            "Default timeout for stream load job, in seconds."})
    public static int stream_load_default_timeout_second = 86400 * 3; // 3days

    @ConfField(mutable = true, masterOnly = true, description = {"Stream load 的默认预提交超时时间，单位是秒。",
            "Default pre-commit timeout for stream load job, in seconds."})
    public static int stream_load_default_precommit_timeout_second = 3600; // 3600s

    @ConfField(mutable = true, masterOnly = true, description = {"Stream Load 是否默认打开 memtable 前移",
            "Whether to enable memtable on sink node by default in stream load"})
    public static boolean stream_load_default_memtable_on_sink_node = false;

    @ConfField(mutable = true, masterOnly = true, description = {"Load 的最大超时时间，单位是秒。",
            "Maximal timeout for load job, in seconds."})
    public static int max_load_timeout_second = 259200; // 3days

    @ConfField(mutable = true, masterOnly = true, description = {"Stream load 的最大超时时间，单位是秒。",
            "Maximal timeout for stream load job, in seconds."})
    public static int max_stream_load_timeout_second = 259200; // 3days

    @ConfField(mutable = true, masterOnly = true, description = {"Load 的最小超时时间，单位是秒。",
            "Minimal timeout for load job, in seconds."})
    public static int min_load_timeout_second = 1; // 1s

    @ConfField(mutable = true, masterOnly = true, description = {"Ingestion load 的默认超时时间，单位是秒。",
            "Default timeout for ingestion load job, in seconds."})
    public static int ingestion_load_default_timeout_second = 86400; // 1 day

    @ConfField(mutable = true, masterOnly = true, description = {"Broker Load 的最大等待 job 数量。"
            + "这个值是一个期望值。在某些情况下，比如切换 master，当前等待的 job 数量可能会超过这个值。",
            "Maximal number of waiting jobs for Broker Load. This is a desired number. "
                    + "In some situation, such as switch the master, "
                    + "the current number is maybe more than this value."})
    public static int desired_max_waiting_jobs = 100;

    @ConfField(mutable = true, masterOnly = true, description = {"FE 从 BE 获取 Stream Load 作业信息的间隔。",
            "The interval of FE fetch stream load record from BE."})
    public static int fetch_stream_load_record_interval_second = 120;

    @ConfField(mutable = true, masterOnly = true, description = {"Stream load 的默认最大记录数。",
            "Default max number of recent stream load record that can be stored in memory."})
    public static int max_stream_load_record_size = 5000;

    @ConfField(mutable = true, masterOnly = true, description = {
            "是否禁用 show stream load 和 clear stream load 命令，以及是否清理内存中的 stream load 记录。",
            "Whether to disable show stream load and clear stream load records in memory."})
    public static boolean disable_show_stream_load = false;

    @ConfField(mutable = true, masterOnly = true, description = {
            "是否启用 stream load 和 broker load 的单副本写入。",
            "Whether to enable to write single replica for stream load and broker load."},
            varType = VariableAnnotation.EXPERIMENTAL)
    public static boolean enable_single_replica_load = false;

    @ConfField(mutable = true, masterOnly = true, description = {
            "对于 tablet 数量小于该数目的 DUPLICATE KEY 表，将不会启用 shuffle",
            "Shuffle won't be enabled for DUPLICATE KEY tables if its tablet num is lower than this number"},
            varType = VariableAnnotation.EXPERIMENTAL)
    public static int min_tablets_for_dup_table_shuffle = 64;

    @ConfField(mutable = true, masterOnly = true, description = {
            "单个数据库最大并发运行的事务数，包括 prepare 和 commit 事务。",
            "Maximum concurrent running txn num including prepare, commit txns under a single db.",
            "Txn manager will reject coming txns."})
    public static int max_running_txn_num_per_db = 10000;

    @ConfField(masterOnly = true, description = {"pending load task 执行线程数。这个配置可以限制当前等待的导入作业数。"
            + "并且应小于 `max_running_txn_num_per_db`。",
            "The pending load task executor pool size. "
                    + "This pool size limits the max running pending load tasks.",
            "Currently, it only limits the pending load task of broker load and ingestion load.",
            "It should be less than `max_running_txn_num_per_db`"})
    public static int async_pending_load_task_pool_size = 10;

    @ConfField(masterOnly = true, description = {"loading load task 执行线程数。这个配置可以限制当前正在导入的作业数。",
            "The loading load task executor pool size. "
                    + "This pool size limits the max running loading load tasks.",
            "Currently, it only limits the loading load task of broker load."})
    public static int async_loading_load_task_pool_size = 10;

    @ConfField(mutable = true, masterOnly = true, description = {
            "和 `tablet_create_timeout_second` 含义相同，但是是用于 Delete 操作的。",
            "The same meaning as `tablet_create_timeout_second`, but used when delete a tablet."})
    public static int tablet_delete_timeout_second = 2;

    @ConfField(mutable = true, masterOnly = true, description = {
            "磁盘使用率的高水位线。用于计算 BE 的负载分数。",
            "The high water of disk capacity used percent. This is used for calculating load score of a backend."})
    public static double capacity_used_percent_high_water = 0.75;

    @ConfField(mutable = true, masterOnly = true, description = {
            "负载均衡时，磁盘使用率最大差值。",
            "The max diff of disk capacity used percent between BE. "
                    + "It is used for calculating load score of a backend."})
    public static double used_capacity_percent_max_diff = 0.30;

    @ConfField(mutable = true, masterOnly = true, description = {
            "设置固定的 BE 负载分数中磁盘使用率系数。BE 负载分数会综合磁盘使用率和副本数而得。有效值范围为[0, 1]，"
                    + "当超出此范围时，则使用其他方法自动计算此系数。",
            "Sets a fixed disk usage factor in the BE load fraction. The BE load score is a combination of disk usage "
                    + "and replica count. The valid value range is [0, 1]. When it is out of this range, other "
                    + "methods are used to automatically calculate this coefficient."})
    public static double backend_load_capacity_coeficient = -1.0;

    @ConfField(mutable = true, masterOnly = true, description = {
            "ALTER TABLE 请求的最大超时时间。设置的足够长以适应表的数据量。",
            "Maximal timeout of ALTER TABLE request. Set long enough to fit your table data size."})
    public static int alter_table_timeout_second = 86400 * 30; // 1month

    @ConfField(mutable = true, masterOnly = true, description = {
            "是否禁用存储介质检查。如果禁用，ReportHandler 将不会检查 tablet 的存储介质，"
                    + "并且禁用存储介质冷却功能。默认值为 false。",
            "When disable_storage_medium_check is true, ReportHandler would not check tablet's storage medium "
                    + "and disable storage cool down function."})
    public static boolean disable_storage_medium_check = false;

    @ConfField(description = {"创建表或分区时，可以指定存储介质(HDD 或 SSD)。如果未指定，"
            + "则使用此配置指定的默认介质。",
            "When create a table(or partition), you can specify its storage medium(HDD or SSD)."})
    public static String default_storage_medium = "HDD";

    @ConfField(mutable = true, masterOnly = true, description = {
            "删除数据库(表/分区)后，可以使用 RECOVER 语句恢复。此配置指定了数据的最大保留时间。"
                    + "超过此时间，数据将被永久删除。",
            "After dropping database(table/partition), you can recover it by using RECOVER stmt.",
            "And this specifies the maximal data retention time. After time, the data will be deleted permanently."})
    public static long catalog_trash_expire_second = 86400L; // 1day

    @ConfField
    public static boolean catalog_trash_ignore_min_erase_latency = false;

    @ConfField(mutable = true, masterOnly = true, description = {
            "单个 broker scanner 读取的最小字节数。Broker Load 切分文件时，"
                    + "如果切分后的文件大小小于此值，将不会切分。",
            "Minimal bytes that a single broker scanner will read. When splitting file in broker load, "
                    + "if the size of split file is less than this value, it will not be split."})
    public static long min_bytes_per_broker_scanner = 67108864L; // 64MB

    @ConfField(mutable = true, masterOnly = true, description = {
            "单个 broker scanner 的最大并发数。", "Maximal concurrency of broker scanners."})
    public static int max_broker_concurrency = 100;

    // TODO(cmy): Disable by default because current checksum logic has some bugs.
    @ConfField(mutable = true, masterOnly = true, description = {
            "一致性检查的开始时间。与 `consistency_check_end_time` 配合使用，决定一致性检查的起止时间。"
                    + "如果将两个参数设置为相同的值，则一致性检查将不会被调度。",
            "Start time of consistency check. Used with `consistency_check_end_time` "
                    + "to decide the start and end time of consistency check. "
                    + "If set to the same value, consistency check will not be scheduled."})
    public static String consistency_check_start_time = "23";
    @ConfField(mutable = true, masterOnly = true, description = {
            "一致性检查的结束时间。与 `consistency_check_start_time` 配合使用，决定一致性检查的起止时间。"
                    + "如果将两个参数设置为相同的值，则一致性检查将不会被调度。",
            "End time of consistency check. Used with `consistency_check_start_time` "
                    + "to decide the start and end time of consistency check. "
                    + "If set to the same value, consistency check will not be scheduled."})
    public static String consistency_check_end_time = "23";

    @ConfField(mutable = true, masterOnly = true, description = {
            "单个一致性检查任务的默认超时时间。设置的足够长以适应表的数据量。",
            "Default timeout of a single consistency check task. Set long enough to fit your tablet size."})
    public static long check_consistency_default_timeout_second = 600; // 10 min

    @ConfField(description = {"单个 FE 的 MySQL Server 的最大连接数。",
            "Maximal number of connections of MySQL server per FE."})
    public static int qe_max_connection = 1024;

    @ConfField(mutable = true, description = {"Colocate join 每个 instance 的内存 penalty 系数。"
            + "计算方式：`exec_mem_limit / min (query_colocate_join_memory_limit_penalty_factor, instance_num)`",
            "Colocate join PlanFragment instance memory limit penalty factor.",
            "The memory_limit for colocote join PlanFragment instance = "
                    + "`exec_mem_limit / min (query_colocate_join_memory_limit_penalty_factor, instance_num)`"})
    public static int query_colocate_join_memory_limit_penalty_factor = 1;

    /**
     * This configs can set to true to disable the automatic colocate tables's relocate and balance.
     * If 'disable_colocate_balance' is set to true,
     *   ColocateTableBalancer will not relocate and balance colocate tables.
     * Attention:
     *   Under normal circumstances, there is no need to turn off balance at all.
     *   Because once the balance is turned off, the unstable colocate table may not be restored
     *   Eventually the colocate plan cannot be used when querying.
     */
    @ConfField(mutable = true, masterOnly = true) public static boolean disable_colocate_balance = false;

    @ConfField(mutable = true, masterOnly = true, description = {"是否启用group间的均衡",
            "is allow colocate balance between all groups"})
    public static boolean disable_colocate_balance_between_groups = false;

    /**
     * The default user resource publishing timeout.
     */
    @Deprecated
    @ConfField public static int meta_publish_timeout_ms = 1000;
    @ConfField public static boolean proxy_auth_enable = false;
    @ConfField public static String proxy_auth_magic_prefix = "x@8";
    /**
     * Limit on the number of expr children of an expr tree.
     * Exceed this limit may cause long analysis time while holding database read lock.
     * Do not set this if you know what you are doing.
     */
    @ConfField(mutable = true)
    public static int expr_children_limit = 10000;
    /**
     * Limit on the depth of an expr tree.
     * Exceed this limit may cause long analysis time while holding db read lock.
     * Do not set this if you know what you are doing.
     */
    @ConfField(mutable = true)
    public static int expr_depth_limit = 3000;

    // Configurations for backup and restore
    /**
     * Plugins' path for BACKUP and RESTORE operations. Currently deprecated.
     */
    @Deprecated
    @ConfField public static String backup_plugin_path = "/tools/trans_file_tool/trans_files.sh";

    // For forward compatibility, will be removed later.
    // check token when download image file.
    @ConfField public static boolean enable_token_check = true;

    /**
     * Set to true if you deploy Palo using thirdparty deploy manager
     * Valid options are:
     *      disable:    no deploy manager
     *      k8s:        Kubernetes
     *      ambari:     Ambari
     *      local:      Local File (for test or Boxer2 BCC version)
     */
    @ConfField public static String enable_deploy_manager = "disable";

    // If use k8s deploy manager locally, set this to true and prepare the certs files
    @ConfField public static boolean with_k8s_certs = false;

    // Set runtime locale when exec some cmds
    @ConfField public static String locale = "zh_CN.UTF-8";

    // default timeout of backup job
    @ConfField(mutable = true, masterOnly = true)
    public static int backup_job_default_timeout_ms = 86400 * 1000; // 1 day

    /**
     * 'storage_high_watermark_usage_percent' limit the max capacity usage percent of a Backend storage path.
     * 'storage_min_left_capacity_bytes' limit the minimum left capacity of a Backend storage path.
     * If both limitations are reached, this storage path can not be chose as tablet balance destination.
     * But for tablet recovery, we may exceed these limit for keeping data integrity as much as possible.
     */
    @ConfField(mutable = true, masterOnly = true)
    public static int storage_high_watermark_usage_percent = 85;
    @ConfField(mutable = true, masterOnly = true)
    public static long storage_min_left_capacity_bytes = 2 * 1024 * 1024 * 1024L; // 2G

    /**
     * If capacity of disk reach the 'storage_flood_stage_usage_percent' and 'storage_flood_stage_left_capacity_bytes',
     * the following operation will be rejected:
     * 1. load job
     * 2. restore job
     */
    @ConfField(mutable = true, masterOnly = true)
    public static int storage_flood_stage_usage_percent = 95;
    @ConfField(mutable = true, masterOnly = true)
    public static long storage_flood_stage_left_capacity_bytes = 1 * 1024 * 1024 * 1024; // 1GB

    // update interval of tablet stat
    // All frontends will get tablet stat from all backends at each interval
    @ConfField(mutable = true)
    public static int tablet_stat_update_interval_second = 60;  // 1 min

    // update interval of alive session
    // Only master FE collect this info from all frontends at each interval
    @ConfField public static int alive_session_update_interval_second = 5;

    @ConfField public static int fe_session_mgr_threads_num = 1;

    @ConfField public static int fe_session_mgr_blocking_queue_size = 1024;

    @ConfField(mutable = true, masterOnly = true)
    public static int loss_conn_fe_temp_table_keep_second = 60;

    /**
     * Max bytes a broker scanner can process in one broker load job.
     * Commonly, each Backends has one broker scanner.
     */
    @ConfField(mutable = true, masterOnly = true)
    public static long max_bytes_per_broker_scanner = 500 * 1024 * 1024 * 1024L; // 500G

    /**
     * Max number of load jobs, include PENDING、ETL、LOADING、QUORUM_FINISHED.
     * If exceed this number, load job is not allowed to be submitted.
     */
    @Deprecated
    @ConfField(mutable = true, masterOnly = true)
    public static long max_unfinished_load_job = 1000;

    /**
     * If set to true, Planner will try to select replica of tablet on same host as this Frontend.
     * This may reduce network transmission in following case:
     * 1. N hosts with N Backends and N Frontends deployed.
     * 2. The data has N replicas.
     * 3. High concurrency queries are sent to all Frontends evenly
     * In this case, all Frontends can only use local replicas to do the query.
     * If you want to allow fallback to nonlocal replicas when no local replicas available,
     * set enable_local_replica_selection_fallback to true.
     */
    @ConfField(mutable = true)
    public static boolean enable_local_replica_selection = false;

    /**
     * Used with enable_local_replica_selection.
     * If the local replicas is not available, fallback to the nonlocal replicas.
     * */
    @ConfField(mutable = true)
    public static boolean enable_local_replica_selection_fallback = false;

    /**
     * The number of query retries.
     * A query may retry if we encounter RPC exception and no result has been sent to user.
     * You may reduce this number to avoid Avalanche disaster.
     */
    @ConfField(mutable = true)
    public static int max_query_retry_time = 3;

    /**
     * The number of point query retries in executor.
     * A query may retry if we encounter RPC exception and no result has been sent to user.
     * You may reduce this number to avoid Avalanche disaster.
     */
    @ConfField(mutable = true)
    public static int max_point_query_retry_time = 2;

    /**
     * The tryLock timeout configuration of catalog lock.
     * Normally it does not need to change, unless you need to test something.
     */
    @ConfField(mutable = true)
    public static long catalog_try_lock_timeout_ms = 5000; // 5 sec

    /**
     * if this is set to true
     *    all pending load job will failed when call begin txn api
     *    all prepare load job will failed when call commit txn api
     *    all committed load job will waiting to be published
     */
    @ConfField(mutable = true, masterOnly = true)
    public static boolean disable_load_job = false;

    /*
     * One master daemon thread will update database used data quota for db txn manager
     * every db_used_data_quota_update_interval_secs
     */
    @ConfField(mutable = false, masterOnly = true)
    public static int db_used_data_quota_update_interval_secs = 300;

    /**
     * fe will call es api to get es index shard info every es_state_sync_interval_secs
     */
    @ConfField
    public static long es_state_sync_interval_second = 10;

    /**
     * the factor of delay time before deciding to repair tablet.
     * if priority is VERY_HIGH, repair it immediately.
     * HIGH, delay tablet_repair_delay_factor_second * 1;
     * NORMAL: delay tablet_repair_delay_factor_second * 2;
     * LOW: delay tablet_repair_delay_factor_second * 3;
     */
    @ConfField(mutable = true, masterOnly = true)
    public static long tablet_repair_delay_factor_second = 60;

    /**
     * clone a tablet, further repair timeout.
     */
    @ConfField(mutable = true, masterOnly = true)
    public static long tablet_further_repair_timeout_second = 20 * 60;

    /**
     * clone a tablet, further repair max times.
     */
    @ConfField(mutable = true, masterOnly = true)
    public static int tablet_further_repair_max_times = 5;

    /**
     * if tablet loaded txn failed recently, it will get higher priority to repair.
     */
    @ConfField(mutable = true, masterOnly = true)
    public static long tablet_recent_load_failed_second = 30 * 60;

    /**
     * base time for higher tablet scheduler task,
     * set this config value bigger if want the high priority effect last longer.
     */
    @ConfField(mutable = true, masterOnly = true)
    public static long tablet_schedule_high_priority_second = 30 * 60;

    /**
     * publish version queue's size in be, report it to fe,
     * if publish task in be exceed direct_publish_limit_number,
     * fe will direct publish task
     */
    @ConfField(mutable = true, masterOnly = true)
    public static int publish_version_queued_limit_number = 1000;

    /**
     * the default slot number per path for hdd in tablet scheduler
     * TODO(cmy): remove this config and dynamically adjust it by clone task statistic
     */
    @ConfField(mutable = true, masterOnly = true)
    public static int schedule_slot_num_per_hdd_path = 4;


    /**
     * the default slot number per path for ssd in tablet scheduler
     * TODO(cmy): remove this config and dynamically adjust it by clone task statistic
     */
    @ConfField(mutable = true, masterOnly = true)
    public static int schedule_slot_num_per_ssd_path = 8;

    /**
     * the default batch size in tablet scheduler for a single schedule.
     */
    @ConfField(mutable = true, masterOnly = true)
    public static int schedule_batch_size = 50;

    /**
     * tablet health check interval. Do not modify it in production environment.
     */
    @ConfField(mutable = false, masterOnly = true)
    public static long tablet_checker_interval_ms = 20 * 1000;

    /**
     * tablet scheduled interval. Do not modify it in production environment.
     */
    @ConfField(mutable = false, masterOnly = true)
    public static long tablet_schedule_interval_ms = 1000;

    /**
     * Deprecated after 0.10
     */
    @Deprecated
    @ConfField public static boolean use_new_tablet_scheduler = true;

    /**
     * the threshold of cluster balance score, if a backend's load score is 10% lower than average score,
     * this backend will be marked as LOW load, if load score is 10% higher than average score, HIGH load
     * will be marked.
     */
    @ConfField(mutable = true, masterOnly = true)
    public static double balance_load_score_threshold = 0.1; // 10%

    // if disk usage > balance_load_score_threshold + urgent_disk_usage_extra_threshold
    // then this disk need schedule quickly
    // this value could less than 0.
    @ConfField(mutable = true, masterOnly = true)
    public static double urgent_balance_disk_usage_extra_threshold = 0.05;

    // when run urgent disk balance, shuffle the top large tablets
    // range: [ 0 ~ 100 ]
    @ConfField(mutable = true, masterOnly = true)
    public static int urgent_balance_shuffle_large_tablet_percentage = 1;

    @ConfField(mutable = true, masterOnly = true)
    public static double urgent_balance_pick_large_tablet_num_threshold = 1000;

    // range: 0 ~ 100
    @ConfField(mutable = true, masterOnly = true)
    public static int urgent_balance_pick_large_disk_usage_percentage = 80;

    // there's a case, all backend has a high disk, by default, it will not run urgent disk balance.
    // if set this value to true, urgent disk balance will always run,
    // the backends will exchange tablets among themselves.
    @ConfField(mutable = true, masterOnly = true)
    public static boolean enable_urgent_balance_no_low_backend = true;

    /**
     * if set to true, TabletScheduler will not do balance.
     */
    @ConfField(mutable = true, masterOnly = true)
    public static boolean disable_balance = false;

    /**
     * when be rebalancer idle, then disk balance will occurs.
     */
    @ConfField(mutable = true, masterOnly = true)
    public static int be_rebalancer_idle_seconds = 0;

    /**
     * if set to true, TabletScheduler will not do disk balance.
     */
    @ConfField(mutable = true, masterOnly = true)
    public static boolean disable_disk_balance = false;

    // balance order
    // ATTN: a temporary config, may delete later.
    @ConfField(mutable = true, masterOnly = true)
    public static boolean balance_be_then_disk = true;

    /**
     * if set to false, TabletScheduler will not do disk balance for replica num = 1.
     */
    @ConfField(mutable = true, masterOnly = true)
    public static boolean enable_disk_balance_for_single_replica = false;

    // if the number of scheduled tablets in TabletScheduler exceed max_scheduling_tablets
    // skip checking.
    @ConfField(mutable = true, masterOnly = true)
    public static int max_scheduling_tablets = 2000;

    // if the number of balancing tablets in TabletScheduler exceed max_balancing_tablets,
    // no more balance check
    @ConfField(mutable = true, masterOnly = true)
    public static int max_balancing_tablets = 100;

    // Rebalancer type(ignore case): BeLoad, Partition. If type parse failed, use BeLoad as default.
    @ConfField(masterOnly = true)
    public static String tablet_rebalancer_type = "BeLoad";

    // Valid only if use PartitionRebalancer. If this changed, cached moves will be cleared.
    @ConfField(mutable = true, masterOnly = true)
    public static long partition_rebalance_move_expire_after_access = 600; // 600s

    // Valid only if use PartitionRebalancer
    @ConfField(mutable = true, masterOnly = true)
    public static int partition_rebalance_max_moves_num_per_selection = 10;

    // 1 slot for reduce unnecessary balance task, provided a more accurate estimate of capacity
    @ConfField(masterOnly = true, mutable = true)
    public static int balance_slot_num_per_path = 1;

    // when execute admin set replica status = 'drop', the replica will marked as user drop.
    // will try to drop this replica within time not exceeds manual_drop_replica_valid_second
    @ConfField(masterOnly = true, mutable = true)
    public static long manual_drop_replica_valid_second = 24 * 3600L;

    // This threshold is to avoid piling up too many report task in FE, which may cause OOM exception.
    // In some large Doris cluster, eg: 100 Backends with ten million replicas, a tablet report may cost
    // several seconds after some modification of metadata(drop partition, etc..).
    // And one Backend will report tablets info every 1 min, so unlimited receiving reports is unacceptable.
    // TODO(cmy): we will optimize the processing speed of tablet report in future, but now, just discard
    // the report if queue size exceeding limit.
    // Some online time cost:
    // 1. disk report: 0-1 ms
    // 2. task report: 0-1 ms
    // 3. tablet report
    //      10000 replicas: 200ms
    @ConfField(mutable = true, masterOnly = true)
    public static int report_queue_size = 100;

    // if the number of report task in FE exceed max_report_task_num_per_rpc, then split it to multiple rpc
    @ConfField(mutable = true, masterOnly = true, description = {
            "重新发送 agent task 时，单次 RPC 分配给每个be的任务最大个数，默认值为10000个。",
            "The maximum number of batched tasks per RPC assigned to each BE when resending agent tasks, "
            + "the default value is 10000."
    })
    public static int report_resend_batch_task_num_per_rpc = 10000;

    /**
     * If set to true, metric collector will be run as a daemon timer to collect metrics at fix interval
     */
    @ConfField public static boolean enable_metric_calculator = true;

    /**
     * the max routine load job num, including NEED_SCHEDULED, RUNNING, PAUSE
     */
    @ConfField(mutable = true, masterOnly = true)
    public static int max_routine_load_job_num = 100;

    /**
     * the max concurrent routine load task num of a single routine load job
     */
    @ConfField(mutable = true, masterOnly = true)
    public static int max_routine_load_task_concurrent_num = 256;

    /**
     * the max concurrent routine load task num per BE.
     * This is to limit the num of routine load tasks sending to a BE, and it should also less
     * than BE config 'max_routine_load_thread_pool_size'(default 1024),
     * which is the routine load task thread pool max size on BE.
     */
    @ConfField(mutable = true, masterOnly = true)
    public static int max_routine_load_task_num_per_be = 1024;

    /**
     * routine load timeout is equal to maxBatchIntervalS * routine_load_task_timeout_multiplier.
     */
    @ConfField(mutable = true, masterOnly = true)
    public static int routine_load_task_timeout_multiplier = 10;

    /**
     * routine load task min timeout second.
     */
    @ConfField(mutable = true, masterOnly = true)
    public static int routine_load_task_min_timeout_sec = 60;

    /**
     * the max timeout of get kafka meta.
     */
    @ConfField(mutable = true, masterOnly = true)
    public static int max_get_kafka_meta_timeout_second = 60;


    /**
     * the expire time of routine load blacklist.
     */
    @ConfField(mutable = true, masterOnly = true)
    public static int routine_load_blacklist_expire_time_second = 300;

    /**
     * Minimum batch interval for adaptive routine load tasks when not at EOF.
     */
    @ConfField(mutable = true, masterOnly = true)
    public static int routine_load_adaptive_min_batch_interval_sec = 360;

    /**
     * The max number of files store in SmallFileMgr
     */
    @ConfField(mutable = true, masterOnly = true)
    public static int max_small_file_number = 100;

    /**
     * The max size of a single file store in SmallFileMgr
     */
    @ConfField(mutable = true, masterOnly = true)
    public static int max_small_file_size_bytes = 1024 * 1024; // 1MB

    /**
     * Save small files
     */
    @ConfField
    public static String small_file_dir =  EnvUtils.getDorisHome() + "/small_files";

    /**
     * This will limit the max recursion depth of hash distribution pruner.
     * eg: where a in (5 elements) and b in (4 elements) and c in (3 elements) and d in (2 elements).
     * a/b/c/d are distribution columns, so the recursion depth will be 5 * 4 * 3 * 2 = 120, larger than 100,
     * So that distribution pruner will no work and just return all buckets.
     *
     * Increase the depth can support distribution pruning for more elements, but may cost more CPU.
     */
    @ConfField(mutable = true, masterOnly = false)
    public static int max_distribution_pruner_recursion_depth = 100;

    /**
     * If the jvm memory used percent(heap or old mem pool) exceed this threshold, checkpoint thread will
     * not work to avoid OOM.
     */
    @ConfField(mutable = true, masterOnly = true)
    public static long metadata_checkpoint_memory_threshold = 70;

    /**
     * If set to true, the checkpoint thread will make the checkpoint regardless of the jvm memory used percent.
     */
    @ConfField(mutable = true, masterOnly = true)
    public static boolean force_do_metadata_checkpoint = false;

    /**
     * If some joural is wrong, and FE can't start, we can use this to skip it.
     */
    @ConfField(mutable = false, masterOnly = false)
    public static String[] force_skip_journal_ids = {};

    @ConfField(description = {"当回放 editlog 时遇到特定操作类型的异常导致 FE 无法启动时，可以配置需要忽略的 editlog 操作类型枚举值，"
            + "从而跳过这些异常，让 replay 线程可以继续回放其他日志",
        "When replaying editlog encounters exceptions with specific operation types that prevent FE from starting, "
            + "you can configure the editlog operation type enum values to be ignored, "
            + "thereby skipping these exceptions and allowing the replay thread to continue replaying other logs"})
    public static short[] skip_operation_types_on_replay_exception =  {-1, -1};

    /**
     * Decide how often to check dynamic partition
     */
    @ConfField(mutable = true, masterOnly = true)
    public static long dynamic_partition_check_interval_seconds = 600;

    /**
     * When scheduling dynamic partition tables,
     * the execution interval of each table to prevent excessive consumption of FE CPU at the same time
     * default is 0
     */
    @ConfField(mutable = true, masterOnly = true)
    public static long dynamic_partition_step_interval_ms = 0;

    /**
     * If set to true, dynamic partition feature will open
     */
    @ConfField(mutable = true, masterOnly = true)
    public static boolean dynamic_partition_enable = true;

    /**
     * control rollup job concurrent limit
     */
    @ConfField(mutable = true, masterOnly = true)
    public static int max_running_rollup_job_num_per_table = 1;

    /**
     * If set to true, Doris will check if the compiled and running versions of Java are compatible
     */
    @ConfField
    public static boolean check_java_version = true;

    /**
     * it can't auto-resume routine load job as long as one of the backends is down
     */
    @ConfField(mutable = true, masterOnly = true)
    public static int max_tolerable_backend_down_num = 0;

    /**
     * a period for auto resume routine load
     */
    @ConfField(mutable = true, masterOnly = true)
    public static int period_of_auto_resume_min = 10;

    /**
     * If set to true, the backend will be automatically dropped after finishing decommission.
     * If set to false, the backend will not be dropped and remaining in DECOMMISSION state.
     */
    @ConfField(mutable = true, masterOnly = true)
    public static boolean drop_backend_after_decommission = true;

    /**
     * When tablet size of decommissioned backend is lower than this threshold,
     * SystemHandler will start to check if all tablets of this backend are in recycled status,
     * this backend will be dropped immediately if the check result is true.
     * For performance based considerations, better not set a very high value for this.
     */
    @ConfField(mutable = true, masterOnly = true)
    public static int decommission_tablet_check_threshold = 50000;

    /**
     * When decommission a backend, need to migrate all its tablets to other backends.
     * But there maybe some leaky tablets due to forgetting to delete them from TabletInvertIndex.
     * They are not in use. Decommission can skip migrating them.
     * For safety, decommission wait for a period after founding leaky tablets.
     */
    @ConfField(mutable = true, masterOnly = true)
    public static int decommission_skip_leaky_tablet_second = 3600 * 5;

    /**
     * Decommission a tablet need to wait all the previous txns finished.
     * If wait timeout, decommission will fail.
     * Need to increase this wait time if the txn take a long time.
     *
     */
    @ConfField(mutable = true, masterOnly = true)
    public static int decommission_tablet_wait_time_seconds = 3600;

    /**
     * Define thrift server's server model, default is TThreadPoolServer model
     */
    @ConfField
    public static String thrift_server_type = "THREAD_POOL";

    /**
     * This config will decide whether to resend agent task when create_time for agent_task is set,
     * only when current_time - create_time > agent_task_resend_wait_time_ms can ReportHandler do resend agent task
     */
    @ConfField (mutable = true, masterOnly = true)
    public static long agent_task_resend_wait_time_ms = 5000;

    /**
     * min_clone_task_timeout_sec and max_clone_task_timeout_sec is to limit the
     * min and max timeout of a clone task.
     * Under normal circumstances, the timeout of a clone task is estimated by
     * the amount of data and the minimum transmission speed(5MB/s).
     * But in special cases, you may need to manually set these two configs
     * to ensure that the clone task will not fail due to timeout.
     */
    @ConfField(mutable = true, masterOnly = true)
    public static long min_clone_task_timeout_sec = 3 * 60; // 3min
    @ConfField(mutable = true, masterOnly = true)
    public static long max_clone_task_timeout_sec = 2 * 60 * 60; // 2h

    /**
     * If set to true, fe will enable sql result cache
     * This option is suitable for offline data update scenarios
     *                              case1   case2   case3   case4
     * enable_sql_cache             false   true    true    false
     * enable_partition_cache       false   false   true    true
     */
    @ConfField(mutable = true, masterOnly = false)
    public static boolean cache_enable_sql_mode = true;

    /**
     *  Minimum interval between last version when caching results,
     *  This parameter distinguishes between offline and real-time updates
     */
    @ConfField(mutable = true, masterOnly = false)
    public static int cache_last_version_interval_second = 30;

    /**
     *  Expire sql sql in frontend time
     */
    @ConfField(
            mutable = true,
            masterOnly = false,
            callbackClassString = "org.apache.doris.common.cache.NereidsSqlCacheManager$UpdateConfig",
            description = {
                    "当前默认设置为 300，用来控制控制NereidsSqlCacheManager中sql cache过期时间，超过一段时间不访问cache会被回收",
                    "The current default setting is 300, which is used to control the expiration time of SQL cache"
                            + "in NereidsSqlCacheManager. If the cache is not accessed for a period of time, "
                            + "it will be reclaimed"
            }
    )
    public static int expire_sql_cache_in_fe_second = 300;

    /**
     *  Expire hbo plan stats. cache in frontend time.
     */
    @ConfField(
            mutable = true,
            masterOnly = false,
            callbackClassString = "org.apache.doris.nereids.stats.MemoryHboPlanStatisticsProvider$UpdateConfig",
            description = {
                    "当前默认设置为 86400，用来控制控制MemoryHboPlanStatisticsProvider中stats. cache过期时间，超过不访问会被回收",
                    "The default setting is 86400, which is used to control the expiration time of plan stats. cache"
                            + "in MemoryHboPlanStatisticsProvider. If the cache is not accessed for a period of time, "
                            + "it will be reclaimed."
            }
    )
    public static int expire_hbo_plan_stats_cache_in_fe_second = 86400;

    /**
     *  Expire hbo plan info cache in frontend time.
     */
    @ConfField(
            mutable = true,
            masterOnly = false,
            callbackClassString = "org.apache.doris.nereids.stats.HboPlanInfoProvider$UpdateConfig",
            description = {
                    "当前默认设置为1000，用来控制控制HboPlanInfoProvider中plan info cache过期时间，超过一段时间不访问cache会被回收",
                    "The default setting is 100, which is used to control the expiration time of hbo plan info cache"
                            + "in HboPlanInfoProvider. If the cache is not accessed for a period of time, "
                            + "it will be reclaimed."
            }
    )
    public static int expire_hbo_plan_info_cache_in_fe_second = 1000;

    /**
     *  Expire sql sql in frontend time
     */
    @ConfField(
            mutable = true,
            masterOnly = false,
            callbackClassString = "org.apache.doris.common.cache.NereidsSortedPartitionsCacheManager$UpdateConfig",
            description = {
                "当前默认设置为 300，用来控制控制NereidsSortedPartitionsCacheManager中分区元数据缓存过期时间，"
                    + "超过一段时间不访问cache会被回收",
                "The current default setting is 300, which is used to control the expiration time of "
                    + "the partition metadata cache in NereidsSortedPartitionsCheManager. "
                    + "If the cache is not accessed for a period of time, it will be reclaimed"
            }
    )
    public static int expire_cache_partition_meta_table_in_fe_second = 300;

    /**
     * Set the maximum number of rows that can be cached
     */
    @ConfField(mutable = true, masterOnly = false, description = {"SQL/Partition Cache可以缓存的最大行数。",
        "Maximum number of rows that can be cached in SQL/Partition Cache, is 3000 by default."})
    public static int cache_result_max_row_count = 3000;

    /**
     * Set the maximum data size that can be cached
     */
    @ConfField(mutable = true, masterOnly = false, description = {"SQL/Partition Cache可以缓存的最大数据大小。",
        "Maximum data size of rows that can be cached in SQL/Partition Cache, is 3000 by default."})
    public static int cache_result_max_data_size = 31457280; // 30M

    /**
     * Used to limit element num of InPredicate in delete statement.
     */
    @ConfField(mutable = true, masterOnly = true)
    public static int max_allowed_in_element_num_of_delete = 1024;

    /**
     * In some cases, some tablets may have all replicas damaged or lost.
     * At this time, the data has been lost, and the damaged tablets
     * will cause the entire query to fail, and the remaining healthy tablets cannot be queried.
     * In this case, you can set this configuration to true.
     * The system will replace damaged tablets with empty tablets to ensure that the query
     * can be executed. (but at this time the data has been lost, so the query results may be inaccurate)
     */
    @ConfField(mutable = true, masterOnly = true)
    public static boolean recover_with_empty_tablet = false;

    /**
     * Whether to add a version column when create unique table
     */
    @ConfField(mutable = true, masterOnly = true)
    public static boolean enable_hidden_version_column_by_default = true;

    /**
     * Whether to add a skip bitmap column when create merge-on-write unique table
     */
    @ConfField(mutable = true, masterOnly = true)
    public static boolean enable_skip_bitmap_column_by_default = false;

    /**
     * Used to set default db data quota bytes.
     */
    @ConfField(mutable = true, masterOnly = true)
    public static long default_db_data_quota_bytes = Long.MAX_VALUE; // 8192 PB

    /**
     * Used to set default db replica quota num.
     */
    @ConfField(mutable = true, masterOnly = true)
    public static long default_db_replica_quota_size = 1024 * 1024 * 1024;

    /*
     * Maximum percentage of data that can be filtered (due to reasons such as data is irregularly)
     * The default value is 0.
     */
    @ConfField(mutable = true, masterOnly = true)
    public static double default_max_filter_ratio = 0;

    /**
     * HTTP Server V2 is implemented by SpringBoot.
     * It uses an architecture that separates front and back ends.
     * Only enable httpv2 can user to use the new Frontend UI interface
     */
    @ConfField
    public static boolean enable_http_server_v2 = true;

    /*
     * Base path is the URL prefix for all API paths.
     * Some deployment environments need to configure additional base path to match resources.
     * This Api will return the path configured in Config.http_api_extra_base_path.
     * Default is empty, which means not set.
     */
    @ConfField
    public static String http_api_extra_base_path = "";

    /**
     * If set to true, FE will be started in BDBJE debug mode
     */
    @ConfField
    public static boolean enable_bdbje_debug_mode = false;

    @ConfField(mutable = false, masterOnly = true, description = {"是否开启debug point模式，测试使用",
            "is enable debug points, use in test."})
    public static boolean enable_debug_points = false;

    /**
     * This config is used to try skip broker when access bos or other cloud storage via broker
     */
    @ConfField(mutable = true, masterOnly = true)
    public static boolean enable_access_file_without_broker = false;

    /**
     * Whether to allow the outfile function to export the results to the local disk.
     * If set to true, there's risk to run out of FE disk capacity.
     */
    @ConfField
    public static boolean enable_outfile_to_local = false;

    /**
     * Used to set the initial flow window size of the GRPC client channel, and also used to max message size.
     * When the result set is large, you may need to increase this value.
     */
    @ConfField
    public static int grpc_max_message_size_bytes = 2147483647; // 2GB

    /**
     * num of thread to handle grpc events in grpc_threadmgr
     */
    @ConfField
    public static int grpc_threadmgr_threads_nums = 4096;

    /**
     * sets the time without read activity before sending a keepalive ping
     * the smaller the value, the sooner the channel is unavailable, but it will increase network io
     */
    @ConfField(description = { "设置grpc连接发送 keepalive ping 之前没有数据传输的时间。",
            "The time without grpc read activity before sending a keepalive ping" })
    public static int grpc_keep_alive_second = 10;

    /**
     * Used to set minimal number of replication per tablet.
     */
    @ConfField(mutable = true, masterOnly = true)
    public static short min_replication_num_per_tablet = 1;

    /**
     * Used to set maximal number of replication per tablet.
     */
    @ConfField(mutable = true, masterOnly = true)
    public static short max_replication_num_per_tablet = Short.MAX_VALUE;

    /**
     * Used to limit the maximum number of partitions that can be created when creating a dynamic partition table,
     * to avoid creating too many partitions at one time.
     * The number is determined by "start" and "end" in the dynamic partition parameters.
     */
    @ConfField(mutable = true, masterOnly = true)
    public static int max_dynamic_partition_num = 500;

    /**
     * Used to limit the maximum number of partitions that can be created when creating multi partition,
     * to avoid creating too many partitions at one time.
     * The number is determined by "start" and "end" in the multi partition parameters.
     */
    @ConfField(mutable = true, masterOnly = true)
    public static int max_multi_partition_num = 4096;

    /**
     * Use this parameter to set the partition name prefix for multi partition,
     * Only multi partition takes effect, not dynamic partitions.
     * The default prefix is "p_".
     */
    @ConfField(mutable = true, masterOnly = true)
    public static String multi_partition_name_prefix = "p_";

    /**
     * Control the max num of backup/restore job per db
     */
    @ConfField(mutable = true, masterOnly = true)
    public static int max_backup_restore_job_num_per_db = 10;

    /**
     * A internal config, to reduce the restore job size during serialization by compress.
     *
     * WARNING: Once this option is enabled and a restore is performed, the FE version cannot be rolled back.
     */
    @ConfField(mutable = false)
    public static boolean restore_job_compressed_serialization = false;

    /**
     * A internal config, to reduce the backup job size during serialization by compress.
     *
     * WARNING: Once this option is enabled and a backup is performed, the FE version cannot be rolled back.
     */
    @ConfField(mutable = false)
    public static boolean backup_job_compressed_serialization = false;

    /**
     * A internal config, to indicate whether to enable the restore snapshot rpc compression.
     *
     * The ccr syncer will depends this config to decide whether to compress the meta and job
     * info of the restore snapshot request.
     */
    @ConfField(mutable = false)
    public static boolean enable_restore_snapshot_rpc_compression = true;

    /**
     * A internal config, to indicate whether to reset the index id when restore olap table.
     *
     * The inverted index saves the index id in the file path/header, so the index id between
     * two clusters must be the same.
     */
    @ConfField(mutable = true, masterOnly = true)
    public static boolean restore_reset_index_id = false;

    /**
     * Control the max num of tablets per backup job involved.
     */
    @ConfField(mutable = true, masterOnly = true, description = {
        "用于控制每次 backup job 允许备份的 tablet 上限，以避免 OOM",
        "Control the max num of tablets per backup job involved, to avoid OOM"
    })
    public static int max_backup_tablets_per_job = 300000;

    /**
     * whether to ignore table that not support type when backup, and not report exception.
     */
    @ConfField(mutable = true, masterOnly = true)
    public static boolean ignore_backup_not_support_table_type = false;

    /**
     * whether to ignore temp partitions when backup, and not report exception.
     */
    @ConfField(mutable = true, masterOnly = true, description = {
        "是否忽略备份临时分区，不报异常",
        "Whether to ignore temp partitions when backup, and not report exception."
    })
    public static boolean ignore_backup_tmp_partitions = false;

    /**
     * A internal config, to control the update interval of backup handler. Only used to speed up tests.
     */
    @ConfField(mutable = false)
    public static long backup_handler_update_interval_millis = 3000;


    /**
     * Whether to enable cloud restore job.
     */
    @ConfField(mutable = true, masterOnly = true, description = {"是否开启存算分离恢复功能。",
        "Whether to enable cloud restore job."}, varType = VariableAnnotation.EXPERIMENTAL)
    public static boolean enable_cloud_restore_job = false;

    @ConfField(mutable = true, masterOnly = true, description = {
        "存算分离恢复过程中，一次 create tablets rpc 创建的 tablet 数量上限，默认值为256个",
        "During the cloud restore job, the maximum number of tablets created by one "
            + "create tablets RPC, 256 by default."})
    public static int cloud_restore_create_tablet_batch_size = 256;

    /**
     * Control the default max num of the instance for a user.
     */
    @ConfField(mutable = true)
    public static int default_max_query_instances = -1;

    /*
     * One master daemon thread will update global partition info, include in memory and visible version
     * info every partition_info_update_interval_secs
     */
    @ConfField(mutable = false, masterOnly = true)
    public static int partition_info_update_interval_secs = 60;

    @Deprecated
    @ConfField(masterOnly = true)
    public static boolean enable_concurrent_update = false;

    /**
     * This configuration can only be configured during cluster initialization and cannot be modified during cluster
     * restart and upgrade after initialization is complete.
     *
     * 0: table names are stored as specified and comparisons are case sensitive.
     * 1: table names are stored in lowercase and comparisons are not case sensitive.
     * 2: table names are stored as given but compared in lowercase.
     */
    @ConfField(masterOnly = true)
    public static int lower_case_table_names = 0;

    /**
     * Used to limit the length of table name.
     */
    @ConfField(mutable = true, masterOnly = true)
    public static int table_name_length_limit = 64;

    @ConfField(mutable = true, description = {
            "用于限制列注释长度；如果存量的列注释超长，则显示时进行截断",
            "Used to limit the length of column comment; "
                    + "If the existing column comment is too long, it will be truncated when displayed."})
    public static int column_comment_length_limit = -1;

    @ConfField(mutable = true, description = {
            "内部表的默认压缩类型。支持的值有: LZ4, LZ4F, LZ4HC, ZLIB, ZSTD, SNAPPY, NONE。",
            "Default compression type for internal tables. Supported values: LZ4, LZ4F, LZ4HC, ZLIB, ZSTD,"
            + " SNAPPY, NONE."})
    public static String default_compression_type = "LZ4F";

    /*
     * The job scheduling interval of the schema change handler.
     * The user should not set this parameter.
     * This parameter is currently only used in the regression test environment to appropriately
     * reduce the running speed of the schema change job to test the correctness of the system
     * in the case of multiple tasks in parallel.
     */
    @ConfField(mutable = false, masterOnly = true)
    public static int default_schema_change_scheduler_interval_millisecond = 500;

    /*
     * If set to true, the thrift structure of query plan will be sent to BE in compact mode.
     * This will significantly reduce the size of rpc data, which can reduce the chance of rpc timeout.
     * But this may slightly decrease the concurrency of queries, because compress and decompress cost more CPU.
     */
    @ConfField(mutable = true, masterOnly = false)
    public static boolean use_compact_thrift_rpc = true;

    /*
     * If set to true, the tablet scheduler will not work, so that all tablet repair/balance task will not work.
     */
    @ConfField(mutable = true, masterOnly = true)
    public static boolean disable_tablet_scheduler = false;

    /*
     * When doing clone or repair tablet task, there may be replica is REDUNDANT state, which
     * should be dropped later. But there are be loading task on these replicas, so the default strategy
     * is to wait until the loading task finished before dropping them.
     * But the default strategy may takes very long time to handle these redundant replicas.
     * So we can set this config to true to not wait any loading task.
     * Set this config to true may cause loading task failed, but will
     * speed up the process of tablet balance and repair.
     */
    @ConfField(mutable = true, masterOnly = true)
    public static boolean enable_force_drop_redundant_replica = false;

    /*
     * auto set the slowest compaction replica's status to bad
     */
    @ConfField(mutable = true, masterOnly = true)
    public static boolean repair_slow_replica = false;

    /*
     * The relocation of a colocation group may involve a large number of tablets moving within the cluster.
     * Therefore, we should use a more conservative strategy to avoid relocation
     * of colocation groups as much as possible.
     * Reloaction usually occurs after a BE node goes offline or goes down.
     * This parameter is used to delay the determination of BE node unavailability.
     * The default is 30 minutes, i.e., if a BE node recovers within 30 minutes, relocation of the colocation group
     * will not be triggered.
     */
    @ConfField(mutable = true, masterOnly = true)
    public static long colocate_group_relocate_delay_second = 1800; // 30 min

    /*
     * If set to true, when creating table, Doris will allow to locate replicas of a tablet
     * on same host.
     * This is only for local test, so that we can deploy multi BE on same host and create table
     * with multi replicas.
     * DO NOT use it for production env.
     */
    @ConfField
    public static boolean allow_replica_on_same_host = false;

    /**
     *  The version count threshold used to judge whether replica compaction is too slow
     */
    @ConfField(mutable = true)
    public static int min_version_count_indicate_replica_compaction_too_slow = 200;

    /**
     * The valid ratio threshold of the difference between the version count of the slowest replica and the fastest
     * replica. If repair_slow_replica is set to true, it is used to determine whether to repair the slowest replica
     */
    @ConfField(mutable = true, masterOnly = true)
    public static double valid_version_count_delta_ratio_between_replicas = 0.5;

    /**
     * The data size threshold used to judge whether replica is too large
     */
    @ConfField(mutable = true, masterOnly = true)
    public static long min_bytes_indicate_replica_too_large = 2 * 1024 * 1024 * 1024L;

    // statistics
    /*
     * the max unfinished statistics job number
     */
    @Deprecated
    @ConfField(mutable = true, masterOnly = true)
    public static int cbo_max_statistics_job_num = 20;
    /*
     * the max timeout of a statistics task
     */
    @Deprecated
    @ConfField(mutable = true, masterOnly = true)
    public static int max_cbo_statistics_task_timeout_sec = 300;
    /*
     * the concurrency of statistics task
     */
    @Deprecated
    @ConfField(mutable = false, masterOnly = true)
    public static int cbo_concurrency_statistics_task_num = 10;
    /*
     * default sample percentage
     * The value from 0 ~ 100. The 100 means no sampling and fetch all data.
     */
    @Deprecated
    @ConfField(mutable = true, masterOnly = true)
    public static int cbo_default_sample_percentage = 10;

    /*
     * the system automatically checks the time interval for statistics
     */
    @ConfField(mutable = true, masterOnly = true, description = {
            "该参数控制自动收集作业检查库表统计信息健康度并触发自动收集的时间间隔",
            "This parameter controls the time interval for automatic collection jobs to check the health of table"
                    + "statistics and trigger automatic collection"
    })
    public static int auto_check_statistics_in_minutes = 1;

    /**
     * If set to TRUE, the compaction slower replica will be skipped when select get queryable replicas
     * Default is true.
     */
    @ConfField(mutable = true)
    public static boolean skip_compaction_slower_replica = true;

    /**
     * Enable quantile_state type column
     * Default is false.
     * */
    @ConfField(mutable = true, masterOnly = true)
    public static boolean enable_quantile_state_type = true;

    /*---------------------- JOB CONFIG START------------------------*/
    /**
     * The number of threads used to dispatch timer job.
     * If we have a lot of timer jobs, we need more threads to dispatch them.
     * All timer job will be dispatched to a thread pool, and they will be dispatched to the thread queue of the
     * corresponding type of job
     * The value should be greater than 0, if it is 0 or <=0, set it to 5
     */
    @ConfField(masterOnly = true, description = {"用于分发定时任务的线程数",
            "The number of threads used to dispatch timer job."})
    public static int job_dispatch_timer_job_thread_num = 2;

    /**
     * The number of timer jobs that can be queued.
     * if consumer is slow, the queue will be full, and the producer will be blocked.
     * if you have a lot of timer jobs, you need to increase this value or increase the number of
     * {@code @dispatch_timer_job_thread_num}
     * The value should be greater than 0, if it is 0 or <=0, set it to 1024
     */
    @ConfField(masterOnly = true, description = {"任务堆积时用于存放定时任务的队列大小", "The number of timer jobs that can be queued."})
    public static int job_dispatch_timer_job_queue_size = 1024;
    @ConfField(masterOnly = true, description = {"一个 Job 的 task 最大的持久化数量，超过这个限制将会丢弃旧的 task 记录, 如果值 < 1, 将不会持久化。",
            "Maximum number of persistence allowed per task in a job,exceeding which old tasks will be discarded，"
                   + "If the value is less than 1, it will not be persisted." })
    public static int max_persistence_task_count = 100;

    @ConfField(masterOnly = true, description = { "MTMV task 的等待队列大小，如果是负数，则会使用 1024，如果不是 2 的幂，则会自动选择一个最接近的"
                    + " 2 的幂次方数",
            "The size of the MTMV task's waiting queue If the size is negative, 1024 will be used. If "
            + "the size is not a power of two, the nearest power of the size will be"
            + " automatically selected."})
    public static int mtmv_task_queue_size = 1024;
    @ConfField(masterOnly = true, description = {"Insert task 的等待队列大小，如果是负数，则会使用 1024，如果不是 2 的幂，则会自动选择一个最接近"
            + " 的 2 的幂次方数", "The size of the Insert task's waiting queue If the size is negative, 1024 will be used."
            + " If the size is not a power of two, the nearest power of the size will "
            + "be automatically selected."})
    public static int insert_task_queue_size = 1024;
    @ConfField(masterOnly = true, description = { "字典导入 task 的等待队列大小，如果是负数，则会使用 1024，如果不是 2 的幂，则会自动选择一个最接近"
            + " 的 2 的幂次方数",
            "The size of the Dictionary loading task's waiting queue If the size is negative, 1024 will be used."
            + " If the size is not a power of two, the nearest power of the size will "
            + "be automatically selected." })
    public static int dictionary_task_queue_size = 1024;

    @ConfField(masterOnly = true, description = {"finished 状态的 job 最长保存时间，超过这个时间将会被删除, 单位：小时",
            "The longest time to save the job in finished status, it will be deleted after this time. Unit: hour"})
    public static int finished_job_cleanup_threshold_time_hour = 24;

    @ConfField(masterOnly = true, description = {"用于执行 Insert 任务的线程数,值应该大于0，否则默认为10",
            "The number of threads used to consume Insert tasks, "
                    + "the value should be greater than 0, if it is <=0, default is 10."})
    public static int job_insert_task_consumer_thread_num = 10;

    @ConfField(masterOnly = true, description = {"用于执行 MTMV 任务的线程数,值应该大于0，否则默认为10",
            "The number of threads used to consume MTMV tasks, "
                    + "the value should be greater than 0, if it is <=0, default is 10."})
    public static int job_mtmv_task_consumer_thread_num = 10;

    @ConfField(masterOnly = true, description = { "用于执行字典导入和删除任务的线程数,值应该大于0，否则默认为3",
            "The number of threads used to perform the dictionary import and delete tasks, which should be"
                    + " greater than 0, otherwise it defaults to 3." })
    public static int job_dictionary_task_consumer_thread_num = 3;

    @ConfField(masterOnly = true, description = {"用于执行 Streaming 任务的线程数,值应该大于0，否则默认为10",
            "The number of threads used to execute Streaming Tasks, "
                    + "the value should be greater than 0, if it is <=0, default is 10."})
    public static int job_streaming_task_exec_thread_num = 10;

    @ConfField(masterOnly = true, description = {"最大的 Streaming 作业数量,值应该大于0，否则默认为1024",
            "The maximum number of Streaming jobs, "
                    + "the value should be greater than 0, if it is <=0, default is 1024."})
    public static int max_streaming_job_num = 1024;

    @ConfField(masterOnly = true, description = {"一个 Streaming Job 在内存中最多保留的 task的数量，超过将丢弃旧的记录",
            "The maximum number of tasks a Streaming Job can keep in memory. If the number exceeds the limit, "
                    + "old records will be discarded."})
    public static int max_streaming_task_show_count = 100;

    /* job test config */
    /**
     * If set to true, we will allow the interval unit to be set to second, when creating a recurring job.
     */
    @ConfField
    public static boolean enable_job_schedule_second_for_test = false;

    /*---------------------- JOB CONFIG END------------------------*/
    /**
     * The number of async tasks that can be queued. @See TaskDisruptor
     * if consumer is slow, the queue will be full, and the producer will be blocked.
     */
    @ConfField
    public static int async_task_queen_size = 1024;

    /**
     * The number of threads used to consume async tasks. @See TaskDisruptor
     * if we have a lot of async tasks, we need more threads to consume them. Sure, it's depends on the cpu cores.
     */
    @ConfField
    public static int async_task_consumer_thread_num = 64;

    /**
     * When job is finished, it will be saved in job manager for a while.
     * This configuration is used to control the max saved time.
     * Default is 3 days.
     */
    @Deprecated
    @ConfField
    public static int finish_job_max_saved_second = 60 * 60 * 24 * 3;

    // enable_workload_group should be immutable and temporarily set to mutable during the development test phase
    @ConfField(mutable = true, varType = VariableAnnotation.EXPERIMENTAL)
    public static boolean enable_workload_group = true;

    @ConfField(mutable = true)
    public static boolean enable_query_queue = true;

    @ConfField(mutable = true)
    public static long query_queue_update_interval_ms = 5000;

    @ConfField(mutable = true, description = {
            "当BE内存用量大于该值时，查询会进入排队逻辑，默认值为-1，代表该值不生效。取值范围0~1的小数",
            "When be memory usage bigger than this value, query could queue, "
                    + "default value is -1, means this value not work. Decimal value range from 0 to 1"})
    public static double query_queue_by_be_used_memory = -1;

    @ConfField(mutable = true, description = {"基于内存反压场景FE定时拉取BE内存用量的时间间隔",
            "In the scenario of memory backpressure, "
                    + "the time interval for obtaining BE memory usage at regular intervals"})
    public static long get_be_resource_usage_interval_ms = 10000;

    @ConfField(mutable = false, masterOnly = true)
    public static int backend_rpc_timeout_ms = 60000; // 1 min

    /**
     * If set to TRUE, FE will:
     * 1. divide BE into high load and low load(no mid load) to force triggering tablet scheduling;
     * 2. ignore whether the cluster can be more balanced during tablet scheduling;
     *
     * It's used to test the reliability in single replica case when tablet scheduling are frequent.
     * Default is false.
     */
    @ConfField(mutable = true, masterOnly = true)
    public static boolean be_rebalancer_fuzzy_test = false;

    /**
     * If set to TRUE, FE will convert date/datetime to datev2/datetimev2(0) automatically.
     */
    @ConfField(mutable = true)
    public static boolean enable_date_conversion = true;

    @ConfField(mutable = false, masterOnly = true)
    public static boolean enable_multi_tags = true;

    /**
     * If set to TRUE, FE will convert DecimalV2 to DecimalV3 automatically.
     */
    @ConfField(mutable = true)
    public static boolean enable_decimal_conversion = true;

    /**
     * Support complex data type ARRAY.
     */
    @Deprecated
    @ConfField(mutable = true, masterOnly = true)
    public static boolean enable_array_type = false;

    /**
     * The timeout of executing async remote fragment.
     * In normal case, the async remote fragment will be executed in a short time. If system are under high load
     * condition，try to set this timeout longer.
     */
    @ConfField(mutable = true)
    public static long remote_fragment_exec_timeout_ms = 30000; // 30 sec

    /**
     * Max data version of backends serialize block.
     */
    @ConfField(mutable = false)
    public static int max_be_exec_version = 8;

    /**
     * Min data version of backends serialize block.
     */
    @ConfField(mutable = false)
    public static int min_be_exec_version = 0;

    /**
     * Data version of backends serialize block.
     */
    @ConfField(mutable = true, masterOnly = true)
    public static int be_exec_version = max_be_exec_version;

    /**
     * If set to true, query on external table will prefer to assign to compute node.
     * And the max number of compute node is controlled by min_backend_num_for_external_table.
     * If set to false, query on external table will assign to any node.
     */
    @ConfField(mutable = true, description = {"如果设置为true，外部表的查询将优先分配给计算节点。",
            "并且计算节点的最大数量由min_backend_num_for_external_table控制。",
            "如果设置为false，外部表的查询将分配给任何节点。"
                    + "如果集群内没有计算节点，则该参数不生效。",
            "If set to true, query on external table will prefer to assign to compute node. "
                    + "And the max number of compute node is controlled by min_backend_num_for_external_table. "
                    + "If set to false, query on external table will assign to any node. "
                    + "If there is no compute node in cluster, this config takes no effect."})
    public static boolean prefer_compute_node_for_external_table = false;

    @ConfField(mutable = true, description = {"只有当prefer_compute_node_for_external_table为true时生效，"
            + "如果计算节点数小于这个值，外部表的查询会尝试获取一些混合节点来分配，以使节点总数达到这个值。"
            + "如果计算节点数大于这个值，外部表的查询将只分配给计算节点。-1表示只是用当前数量的计算节点",
            "Only take effect when prefer_compute_node_for_external_table is true. "
                    + "If the compute node number is less than this value, "
                    + "query on external table will try to get some mix de to assign, "
                    + "to let the total number of node reach this value. "
                    + "If the compute node number is larger than this value, "
                    + "query on external table will assign to compute de only. "
                    + "-1 means only use current compute node."})
    public static int min_backend_num_for_external_table = -1;

    /**
     * Max query profile num.
     */
    @ConfField(mutable = true, masterOnly = false)
    public static int max_query_profile_num = 500;

    /**
     * Set to true to disable backend black list, so that even if we failed to send task to a backend,
     * that backend won't be added to black list.
     * This should only be set when running tests, such as regression test.
     * Highly recommended NOT disable it in product environment.
     */
    @ConfField(mutable = true, masterOnly = false)
    public static boolean disable_backend_black_list = false;

    @ConfField(mutable = true, masterOnly = false, description = {
        "If a backend is tried to be added to black list do_add_backend_black_list_threshold_count times "
            + "in do_add_backend_black_list_threshold_seconds, it will be added to black list."})
    public static long do_add_backend_black_list_threshold_count = 10;

    @ConfField(mutable = true, masterOnly = false, description = {
        "If a backend is tried to be added to black list do_add_backend_black_list_threshold_count times "
            + "in do_add_backend_black_list_threshold_seconds, it will be added to black list."})
    public static long do_add_backend_black_list_threshold_seconds = 30;

    @ConfField(mutable = true, masterOnly = false, description = {
        "Backend will stay in black list for this time after it is added to black list."})
    public static long stay_in_backend_black_list_threshold_seconds = 60;

    /**
     * Maximum backend heartbeat failure tolerance count.
     * Default is 1, which means if 1 heart failed, the backend will be marked as dead.
     * A larger value can improve the tolerance of the cluster to occasional heartbeat failures.
     * For example, when running regression tests, this value can be increased.
     */
    @ConfField(mutable = true, masterOnly = true)
    public static long max_backend_heartbeat_failure_tolerance_count = 1;

    /**
     * Even if a backend is healthy, still write a heartbeat editlog to update backend's lastUpdateMs of bdb image.
     */
    @ConfField(mutable = true, masterOnly = true)
    public static int editlog_healthy_heartbeat_seconds = 300;

    /**
     * Abort transaction time after lost heartbeat.
     * The default value is 300s, which means transactions of be will be aborted after lost heartbeat 300s.
     */
    @ConfField(mutable = true, masterOnly = true)
    public static int abort_txn_after_lost_heartbeat_time_second = 300;

    /**
     * Heartbeat interval in seconds.
     * Default is 10, which means every 10 seconds, the master will send a heartbeat to all backends.
     */
    @ConfField(mutable = false, masterOnly = false)
    public static int heartbeat_interval_second = 10;

    /**
     * After a backend is marked as unavailable, it will be added to blacklist.
     * Default is 120.
     */
    @ConfField(mutable = true, masterOnly = false)
    public static int blacklist_duration_second = 120;

    /**
     * The default connection timeout for hive metastore.
     * hive.metastore.client.socket.timeout
     */
    @ConfField(mutable = true, masterOnly = false)
    public static long hive_metastore_client_timeout_second = 10;

    /**
     * Used to determined how many statistics collection SQL could run simultaneously.
     */
    @ConfField
    public static int statistics_simultaneously_running_task_num = 3;

    /**
     * if table has too many replicas, Fe occur oom when schema change.
     * 10W replicas is a reasonable value for testing.
     */
    @ConfField(mutable = true, masterOnly = true)
    public static long max_replica_count_when_schema_change = 100000;

    /**
     * Max cache num of hive partition.
     * Decrease this value if FE's memory is small
     */
    @ConfField(description = {"Hive Metastore 表级别分区缓存的最大数量。",
            "Max cache number of partition at table level in Hive Metastore."})
    public static long max_hive_partition_cache_num = 10000;

    @ConfField(description = {"Hudi/Iceberg/Paimon 表级别缓存的最大数量。",
            "Max cache number of hudi/iceberg table."})
    public static long max_external_table_cache_num = 1000;

    @ConfField(description = {"External Catalog 中，Database 和 Table 的实例缓存的最大数量。",
            "Max cache number of database and table instance in external catalog."})
    public static long max_meta_object_cache_num = 1000;

    @ConfField(description = {"Hive分区表缓存的最大数量",
            "Max cache number of hive partition table"})
    public static long max_hive_partition_table_cache_num = 1000;

    @ConfField(mutable = false, masterOnly = false, description = {"获取Hive分区值时候的最大返回数量，-1代表没有限制。",
            "Max number of hive partition values to return while list partitions, -1 means no limitation."})
    public static short max_hive_list_partition_num = -1;

    @ConfField(mutable = false, masterOnly = false, description = {"远程文件系统缓存的最大数量",
            "Max cache number of remote file system."})
    public static long max_remote_file_system_cache_num = 100;

    @ConfField(mutable = false, masterOnly = false, description = {"外表行数缓存最大数量",
        "Max cache number of external table row count"})
    public static long max_external_table_row_count_cache_num = 100000;

    @ConfField(description = {"每个查询的外表文件元数据缓存的最大文件数量。",
            "Max cache file number of external table split file meta cache at query level."})
    public static long max_external_table_split_file_meta_cache_num = 100000;

    /**
     * Max cache loader thread-pool size.
     * Max thread pool size for loading external meta cache
     */
    @ConfField(mutable = false, masterOnly = false)
    public static int max_external_cache_loader_thread_pool_size = 64;

    /**
     * Max cache num of external catalog's file
     * Decrease this value if FE's memory is small
     */
    @ConfField(mutable = false, masterOnly = false)
    public static long max_external_file_cache_num = 10000;

    /**
     * Max cache num of external table's schema
     * Decrease this value if FE's memory is small
     */
    @ConfField(mutable = false, masterOnly = false)
    public static long max_external_schema_cache_num = 10000;

    @ConfField(description = {
            "外部表元数据缓存对象在最后访问后过期的时间。",
            "The expiration time of a cache object after last access of it. For external meta cache."
    })
    public static long external_cache_expire_time_seconds_after_access = 86400L; // 24 hours

    @ConfField(description = {
            "外部表元数据缓存对象的自动刷新时间",
            "The auto refresh time of external meta cache."
    })
    public static long external_cache_refresh_time_minutes = 10; // 10 mins

    /**
     * Github workflow test type, for setting some session variables
     * only for certain test type. E.g. only settting batch_size to small
     * value for p0.
     */
    @ConfField(mutable = true, masterOnly = false, options = {"p0", "daily", "rqg", "external"})
    public static String fuzzy_test_type = "";

    /**
     * Set session variables randomly to check more issues in github workflow
     */
    @ConfField(mutable = true, masterOnly = false)
    public static boolean use_fuzzy_session_variable = false;

    /**
     * Set config variables randomly to check more issues in github workflow
     */
    @ConfField(mutable = true, masterOnly = false)
    public static boolean use_fuzzy_conf = false;

    /**
     * Max num of same name meta informatntion in catalog recycle bin.
     * Default is 3.
     * 0 means do not keep any meta obj with same name.
     * < 0 means no limit
     */
    @ConfField(mutable = true, masterOnly = true)
    public static int max_same_name_catalog_trash_num = 3;

    /**
     * NOTE: The storage policy is still under developement.
     */
    @ConfField(mutable = false, masterOnly = true)
    public static boolean enable_storage_policy = true;

    /**
     * This config is mainly used in the k8s cluster environment.
     * When enable_fqdn_mode is true, the name of the pod where be is located will remain unchanged
     * after reconstruction, while the ip can be changed.
     */
    @ConfField(mutable = false, varType = VariableAnnotation.EXPERIMENTAL)
    public static boolean enable_fqdn_mode = false;

    /**
     * If set to true, doris will try to parse the ddl of a hive view and try to execute the query
     * otherwise it will throw an AnalysisException.
     */
    @ConfField(mutable = true)
    public static boolean enable_query_hive_views = true;

    @ConfField(mutable = true)
    public static boolean enable_query_iceberg_views = true;

    /**
     * If set to true, doris will automatically synchronize hms metadata to the cache in fe.
     */
    @ConfField(masterOnly = true)
    public static boolean enable_hms_events_incremental_sync = false;

    /**
     * If set to true, doris will try to parse the ddl of a hive view and try to execute the query
     * otherwise it will throw an AnalysisException.
     */
    @ConfField(mutable = true, varType = VariableAnnotation.EXPERIMENTAL, description = {
            "当前默认设置为 false，开启后支持使用新优化器的load语句导入数据，失败后会降级旧的load语句。",
            "Now default set to true, After this function is enabled, the load statement of "
                    + "the new optimizer can be used to import data. If this function fails, "
                    + "the old load statement will be degraded."})
    public static boolean enable_nereids_load = false;

    /**
     * the plan cache num which can be reused for the next query
     */
    @ConfField(
            mutable = true,
            callbackClassString = "org.apache.doris.common.cache.NereidsSqlCacheManager$UpdateConfig",
            description = {
                "当前默认设置为 100，用来控制控制NereidsSqlCacheManager管理的sql cache数量。",
                "Now default set to 100, this config is used to control the number of "
                        + "sql cache managed by NereidsSqlCacheManager"
            }
    )
    public static int sql_cache_manage_num = 100;

    @ConfField(
            mutable = true,
            callbackClassString = "org.apache.doris.common.cache.NereidsSortedPartitionsCacheManager$UpdateConfig",
            description = {
                    "当前默认设置为 100，用来控制控制NereidsSortedPartitionsCacheManager中有序分区元数据的缓存个数，"
                            + "用于加速分区裁剪",
                    "The current default setting is 100, which is used to control the number of ordered "
                            + "partition metadata caches in NereidsSortedPartitionsCacheManager, "
                            + "and to accelerate partition pruning"
            }
    )
    public static int cache_partition_meta_table_manage_num = 100;

    /**
     * HBO plan stats. cache number which can be reused for the next query.
     */
    @ConfField(
            mutable = true,
            callbackClassString = "org.apache.doris.nereids.stats.MemoryHboPlanStatisticsProvider$UpdateConfig",
            description = {
                    "当前默认设置为 100000，用来控制控制MemoryHboPlanStatisticsProvider管理的plan stats. cache数量。",
                    "Now default set to 100000, this config is used to control the number of "
                            + "hbo plan stats. cache"
            }
    )
    public static int hbo_plan_stats_cache_num = 100000;

    /**
     * HBO plan recent runs entry number.
     */
    @ConfField(
            mutable = true,
            description = {
                    "当前默认设置为 10，用来控制控制MemoryHboPlanStatisticsProvider管理的plan stats. cache recent runs数量。",
                    "Now default set to 10, this config is used to control the number of "
                            + "hbo plan stats. cache recent runs' entry number."
            }
    )
    public static int hbo_plan_stats_cache_recent_runs_entry_num = 10;

    /**
     * Plan info cache number which is used for HboPlanInfoProvider.
     */
    @ConfField(
            mutable = true,
            callbackClassString = "org.apache.doris.nereids.stats.HboPlanInfoProvider$UpdateConfig",
            description = {
                    "当前默认设置为 1000，用来控制控制HboPlanInfoProvider管理的plan info cache数量。",
                    "Now default set to 1000, this config is used to control the number of "
                            + "hbo plan info cache"
            }
    )
    public static int hbo_plan_info_cache_num = 1000;

    /**
     * Maximum number of events to poll in each RPC.
     */
    @ConfField(mutable = true, masterOnly = true)
    public static int hms_events_batch_size_per_rpc = 500;

    /**
     * HMS polling interval in milliseconds.
     */
    @ConfField(masterOnly = true)
    public static int hms_events_polling_interval_ms = 10000;

    /**
     * Maximum number of error tablets showed in broker load
     */
    @ConfField(masterOnly = true, mutable = true)
    public static int max_error_tablet_of_broker_load = 3;

    /**
     * If set to ture, doris will establish an encrypted channel based on the SSL protocol with mysql.
     */
    @ConfField(mutable = false, masterOnly = false, varType = VariableAnnotation.EXPERIMENTAL)
    public static boolean enable_ssl = false;

    /**
     * If set to ture, ssl connection needs to authenticate client's certificate.
     */
    @ConfField(mutable = false, masterOnly = false)
    public static boolean ssl_force_client_auth = false;

    /**
     * ssl connection needs to authenticate client's certificate store type.
     */
    @ConfField(mutable = false, masterOnly = false)
    public static String ssl_trust_store_type = "PKCS12";

    /**
     * Default CA certificate file location for mysql ssl connection.
     */
    @ConfField(mutable = false, masterOnly = false)
    public static String mysql_ssl_default_ca_certificate =  EnvUtils.getDorisHome()
            + "/mysql_ssl_default_certificate/ca_certificate.p12";

    /**
     * Default server certificate file location for mysql ssl connection.
     */
    @ConfField(mutable = false, masterOnly = false)
    public static String mysql_ssl_default_server_certificate =  EnvUtils.getDorisHome()
            + "/mysql_ssl_default_certificate/server_certificate.p12";

    /**
     * Password for default CA certificate file.
     */
    @ConfField(mutable = false, masterOnly = false)
    public static String mysql_ssl_default_ca_certificate_password = "doris";

    /**
     * Password for default CA certificate file.
     */
    @ConfField(mutable = false, masterOnly = false)
    public static String mysql_ssl_default_server_certificate_password = "doris";

    /**
     * Used to set session variables randomly to check more issues in github workflow
     */
    @ConfField(mutable = true)
    public static int pull_request_id = 0;

    /**
     * Used to set default db transaction quota num.
     */
    @ConfField(mutable = true, masterOnly = true)
    public static long default_db_max_running_txn_num = -1;

    /**
     * Used by TokenManager to control the number of tokens keep in memory.
     * One token will keep alive for {token_queue_size * token_generate_period_hour} hours.
     * By defaults, one token will keep for 3 days.
     */
    @ConfField(mutable = false, masterOnly = true)
    public static int token_queue_size = 6;

    /**
     * TokenManager will generate token every token_generate_period_hour.
     */
    @ConfField(mutable = false, masterOnly = true)
    public static int token_generate_period_hour = 12;

    /**
     * The secure local path of the FE node the place the data which will be loaded in doris.
     * The default value is empty for this config which means this feature is not allowed.
     * User who want to load fe server local file should config the value to a right local path.
     */
    @ConfField(mutable = false, masterOnly = false)
    public static String mysql_load_server_secure_path = "";

    @ConfField(mutable = false, masterOnly = false)
    public static int mysql_load_in_memory_record = 20;

    @ConfField(mutable = false, masterOnly = false)
    public static int mysql_load_thread_pool = 4;

    /**
     * BDBJE file logging level
     * OFF, SEVERE, WARNING, INFO, CONFIG, FINE, FINER, FINEST, ALL
     */
    @ConfField
    public static String bdbje_file_logging_level = "INFO";

    /**
     * When holding lock time exceeds the threshold, need to report it.
     */
    @ConfField
    public static long lock_reporting_threshold_ms = 500L;

    /**
     * If true, auth check will be disabled. The default value is false.
     * This is to solve the case that user forgot the password.
     */
    @ConfField(mutable = false)
    public static boolean skip_localhost_auth_check  = true;

    @ConfField(mutable = true)
    public static boolean enable_round_robin_create_tablet = true;

    @ConfField(mutable = true, masterOnly = true, description = {
            "创建分区时，总是从第一个 BE 开始创建。注意：这种方式可能造成BE不均衡",
            "When creating tablet of a partition, always start from the first BE. "
                    + "Note: This method may cause BE imbalance"})
    public static boolean create_tablet_round_robin_from_start = false;

    /**
     * To prevent different types (V1, V2, V3) of behavioral inconsistencies,
     * we may delete the DecimalV2 and DateV1 types in the future.
     * At this stage, we use 'disable_decimalv2' and 'disable_datev1'
     * to determine whether these two types take effect.
     */
    @ConfField(mutable = true)
    public static boolean disable_decimalv2  = true;

    @ConfField(mutable = true)
    public static boolean disable_datev1  = true;

    /*
     * This variable indicates the number of digits by which to increase the scale
     * of the result of division operations performed with the `/` operator. The
     * default value is 4, and it is currently only used for the DECIMALV3 type.
     */
    @ConfField(mutable = true)
    public static int div_precision_increment = 4;

    /**
     * This config used for export/outfile.
     * Whether delete all files in the directory specified by export/outfile.
     * It is a very dangerous operation, should only be used in test env.
     */

    @ConfField(mutable = false)
    public static boolean enable_delete_existing_files  = false;
    /*
     * The actual memory size taken by stats cache highly depends on characteristics of data, since on the different
     * dataset and scenarios the max/min literal's average size and buckets count of histogram would be highly
     * different. Besides, JVM version etc. also has influence on it, though not much as data itself.
     * Here I would give the mem size taken by stats cache with 10_0000 items.Each item's avg length of max/min literal
     * is 32, and the avg column name length is 16, and each column has a histogram with 128 buckets
     * In this case, stats cache takes total 911.954833984MiB mem.
     * If without histogram, stats cache takes total 61.2777404785MiB mem.
     * It's strongly discourage analyzing a column with a very large STRING value in the column, since it would cause
     * FE OOM.
     */
    @ConfField
    public static long stats_cache_size = 50_0000;

    /**
     * This config used for ranger cache data mask/row policy
     */
    @ConfField
    public static long ranger_cache_size = 10000;

    /**
     * This configuration is used to enable the statistics of query information, which will record
     * the access status of databases, tables, and columns, and can be used to guide the
     * optimization of table structures
     *
     */
    @ConfField(mutable = true)
    public static boolean enable_query_hit_stats = false;

    @ConfField(mutable = true, description = {
            "设置为 true，如果查询无法选择到健康副本时，会打印出该tablet所有副本的详细信息，" + "以及不可查询的具体原因。",
            "When set to true, if a query is unable to select a healthy replica, "
                    + "the detailed information of all the replicas of the tablet,"
                    + " including the specific reason why they are unqueryable, will be printed out."})
    public static boolean show_details_for_unaccessible_tablet = true;

    @ConfField(mutable = false, masterOnly = false, varType = VariableAnnotation.EXPERIMENTAL, description = {
            "是否启用binlog特性",
            "Whether to enable binlog feature"})
    public static boolean enable_feature_binlog = false;

    @ConfField(mutable = false, description = {
            "是否默认为 Database/Table 启用binlog特性",
            "Whether to enable binlog feature for Database/Table by default"})
    public static boolean force_enable_feature_binlog = false;

    @ConfField(mutable = false, masterOnly = false, varType = VariableAnnotation.EXPERIMENTAL, description = {
        "设置 binlog 消息最字节长度",
        "Set the maximum byte length of binlog message"})
    public static int max_binlog_messsage_size = 1024 * 1024 * 1024;

    @ConfField(mutable = true, masterOnly = true, description = {
            "是否禁止使用 WITH RESOURCE 语句创建 Catalog。",
            "Whether to disable creating catalog with WITH RESOURCE statement."})
    public static boolean disallow_create_catalog_with_resource = true;

    @ConfField(mutable = true, masterOnly = false, description = {
        "Hive行数估算分区采样数",
        "Sample size for hive row count estimation."})
    public static int hive_stats_partition_sample_size = 30;

    @ConfField(mutable = true, masterOnly = true, description = {
            "启用Hive分桶表",
            "Enable external hive bucket table"})
    public static boolean enable_create_hive_bucket_table = false;

    @ConfField(mutable = true, masterOnly = true, description = {
            "Hive创建外部表默认指定的文件格式",
            "Default hive file format for creating table."})
    public static String hive_default_file_format = "orc";

    @ConfField
    public static int statistics_sql_parallel_exec_instance_num = 1;

    @ConfField
    public static long statistics_sql_mem_limit_in_bytes = 2L * 1024 * 1024 * 1024;

    @ConfField(mutable = true, masterOnly = true, description = {
            "用于强制设定内表的副本数，如果该参数大于零，则用户在建表时指定的副本数将被忽略，而使用本参数设置的值。"
                    + "同时，建表语句中指定的副本标签等参数会被忽略。该参数不影响包括创建分区、修改表属性的操作。该参数建议仅用于测试环境",
            "Used to force the number of replicas of the internal table. If the config is greater than zero, "
                    + "the number of replicas specified by the user when creating the table will be ignored, "
                    + "and the value set by this parameter will be used. At the same time, the replica tags "
                    + "and other parameters specified in the create table statement will be ignored. "
                    + "This config does not effect the operations including creating partitions "
                    + "and modifying table properties. "
                    + "This config is recommended to be used only in the test environment"})
    public static int force_olap_table_replication_num = 0;

    @ConfField(mutable = true, description = {
            "用于强制设定内表的副本分布，如果该参数不为空，则用户在建表或者创建分区时指定的副本数及副本标签将被忽略，而使用本参数设置的值。"
                    + "该参数影响包括创建分区、修改表属性、动态分区等操作。该参数建议仅用于测试环境",
            "Used to force set the replica allocation of the internal table. If the config is not empty, "
                    + "the replication_num and replication_allocation specified by the user when creating the table "
                    + "or partitions will be ignored, and the value set by this parameter will be used."
                    + "This config effect the operations including create tables, create partitions and create "
                    + "dynamic partitions. This config is recommended to be used only in the test environment"})
    public static String force_olap_table_replication_allocation = "";

    @ConfField
    public static int auto_analyze_simultaneously_running_task_num = 1;

    @Deprecated
    @ConfField
    public static final int period_analyze_simultaneously_running_task_num = 1;

    @ConfField(mutable = false)
    public static boolean allow_analyze_statistics_info_polluting_file_cache = true;

    @ConfField
    public static int cpu_resource_limit_per_analyze_task = 1;

    @ConfField(mutable = true)
    public static boolean force_sample_analyze = false; // avoid full analyze for performance reason

    @ConfField(mutable = true, description = {
            "Export任务允许的最大分区数量",
            "The maximum number of partitions allowed by Export job"})
    public static int maximum_number_of_export_partitions = 2000;

    @Deprecated
    @ConfField(mutable = true, description = {
            "Export任务允许的最大并行数",
            "The maximum parallelism allowed by Export job"})
    public static int maximum_parallelism_of_export_job = 50;

    @ConfField(mutable = true, description = {
            "是否用 mysql 的 bigint 类型来返回 Doris 的 largeint 类型",
            "Whether to use mysql's bigint type to return Doris's largeint type"})
    public static boolean use_mysql_bigint_for_largeint = false;

    @ConfField
    public static boolean forbid_running_alter_job = false;

    @ConfField(description = {
            "暂时性配置项，开启后会自动将所有的olap表修改为可light schema change",
            "temporary config filed, will make all olap tables enable light schema change"
    })
    public static boolean enable_convert_light_weight_schema_change = false;

    @ConfField(mutable = true, masterOnly = false, description = {
            "查询information_schema.metadata_name_ids表时,获取一个数据库中所有表用的时间",
            "When querying the information_schema.metadata_name_ids table,"
                    + " the time used to obtain all tables in one database"
    })
    public static long query_metadata_name_ids_timeout = 3;

    @ConfField(mutable = true, masterOnly = true, description = {
            "是否禁止LocalDeployManager删除节点",
            "Whether to disable LocalDeployManager drop node"})
    public static boolean disable_local_deploy_manager_drop_node = true;

    @ConfField(mutable = true, description = {
            "开启 file cache 后，一致性哈希算法中，每个节点的虚拟节点数。"
                    + "该值越大，哈希算法的分布越均匀，但是会增加内存开销。",
            "When file cache is enabled, the number of virtual nodes of each node in the consistent hash algorithm. "
                    + "The larger the value, the more uniform the distribution of the hash algorithm, "
                    + "but it will increase the memory overhead."})
    public static int split_assigner_virtual_node_number = 256;

    @ConfField(mutable = true, description = {
            "本地节点软亲缘性优化。尽可能地优先选取本地副本节点。",
            "Local node soft affinity optimization. Prefer local replication node."})
    public static boolean split_assigner_optimized_local_scheduling = true;

    @ConfField(mutable = true, description = {
            "随机算法最小的候选数目，会选取相对最空闲的节点。",
            "The random algorithm has the smallest number of candidates and will select the most idle node."})
    public static int split_assigner_min_random_candidate_num = 2;

    @ConfField(mutable = true, description = {
            "一致性哈希算法最小的候选数目，会选取相对最空闲的节点。",
            "The consistent hash algorithm has the smallest number of candidates and will select the most idle node."})
    public static int split_assigner_min_consistent_hash_candidate_num = 2;

    @ConfField(mutable = true, description = {
            "各节点之间最大的 split 数目差异，如果超过这个数目就会重新分布 split。",
            "The maximum difference in the number of splits between nodes. "
                    + "If this number is exceeded, the splits will be redistributed."})
    public static int split_assigner_max_split_num_variance = 1;

    @ConfField(description = {
            "控制统计信息的自动触发作业执行记录的持久化行数",
            "Determine the persist number of automatic triggered analyze job execution status"
    })
    public static long analyze_record_limit = 20000;

    @ConfField(mutable = true, masterOnly = true, description = {
            "Auto Buckets中最小的buckets数目",
            "min buckets of auto bucket"
    })
    public static int autobucket_min_buckets = 1;

    @ConfField(mutable = true, masterOnly = true, description = {
        "Auto Buckets中最大的buckets数目",
        "max buckets of auto bucket"
    })
    public static int autobucket_max_buckets = 128;

    @ConfField(description = {"单个 FE 的 Arrow Flight Server 的最大连接数。",
            "Maximal number of connections of Arrow Flight Server per FE."})
    public static int arrow_flight_max_connections = 4096;

    @ConfField(mutable = true, masterOnly = true, description = {
        "Auto Buckets中按照partition size去估算bucket数，存算一体partition size 5G估算一个bucket，"
            + "但存算分离下partition size 10G估算一个bucket。 若配置小于0，会在在代码中会自适应存算一体模式默认5G，在存算分离默认10G",
        "In Auto Buckets, the number of buckets is estimated based on the partition size. "
            + "For storage and computing integration, a partition size of 5G is estimated as one bucket."
            + " but for cloud, a partition size of 10G is estimated as one bucket. "
            + "If the configuration is less than 0, the code will have an adaptive non-cloud mode with a default of 5G,"
            + " and in cloud mode with a default of 10G."
    })
    public static int autobucket_partition_size_per_bucket_gb = -1;

    @ConfField(mutable = true, masterOnly = true, description = {"Auto bucket中计算出的新的分区bucket num超过前一个分区的"
            + "bucket num的百分比，被认为是异常case报警",
            "The new partition bucket number calculated in the auto bucket exceeds the percentage "
            + "of the previous partition's bucket number, which is considered an abnormal case alert."})
    public static double autobucket_out_of_bounds_percent_threshold = 0.5;

    @ConfField(description = {"(已弃用，被 arrow_flight_max_connection 替代) Arrow Flight Server中所有用户token的缓存上限，"
            + "超过后LRU淘汰, arrow flight sql是无状态的协议，连接通常不会主动断开，"
            + "bearer token 从 cache 淘汰的同时会 unregister Connection.",
            "(Deprecated, replaced by arrow_flight_max_connection) The cache limit of all user tokens in "
            + "Arrow Flight Server. which will be eliminated by LRU rules after exceeding the limit, "
            + "arrow flight sql is a stateless protocol, the connection is usually not actively disconnected, "
            + "bearer token is evict from the cache will unregister ConnectContext."})
    public static int arrow_flight_token_cache_size = 4096;

    @ConfField(description = {"Arrow Flight Server中用户token的存活时间，自上次写入后过期时间，单位秒，默认值为86400，即1天",
            "The alive time of the user token in Arrow Flight Server, expire after write, unit second,"
            + "the default value is 86400, which is 1 days"})
    public static int arrow_flight_token_alive_time_second = 86400;

    @ConfField(mutable = true, description = {
            "Doris 为了兼用 mysql 周边工具生态，会内置一个名为 mysql 的数据库，如果该数据库与用户自建数据库冲突，"
            + "请修改这个字段，为 doris 内置的 mysql database 更换一个名字",
            "To ensure compatibility with the MySQL ecosystem, Doris includes a built-in database called mysql. "
            + "If this database conflicts with a user's own database, please modify this field to replace "
            + "the name of the Doris built-in MySQL database with a different name."})
    public static String mysqldb_replace_name = "mysql";

    @ConfField(description = {
        "设置允许跨域访问的特定域名,默认允许任何域名跨域访问",
        "Set the specific domain name that allows cross-domain access. "
            + "By default, any domain name is allowed cross-domain access"
    })
    public static String access_control_allowed_origin_domain = "*";

    @ConfField(description = {
            "开启java_udf, 默认为true。如果该配置为false，则禁止创建和使用java_udf。在一些场景下关闭该配置可防止命令注入攻击。",
            "Used to enable java_udf, default is true. if this configuration is false, creation and use of java_udf is "
                    + "disabled. in some scenarios it may be necessary to disable this configuration to prevent "
                    + "command injection attacks."
    })
    public static boolean enable_java_udf = true;

    @ConfField(mutable = true, masterOnly = true, description = {
        "开启后，可以在导入时，利用创建的全局java_udf函数处理数据, 默认为false。",
        "When enabled, data can be processed using the globally created java_udf function during import."
                + " The default setting is false."
    })
    public static boolean enable_udf_in_load = false;

    @ConfField(description = {
            "是否忽略 Image 文件中未知的模块。如果为 true，不在 PersistMetaModules.MODULE_NAMES 中的元数据模块将被忽略并跳过。"
                    + "默认为 false，如果 Image 文件中包含未知的模块，Doris 将会抛出异常。"
                    + "该参数主要用于降级操作中，老版本可以兼容新版本的 Image 文件。",
            "Whether to ignore unknown modules in Image file. "
                    + "If true, metadata modules not in PersistMetaModules.MODULE_NAMES "
                    + "will be ignored and skipped. Default is false, if Image file contains unknown modules, "
                    + "Doris will throw exception. "
                    + "This parameter is mainly used in downgrade operation, "
                    + "old version can be compatible with new version Image file."
    })
    public static boolean ignore_unknown_metadata_module = false;

    @ConfField(mutable = true, description = {
            "从主节点同步image文件的超时时间，用户可根据${meta_dir}/image文件夹下面的image文件大小和节点间的网络环境调整，"
                    + "单位为秒，默认值300",
            "The timeout for FE Follower/Observer synchronizing an image file from the FE Master, can be adjusted by "
                    + "the user on the size of image file in the ${meta_dir}/image and the network environment between "
                    + "nodes. The default values is 300."
    })
    public static int sync_image_timeout_second = 300;

    @ConfField(mutable = true, description = {
        "FE启动时加载image文件某个模块的二进制内容到字节数组，并将字节数组反序列化为utf8编码字符串时单批次（单位：byte, 至少500MB）"
            + "的大小。等于-1的值表示一次性读取完整的字节数组后反序列化反序列化为utf8编码字符串；"
            + "不等于-1的值（至少16MB）表示分批每次读取多大的字节数组后反序列化为utf8编码字符串，最后合并成完成的字符串。默认值为-1",
        "The size of a single batch (in bytes) when loading the binary content of a module of the "
            + "image file into a byte array and deserializing the byte array into a utf8 encoded string when FE starts."
            + " A value equal to -1 means reading the entire byte array at once and "
            + "then deserializing it into a utf8 encoded string; a value not equal to -1 means reading "
            + "a certain size (at least 16MB) of byte array in batches and then deserializing it into a "
            + "utf8 encoded string, and finally merging it into a completed string. The default value is -1"
    })
    public static int metadata_text_read_max_batch_bytes = -1;

    @ConfField(mutable = true, masterOnly = true)
    public static int publish_topic_info_interval_ms = 30000; // 30s

    @ConfField(mutable = true)
    public static int workload_sched_policy_interval_ms = 10000; // 10s

    @ConfField(mutable = true, masterOnly = true)
    public static int workload_group_check_interval_ms = 2000; // 2s

    @ConfField(mutable = true, masterOnly = true)
    public static int workload_max_policy_num = 25;

    @ConfField(mutable = true, masterOnly = true)
    public static int workload_max_condition_num_in_policy = 5;

    @ConfField(mutable = true, masterOnly = true)
    public static int workload_max_action_num_in_policy = 5; // mainly used to limit set session var action

    @ConfField(mutable = true)
    public static int workload_runtime_status_thread_interval_ms = 2000;

    // NOTE: it should bigger than be config report_query_statistics_interval_ms
    @ConfField(mutable = true)
    public static int query_audit_log_timeout_ms = 5000;

    @ConfField(description = {
            "在这个列表中的用户的操作，不会被记录到审计日志中。多个用户之间用逗号分隔。",
            "The operations of the users in this list will not be recorded in the audit log. "
                    + "Multiple users are separated by commas."
    })
    public static String skip_audit_user_list = "";

    @ConfField(mutable = true)
    public static int be_report_query_statistics_timeout_ms = 60000;

    @ConfField(mutable = true, masterOnly = true)
    public static int workload_group_max_num = 15;

    @ConfField(description = {"查询be wal_queue 的超时阈值(ms)",
            "the timeout threshold of checking wal_queue on be(ms)"})
    public static int check_wal_queue_timeout_threshold = 180000;   // 3 min

    @ConfField(mutable = true, masterOnly = true, description = {
            "对于自动分区表，防止用户意外创建大量分区，每个OLAP表允许的分区数量为`max_auto_partition_num`。默认2000。",
            "For auto-partitioned tables to prevent users from accidentally creating a large number of partitions, "
                    + "the number of partitions allowed per OLAP table is `max_auto_partition_num`. Default 2000."
    })
    public static int max_auto_partition_num = 2000;

    @ConfField(mutable = true, masterOnly = true, description = {
            "Partition rebalance 方式下各个 BE 的 tablet 数最大差值，小于该值时，会诊断为已均衡",
            "The maximum difference in the number of tablets of each BE in partition rebalance mode. "
                    + "If it is less than this value, it will be diagnosed as balanced."
    })
    public static int diagnose_balance_max_tablet_num_diff = 50;

    @ConfField(mutable = true, masterOnly = true, description = {
            "Partition rebalance 方式下各个 BE 的 tablet 数的最大比率，小于该值时，会诊断为已均衡",
            "The maximum ratio of the number of tablets in each BE in partition rebalance mode. "
                    + "If it is less than this value, it will be diagnosed as balanced."
    })
    public static double diagnose_balance_max_tablet_num_ratio = 1.1;

    @ConfField(masterOnly = true, description = {
            "设置 root 用户初始化2阶段 SHA-1 加密密码，默认为''，即不设置 root 密码。"
                    + "后续 root 用户的 `set password` 操作会将 root 初始化密码覆盖。"
                    + "示例：如要配置密码的明文是 `root@123`，可在Doris执行SQL `select password('root@123')` "
                    + "获取加密密码 `*A00C34073A26B40AB4307650BFB9309D6BFA6999`",
            "Set root user initial 2-staged SHA-1 encrypted password, default as '', means no root password. "
                    + "Subsequent `set password` operations for root user will overwrite the initial root password. "
                    + "Example: If you want to configure a plaintext password `root@123`."
                    + "You can execute Doris SQL `select password('root@123')` to generate encrypted "
                    + "password `*A00C34073A26B40AB4307650BFB9309D6BFA6999`"})
    public static String initial_root_password = "";

    @ConfField(description = {"nereids trace文件的存放路径。",
            "The path of the nereids trace file."})
    public static String nereids_trace_log_dir = System.getenv("LOG_DIR") + "/nereids_trace";

    @ConfField(mutable = true, masterOnly = true, description = {
            "备份过程中，一个 upload 任务上传的快照数量上限，默认值为10个",
            "The max number of snapshots assigned to a upload task during the backup process, the default value is 10."
    })
    public static int backup_upload_snapshot_batch_size = 10;

    @ConfField(mutable = true, masterOnly = true, description = {
            "恢复过程中，一个 download 任务下载的快照数量上限，默认值为10个",
            "The max number of snapshots assigned to a download task during the restore process, "
            + "the default value is 10."
    })
    public static int restore_download_snapshot_batch_size = 10;

    @ConfField(mutable = true, masterOnly = true, description = {
            "备份恢复过程中，单次 RPC 分配给每个be的任务最大个数，默认值为10000个。",
            "The max number of batched tasks per RPC assigned to each be during the backup/restore process, "
            + "the default value is 10000."
    })
    public static int backup_restore_batch_task_num_per_rpc = 10000;

    @ConfField(mutable = true, masterOnly = true, description = {
            "一个 BE 同时执行的恢复任务的并发数",
            "The number of concurrent restore tasks per be"})
    public static int restore_task_concurrency_per_be = 5000;

    @ConfField(mutable = true, description = {"执行 agent task 时，BE心跳超过多长时间，认为BE不可用",
            "The time after which BE is considered unavailable if the heartbeat is not received"})
    public static int agent_task_be_unavailable_heartbeat_timeout_second = 300;

    @ConfField(description = {"是否开启通过http接口获取log文件的功能",
            "Whether to enable the function of getting log files through http interface"})
    public static boolean enable_get_log_file_api = false;

    @ConfField(mutable = true)
    public static boolean enable_profile_when_analyze = false;
    @ConfField(mutable = true)
    public static boolean enable_collect_internal_query_profile = false;

    @ConfField(mutable = false, masterOnly = false, description = {
        "http请求处理/api/query中sql任务的最大线程池。",
        "The max number work threads of http sql submitter."
    })
    public static int http_sql_submitter_max_worker_threads = 2;

    @ConfField(mutable = false, masterOnly = false, description = {
        "http请求处理/api/upload任务的最大线程池。",
        "The max number work threads of http upload submitter."
    })
    public static int http_load_submitter_max_worker_threads = 2;

    @ConfField(mutable = true, masterOnly = true, description = {
            "load label个数阈值，超过该个数后，对于已经完成导入作业或者任务，"
            + "其label会被删除，被删除的 label 可以被重用。 值为 -1 时，表示此阈值不生效。",
            "The threshold of load labels' number. After this number is exceeded, "
                    + "the labels of the completed import jobs or tasks will be deleted, "
                    + "and the deleted labels can be reused. "
                    + "When the value is -1, it indicates no threshold."
    })
    public static int label_num_threshold = 2000;

    @ConfField(description = {"指定 internal catalog 的默认鉴权类",
            "Specify the default authentication class of internal catalog"},
            options = {"default", "ranger-doris"})
    public static String access_controller_type = "default";

    /* https://forums.oracle.com/ords/apexds/post/je-log-checksumexception-2812
      when meeting disk damage or other reason described in the oracle forums
      and fe cannot start due to `com.sleepycat.je.log.ChecksumException`, we
      add a param `ignore_bdbje_log_checksum_read` to ignore the exception, but
      there is no guarantee of correctness for bdbje kv data
    */
    @ConfField
    public static boolean ignore_bdbje_log_checksum_read = false;

    @ConfField(description = {"指定 mysql登录身份认证类型",
            "Specifies the authentication type"},
            options = {"default", "ldap"})
    public static String authentication_type = "default";

    @ConfField(mutable = true, masterOnly = false, description = {"指定 trino-connector catalog 的插件默认加载路径",
            "Specify the default plugins loading path for the trino-connector catalog"})
    public static String trino_connector_plugin_dir = EnvUtils.getDorisHome() + "/plugins/connectors";

    @ConfField(mutable = true)
    public static boolean fix_tablet_partition_id_eq_0 = false;

    @ConfField(mutable = true, masterOnly = true, description = {
            "倒排索引默认存储格式",
            "Default storage format of inverted index, the default value is V3."
    })
    public static String inverted_index_storage_format = "V3";

    @ConfField(mutable = true, masterOnly = true, description = {
            "是否在unique表mow上开启delete语句写delete predicate。若开启，会提升delete语句的性能，"
                    + "但delete后进行部分列更新可能会出现部分数据错误的情况。若关闭，会降低delete语句的性能来保证正确性。",
            "Enable the 'delete predicate' for DELETE statements. If enabled, it will enhance the performance of "
                    + "DELETE statements, but partial column updates after a DELETE may result in erroneous data. "
                    + "If disabled, it will reduce the performance of DELETE statements to ensure accuracy."
    })
    public static boolean enable_mow_light_delete = false;

    @ConfField(description = {
            "是否开启 Proxy Protocol 支持",
            "Whether to enable proxy protocol"
    })
    public static boolean enable_proxy_protocol = false;

    @ConfField(description = {
            "Profile 异步收集过期时间，在 query 完成后，如果在该参数指定的时长内 profile 没有收集完成，则未完成的 profile 会被放弃。",
            "Profile async collect expire time, after the query is completed, if the profile is not collected within "
                    + " the time specified by this parameter, the uncompleted profile will be abandoned."
    })
    public static int profile_async_collect_expire_time_secs = 5;

    @ConfField(description = {
            "用于控制 ProfileManager 进行 Profile 垃圾回收的间隔时间，垃圾回收期间 ProfileManager 会把多余的以及过期的 profile "
                    + "从内存和磁盘中清理掉，节省内存。",
            "Used to control the interval time of ProfileManager for profile garbage collection. "
    })
    public static int profile_manager_gc_interval_seconds = 1;
    // Used to check compatibility when upgrading.
    @ConfField
    public static boolean enable_check_compatibility_mode = false;

    // Do checkpoint after replaying edit logs.
    @ConfField
    public static boolean checkpoint_after_check_compatibility = false;

    // Advance the next id before transferring to the master.
    @ConfField(description = {
            "是否在成为 Master 后推进 ID 分配器，保证即使回滚元数据时，它也不会回滚",
            "Whether to advance the ID generator after becoming Master to ensure that the id "
                    + "generator will not be rolled back even when metadata is rolled back."
    })
    public static boolean enable_advance_next_id = true;

    // The count threshold to do manual GC when doing checkpoint but not enough memory.
    // Set zero to disable it.
    @ConfField(description = {
            "如果 checkpoint 连续多次因内存不足而无法进行时，先尝试手动触发 GC",
            "The threshold to do manual GC when doing checkpoint but not enough memory"})
    public static int checkpoint_manual_gc_threshold = 0;

    @ConfField(mutable = true, description = {
            "是否在每个请求开始之前打印一遍请求内容, 主要是query语句",
            "Should the request content be logged before each request starts, specifically the query statements"})
    public static boolean enable_print_request_before_execution = false;

    @ConfField
    public static String spilled_profile_storage_path = System.getenv("LOG_DIR") + File.separator + "profile";

    @ConfField
    public static String spilled_minidump_storage_path = System.getenv("LOG_DIR") + File.separator + "minidump";

    // The max number of profiles that can be stored to storage.
    @ConfField
    public static int max_spilled_profile_num = 500;

    // The total size of profiles that can be stored to storage.
    @ConfField
    public static long spilled_profile_storage_limit_bytes = 1 * 1024 * 1024 * 1024; // 1GB

    // Profile will be spilled to storage after query has finished for this time.
    @ConfField(mutable = true, description = {
            "Profile 在 query 完成后等待多久后才会被写入磁盘",
            "Profile will be spilled to storage after query has finished for this time"})
    public static int profile_waiting_time_for_spill_seconds = 10;

    // Enable profile archive feature. When enabled, profiles exceeding storage limits
    // will be archived to compressed ZIP files instead of being directly deleted.
    @ConfField(mutable = true, description = {"是否启用 profile 归档功能。启用后，超过存储限制的 profile 将被归档到压缩文件而不是直接删除",
            "Enable profile archive feature. When enabled, profiles exceeding storage limits "
                    + "will be archived to compressed ZIP files instead of being directly deleted"})
    public static boolean enable_profile_archive = true;

    // Number of profiles to include in each archive ZIP file.
    // Recommended value: 1000
    @ConfField(mutable = true, description = {"每个归档 ZIP 文件包含的 profile 数量。推荐值 1000",
            "Number of profiles per archive ZIP file. Recommended: 1000"})
    public static int profile_archive_batch_size = 1000;

    // Storage path for archived profiles.
    // If empty, defaults to ${spilled_profile_storage_path}/archive
    @ConfField(description = {"profile 归档文件的存储路径。为空时使用 ${spilled_profile_storage_path}/archive",
            "Storage path for archived profiles. Use ${spilled_profile_storage_path}/archive if empty"})
    public static String profile_archive_path = "";

    // Retention period for archive files in seconds.
    // -1: keep forever
    // 0: disable archiving (equivalent to enable_profile_archive = false)
    // >0: delete archives older than specified seconds (e.g., 604800 = 30 days)
    @ConfField(mutable = true, description = {"归档文件的保留时长（秒）。-1 表示永久保留，0 表示不保留",
            "Retention period for archive files in seconds. -1 for unlimited, 0 to disable archiving"})
    public static int profile_archive_retention_seconds = 28800; // 8 hours

    // Maximum waiting time for pending archive files in seconds.
    // If the oldest file in pending directory exceeds this time, archive will be forced
    // even if the batch size is not reached.
    @ConfField(mutable = true, description = {"待归档缓冲区的最大等待时间（秒）。超过此时间即使未满批次也会强制归档",
            "Maximum waiting time for pending archive files in seconds. "
                    + "Force archive even if batch is not full"})
    public static int profile_archive_pending_timeout_seconds = 3600; // 1 hours

    @ConfField(mutable = true, description = {
            "是否通过检测协调者BE心跳来 abort 事务",
            "SHould abort txn by checking coorinator be heartbeat"})
    public static boolean enable_abort_txn_by_checking_coordinator_be = true;

    @ConfField(mutable = true, description = {
            "是否在 schema change 过程中, 检测冲突事物并 abort 它",
            "SHould abort txn by checking conflick txn in schema change"})
    public static boolean enable_abort_txn_by_checking_conflict_txn = true;

    @ConfField(mutable = true, description = {
            "内表自动收集时间间隔，当某一列上次收集时间距离当前时间大于该值，则会触发一次新的收集，0表示不会触发。",
            "Columns that have not been collected within the specified interval will trigger automatic analyze. "
                + "0 means not trigger."
    })
    public static long auto_analyze_interval_seconds = 86400; // 24 hours.

    // A internal config to control whether to enable the checkpoint.
    //
    // ATTN: it only used in test environment.
    @ConfField(mutable = true, masterOnly = true)
    public static boolean enable_checkpoint = true;

    @ConfField(description = {
        "存放 hadoop conf 配置文件的默认目录。",
        "The default directory for storing hadoop conf configuration files."})
    public static String hadoop_config_dir = EnvUtils.getDorisHome() + "/plugins/hadoop_conf/";

    @ConfField(mutable = true, masterOnly = true, description = {"字典相关的 RPC 的超时时间",
            "Timeout of dictionary related RPC"})
    public static int dictionary_rpc_timeout_seconds = 5;

    @ConfField(mutable = true, masterOnly = true, description = { "字典触发数据过期检查的时间间隔，单位为秒",
            "Interval at which the dictionary triggers a data expiration check, in seconds" })
    public static int dictionary_auto_refresh_interval_seconds = 5;

    //==========================================================================
    //                    begin of cloud config
    //==========================================================================
    @ConfField(description = {"是否启用FE 日志文件按照大小删除策略，当日志大小超过指定大小，删除相关的log。默认为按照时间策略删除",
        "Whether to enable the FE log file deletion policy based on size, "
            + "where logs exceeding the specified size are deleted. "
            + "It is disabled by default and follows a time-based deletion policy."},
            options = {"age", "size"})
    public static String log_rollover_strategy = "age";

    @ConfField public static int info_sys_accumulated_file_size = 4;
    @ConfField public static int warn_sys_accumulated_file_size = 2;
    @ConfField public static int audit_sys_accumulated_file_size = 4;

    @ConfField
    public static String deploy_mode = "";

    // compatibily with elder version.
    // cloud_unique_id has higher priority than cluster_id.
    @ConfField
    public static String cloud_unique_id = "";

    public static boolean isCloudMode() {
        return deploy_mode.equals("cloud") || !cloud_unique_id.isEmpty();
    }

    public static boolean isNotCloudMode() {
        return !isCloudMode();
    }

    /**
     * MetaService endpoint, ip:port, such as meta_service_endpoint = "192.0.0.10:8866"
     *
     * If you want to access a group of meta services, separated the endpoints by comma,
     * like "host-1:port,host-2:port".
     */
    @ConfField(mutable = true, callback = CommaSeparatedIntersectConfHandler.class)
    public static String meta_service_endpoint = "";

    @ConfField(mutable = true)
    public static boolean meta_service_connection_pooled = true;

    @ConfField(mutable = true)
    public static int meta_service_connection_pool_size = 20;

    @ConfField(mutable = true)
    public static int meta_service_rpc_retry_times = 200;

    public static int metaServiceRpcRetryTimes() {
        if (isCloudMode() && enable_check_compatibility_mode) {
            return 1;
        }
        return meta_service_rpc_retry_times;
    }

    // A connection will expire after a random time during [base, 2*base), so that the FE
    // has a chance to connect to a new RS. Set zero to disable it.
    @ConfField(mutable = true)
    public static int meta_service_connection_age_base_minutes = 5;

    @ConfField(mutable = false)
    public static boolean enable_sts_vpc = true;

    @ConfField(mutable = true)
    public static int sts_duration = 3600;

    @ConfField(mutable = true)
    public static int drop_rpc_retry_num = 200;

    @ConfField
    public static int default_get_version_from_ms_timeout_second = 3;

    @ConfField(mutable = true)
    public static boolean enable_cloud_multi_replica = false;

    @ConfField(mutable = true)
    public static int cloud_replica_num = 3;

    @ConfField(mutable = true)
    public static int cloud_cold_read_percent = 10; // 10%

    @ConfField(mutable = true)
    public static int get_tablet_stat_batch_size = 1000;

    @ConfField(mutable = true, masterOnly = true)
    public static boolean enable_light_index_change = true;

    @ConfField(mutable = true, masterOnly = true)
    public static boolean enable_create_bitmap_index_as_inverted_index = true;

    // The original meta read lock is not enough to keep a snapshot of partition versions,
    // so the execution of `createScanRangeLocations` are delayed to `Coordinator::exec`,
    // to help to acquire a snapshot of partition versions.
    @ConfField
    public static boolean enable_cloud_snapshot_version = true;

    // Interval in seconds for checking the status of compute groups (cloud clusters).
    // Compute groups and cloud clusters refer to the same concept.
    @ConfField
    public static int cloud_cluster_check_interval_second = 10;

    @ConfField
    public static String cloud_sql_server_cluster_name = "RESERVED_CLUSTER_NAME_FOR_SQL_SERVER";

    @ConfField
    public static String cloud_sql_server_cluster_id = "RESERVED_CLUSTER_ID_FOR_SQL_SERVER";

    @ConfField
    public static int cloud_txn_tablet_batch_size = 50;

    /**
     * Default number of waiting copy jobs for the whole cluster
     */
    @ConfField(mutable = true)
    public static int cluster_max_waiting_copy_jobs = 100;

    /**
     * Default number of max file num for per copy into job
     */
    @ConfField(mutable = true)
    public static int max_file_num_per_copy_into_job = 50;

    /**
     * Default number of max meta size for per copy into job
     */
    @ConfField(mutable = true)
    public static int max_meta_size_per_copy_into_job = 51200;

    // 0 means no limit
    @ConfField(mutable = true)
    public static int cloud_max_copy_job_per_table = 10000;

    @ConfField(mutable = true)
    public static int cloud_filter_copy_file_num_limit = 100;

    @ConfField(mutable = true, masterOnly = true)
    public static boolean cloud_delete_loaded_internal_stage_files = false;

    @ConfField(mutable = false)
    public static int cloud_copy_txn_conflict_error_retry_num = 5;

    @ConfField(mutable = false)
    public static int cloud_copy_into_statement_submitter_threads_num = 64;

    @ConfField
    public static int drop_user_notify_ms_max_times = 86400;

    @ConfField(mutable = true, masterOnly = true)
    public static long cloud_tablet_rebalancer_interval_second = 20;

    @ConfField(mutable = true, masterOnly = true)
    public static boolean enable_cloud_partition_balance = true;

    @ConfField(mutable = true, masterOnly = true)
    public static boolean enable_cloud_table_balance = true;

    @ConfField(mutable = true, masterOnly = true)
    public static boolean enable_cloud_global_balance = true;

    @ConfField(mutable = true, masterOnly = true)
    public static int cloud_pre_heating_time_limit_sec = 300;

    @ConfField(mutable = true, masterOnly = true)
    public static double cloud_rebalance_percent_threshold = 0.05;

    @ConfField(mutable = true, masterOnly = true)
    public static long cloud_rebalance_number_threshold = 2;

    @ConfField(mutable = true, masterOnly = true)
    public static double cloud_balance_tablet_percent_per_run = 0.05;

    @ConfField(mutable = true, masterOnly = true)
    public static int cloud_min_balance_tablet_num_per_run = 2;

    @ConfField(mutable = true, masterOnly = true, description = {"指定存算分离模式下所有Compute group的扩缩容预热方式。"
            + "without_warmup: 直接修改tablet分片映射，首次读从S3拉取，均衡最快但性能波动最大；"
            + "async_warmup: 异步预热，尽力而为拉取cache，均衡较快但可能cache miss；"
            + "sync_warmup: 同步预热，确保cache迁移完成，均衡较慢但无cache miss；"
            + "peer_read_async_warmup: 直接修改tablet分片映射，首次读从Peer BE拉取，均衡最快可能会影响同计算组中其他BE性能。"
            + "注意：此为全局FE配置，也可通过SQL（ALTER COMPUTE GROUP cg PROPERTIES）"
            + "设置compute group维度的balance类型，compute group维度配置优先级更高",
        "Specify the scaling and warming methods for all Compute groups in a cloud mode. "
            + "without_warmup: Directly modify shard mapping, first read from S3,"
            + "fastest re-balance but largest fluctuation; "
            + "async_warmup: Asynchronous warmup, best-effort cache pulling, "
            + "faster re-balance but possible cache miss; "
            + "sync_warmup: Synchronous warmup, ensure cache migration completion, "
            + "slower re-balance but no cache miss; "
            + "peer_read_async_warmup: Directly modify shard mapping, first read from Peer BE, "
            + "fastest re-balance but may affect other BEs in the same compute group performance. "
            + "Note: This is a global FE configuration, you can also use SQL (ALTER COMPUTE GROUP cg PROPERTIES) "
            + "to set balance type at compute group level, compute group level configuration has higher priority"},
            options = {"without_warmup", "async_warmup", "sync_warmup", "peer_read_async_warmup"})
    public static String cloud_warm_up_for_rebalance_type = "async_warmup";

    @ConfField(mutable = true, masterOnly = false)
    public static String security_checker_class_name = "";

    @ConfField(mutable = true)
    public static int mow_calculate_delete_bitmap_retry_times = 10;

    @ConfField(mutable = true, description = {"指定S3 Load endpoint白名单, 举例: s3_load_endpoint_white_list=a,b,c",
            "the white list for the s3 load endpoint, if it is empty, no white list will be set,"
            + "for example: s3_load_endpoint_white_list=a,b,c"})
    public static String[] s3_load_endpoint_white_list = {};

    @ConfField(mutable = true, description = {
            "此参数控制是否强制使用 Azure global endpoint。默认值为 false，系统将使用用户指定的 endpoint。"
            + "如果设置为 true，系统将强制使用 {account}.blob.core.windows.net。",
            "This parameter controls whether to force the use of the Azure global endpoint. "
            + "The default is false, meaning the system will use the user-specified endpoint. "
            + "If set to true, the system will force the use of {account}.blob.core.windows.net."
    })
    public static boolean force_azure_blob_global_endpoint = false;

    @ConfField(mutable = true, description = {"指定Jdbc driver url白名单, 举例: jdbc_driver_url_white_list=a,b,c",
            "the white list for jdbc driver url, if it is empty, no white list will be set"
            + "for example: jdbc_driver_url_white_list=a,b,c"
    })
    public static String[] jdbc_driver_url_white_list = {};

    @ConfField(description = {"Stream_Load 导入时，label 被限制的最大长度",
            "Stream_Load When importing, the maximum length of label is limited"})
    public static int label_regex_length = 128;

    @ConfField(mutable = true, masterOnly = true)
    public static int history_cloud_warm_up_job_keep_max_second = 7 * 24 * 3600;

    @ConfField(mutable = true, masterOnly = true)
    public static int max_active_cloud_warm_up_job = 10;

    @ConfField(mutable = true, masterOnly = true)
    public static int cloud_warm_up_timeout_second = 86400 * 30; // 30 days

    @ConfField(mutable = true, masterOnly = true)
    public static int cloud_warm_up_job_scheduler_interval_millisecond = 1000; // 1 seconds

    @ConfField(mutable = true, masterOnly = true)
    public static long cloud_warm_up_job_max_bytes_per_batch = 21474836480L; // 20GB

    @ConfField(mutable = true, masterOnly = true)
    public static boolean cloud_warm_up_force_all_partitions = false;

    @ConfField(mutable = true, masterOnly = true)
    public static boolean enable_fetch_cluster_cache_hotspot = true;

    @ConfField(mutable = true)
    public static long fetch_cluster_cache_hotspot_interval_ms = 3600000;
    // to control the max num of values inserted into cache hotspot internal table
    // insert into cache table when the size of batch values reaches this limit
    @ConfField(mutable = true)
    public static long batch_insert_cluster_cache_hotspot_num = 5000;

    /**
     * intervals between be status checks for CloudUpgradeMgr
     */
    @ConfField(mutable = true)
    public static int cloud_upgrade_mgr_interval_second = 15;

    @ConfField(mutable = true)
    public static boolean enable_cloud_running_txn_check = true;

    //* audit_event_log_queue_size = qps * query_audit_log_timeout_ms
    @ConfField(mutable = true)
    public static int audit_event_log_queue_size = 250000;

    @ConfField(mutable = true, description = {
            "streamload导入使用的转发策略, 可选值为public-private/public/private/direct/random-be/空",
            "streamload route policy, available options are "
            + "public-private/public/private/direct/random-be and empty string" })
    public static String streamload_redirect_policy = "";

    @ConfField(mutable = true, description = {
            "存算分离模式下是否启用group commit的streamload BE转发功能。"
                    + "解决LB随机转发导致group commit攒批失效的问题，通过BE二次转发确保同表请求到达同一BE节点。",
            "Whether to enable group commit streamload BE forward feature in cloud mode. "
                    + "Solves the issue where LB random forwarding breaks group commit batching "
                    + "by implementing BE-level forwarding to ensure same-table requests reach the same BE node." })
    public static boolean enable_group_commit_streamload_be_forward = false;

    @ConfField(description = {"存算分离模式下建表是否检查残留recycler key, 默认true",
        "create table in cloud mode, check recycler key remained, default true"})
    public static boolean check_create_table_recycle_key_remained = true;

    @ConfField(mutable = true, description = {"存算分离模式下fe向ms请求锁的过期时间，默认60s"})
    public static int delete_bitmap_lock_expiration_seconds = 60;

    @ConfField(mutable = true, description = {"存算分离模式下calculate delete bitmap task 超时时间，默认60s"})
    public static int calculate_delete_bitmap_task_timeout_seconds = 60;

    @ConfField(mutable = true, description = {"存算分离模式下事务导入calculate delete bitmap task 超时时间，默认300s"})
    public static int calculate_delete_bitmap_task_timeout_seconds_for_transaction_load = 300;

    @ConfField(mutable = true, description = {"存算分离模式下commit阶段等锁超时时间，默认5s"})
    public static int try_commit_lock_timeout_seconds = 5;

    @ConfField(mutable = true, description = {"是否在事务提交时对所有表启用提交锁。设置为 true 时，所有表都会使用提交锁。"
            + "设置为 false 时，仅对 Merge-On-Write 表使用提交锁。默认值为 true。",
            "Whether to enable commit lock for all tables during transaction commit."
            + "If true, commit lock will be applied to all tables."
            + "If false, commit lock will only be applied to Merge-On-Write tables."
            + "Default value is true." })
    public static boolean enable_commit_lock_for_all_tables = true;

    @ConfField(mutable = true, description = {"存算分离模式下是否开启大事务提交，默认false"})
    public static boolean enable_cloud_txn_lazy_commit = false;

    @ConfField(mutable = true, masterOnly = true,
            description = {"存算分离模式下，当tablet分布的be异常，是否立即映射tablet到新的be上，默认false"})
    public static boolean enable_immediate_be_assign = false;

    @ConfField(mutable = true, masterOnly = false,
            description = { "存算分离模式下，一个BE挂掉多长时间后，它的tablet彻底转移到其他BE上" })
    public static int rehash_tablet_after_be_dead_seconds = 3600;


    @ConfField(mutable = true, description = {"存算分离模式下是否启用自动启停功能，默认true",
        "Whether to enable the automatic start-stop feature in cloud model, default is true."})
    public static boolean enable_auto_start_for_cloud_cluster = true;

    @ConfField(mutable = true, description = {"存算分离模式下自动启停等待cluster唤醒退避重试次数，默认300次大约5分钟",
        "The automatic start-stop wait time for cluster wake-up backoff retry count in the cloud "
            + "model is set to 300 times, which is approximately 5 minutes by default."})
    public static int auto_start_wait_to_resume_times = 300;

    @ConfField(description = {"Get tablet stat task的最大并发数。",
        "Maximal concurrent num of get tablet stat job."})
    public static int max_get_tablet_stat_task_threads_num = 4;

    @ConfField(mutable = true, description = {"schema change job 失败是否重试",
            "Whether to enable retry when a schema change job fails, default is true."})
    public static boolean enable_schema_change_retry = true;

    @ConfField(mutable = true, description = {"schema change job 重试次数",
            "Max retry times when a schema change job fails, default is 3."})
    public static int schema_change_max_retry_time = 3;

    @ConfField(mutable = true, description = {"是否允许使用ShowCacheHotSpotStmt语句",
            "Whether to enable the use of ShowCacheHotSpotStmt, default is false."})
    public static boolean enable_show_file_cache_hotspot_stmt = false;

    @ConfField(mutable = true, description = {"存算分离模式下FE连接meta service的请求超时, 默认30000ms",
            "Request timeout for FE connecting to meta service in cloud mode, default is 30000ms."})
    public static int meta_service_brpc_timeout_ms = 30000;

    @ConfField(mutable = true, description = {"存算分离模式下FE连接meta service的连接超时，默认500ms",
            "Connection timeout for FE connecting to meta service in cloud mode., default is 500ms."})
    public static int meta_service_brpc_connect_timeout_ms = 500;

    @ConfField(mutable = true, description = {"存算分离模式下FE请求meta service超时的重试次数，默认1次",
            "In cloud mode, the retry number when the FE requests the meta service times out is 1 by default"})
    public static int meta_service_rpc_timeout_retry_times = 1;

    @ConfField(mutable = true, description = {"存算分离模式下自动启停功能，对于该配置中的数据库名不进行唤醒操作，"
            + "用于内部作业的数据库，例如统计信息用到的数据库，"
            + "举例: auto_start_ignore_db_names=__internal_schema, information_schema",
            "In the cloud mode, the automatic start and stop ignores the DB name of the internal job,"
            + "used for databases involved in internal jobs, such as those used for statistics, "
            + "For example: auto_start_ignore_db_names=__internal_schema, information_schema"
            })
    public static String[] auto_start_ignore_resume_db_names = {"__internal_schema", "information_schema"};

    @ConfField(mutable = true, masterOnly = true)
    public static boolean enable_mow_load_force_take_ms_lock = true;

    @ConfField(mutable = true, masterOnly = true)
    public static long mow_load_force_take_ms_lock_threshold_ms = 500;

    @ConfField(mutable = true, masterOnly = true)
    public static long mow_get_ms_lock_retry_backoff_base = 20;

    @ConfField(mutable = true, masterOnly = true)
    public static long mow_get_ms_lock_retry_backoff_interval = 80;

    // ATTN: DONOT add any config not related to cloud mode here
    // ATTN: DONOT add any config not related to cloud mode here
    // ATTN: DONOT add any config not related to cloud mode here
    //==========================================================================
    //                      end of cloud config
    //==========================================================================
    //==========================================================================
    //                      start of lock config
    @ConfField(description = {"是否开启死锁检测",
            "Whether to enable deadlock detection"})
    public static boolean enable_deadlock_detection = true;

    @ConfField(description = {"死锁检测间隔时间，单位分钟",
            "Deadlock detection interval time, unit minute"})
    public static long deadlock_detection_interval_minute = 5;

    @ConfField(mutable = true, description = {"表示最大锁持有时间，超过该时间会打印告警日志，单位秒",
            "Maximum lock hold time; logs a warning if exceeded"})
    public static long max_lock_hold_threshold_seconds = 10;

    @ConfField(mutable = true, description = {"元数据同步是否开启安全模式",
        "Is metadata synchronization enabled in safe mode"})
    public static boolean meta_helper_security_mode = false;

    @ConfField(description = {"检查资源就绪的周期，单位秒",
            "Interval checking if resource is ready"})
    public static long resource_not_ready_sleep_seconds = 5;

    @ConfField(mutable = true, description = {
            "设置为 true，如果查询无法选择到健康副本时，会打印出该tablet所有副本的详细信息，"})
    public static boolean sql_block_rule_ignore_admin = false;

    @ConfField(description = {"认证插件目录",
            "Authentication plugin directory"})
    public static String authentication_plugins_dir = EnvUtils.getDorisHome() + "/plugins/authentication";

    @ConfField(description = {"鉴权插件目录",
            "Authorization plugin directory"})
    public static String authorization_plugins_dir = EnvUtils.getDorisHome() + "/plugins/authorization";

    @ConfField(description = {
            "鉴权插件配置文件路径，需在 DORIS_HOME 下，默认为 conf/authorization.conf",
            "Authorization plugin configuration file path, need to be in DORIS_HOME,"
                    + "default is conf/authorization.conf"})
    public static String authorization_config_file_path = "/conf/authorization.conf";

    @ConfField(description = {
            "认证插件配置文件路径，需在 DORIS_HOME 下，默认为 conf/authentication.conf",
            "Authentication plugin configuration file path, need to be in DORIS_HOME,"
                    + "default is conf/authentication.conf"})
    public static String authentication_config_file_path = "/conf/authentication.conf";

    @ConfField(description = {"用于测试，强制将所有的查询forward到master以验证forward query的行为",
            "For testing purposes, all queries are forcibly forwarded to the master to verify"
                    + "the behavior of forwarding queries."})
    public static boolean force_forward_all_queries = false;

    @ConfField(description = {"用于禁用某些SQL，配置项为AST的class simple name列表(例如CreateRepositoryStmt,"
            + "CreatePolicyCommand)，用逗号间隔开",
            "For disabling certain SQL queries, the configuration item is a list of simple class names of AST"
                    + "(for example CreateRepositoryStmt, CreatePolicyCommand), separated by commas."})
    public static String block_sql_ast_names = "";

    public static long meta_service_rpc_reconnect_interval_ms = 5000;

    public static long meta_service_rpc_retry_cnt = 10;

    @ConfField(mutable = true, masterOnly = true, description = {"是否允许 variant 类型的列使用倒排索引格式 v1",
            "Whether to allow the use of inverted index v1 for variant"})
    public static boolean enable_inverted_index_v1_for_variant = false;

    @ConfField(mutable = true, description = {"Prometheus 输出表维度指标的个数限制",
            "Prometheus output table dimension metric count limit"})
    public static int prom_output_table_metrics_limit = 10000;


    @ConfField(mutable = true, masterOnly = true)
    public static long create_partition_wait_seconds = 300;

    @ConfField(mutable = true, description = {
        "KMS 主密钥的 ID，用于生成和加密数据密钥",
        "The ID of the master key in KMS, used for generating and encrypting data keys"
    })
    public static String doris_tde_key_id = "";

    @ConfField(mutable = true, description = {
        "KMS 服务的访问地址（endpoint），需与密钥所在的 region 匹配",
        "The endpoint of the KMS service, should match the region of the key"
    })
    public static String doris_tde_key_endpoint = "";

    @ConfField(mutable = true, description = {
        "KMS 密钥所属的区域，用于 SDK 调用时的区域配置",
        "The region where the KMS key is located, used for SDK configuration"
    })
    public static String doris_tde_key_region = "";

    @ConfField(mutable = true, description = {
        "TDE（透明数据加密）的密钥提供方，目前支持 aws_kms",
        "The key provider for TDE (Transparent Data Encryption), currently supports aws_kms"
    })
    public static String doris_tde_key_provider = "";

    @ConfField(mutable = true, description = {
        "数据加密所使用的算法，默认 AES256，后续可能置空由 KMS 自动决定",
        "The encryption algorithm used for data, default is AES256, may be set to empty later for KMS to decide"
    })
    public static String doris_tde_algorithm = "PLAINTEXT";

    @ConfField(mutable = true, description = {
        "数据质量错误时，第一行错误信息的最大长度，默认 256 字节",
        "The maximum length of the first row error message when data quality error occurs, default is 256 bytes"
    })
    public static int first_error_msg_max_length = 256;

    @ConfField
    public static String cloud_snapshot_handler_class = "org.apache.doris.cloud.snapshot.CloudSnapshotHandler";
    @ConfField
    public static int cloud_snapshot_handler_interval_second = 3600;
    @ConfField(mutable = true)
    public static long cloud_snapshot_timeout_seconds = 600;
    @ConfField(mutable = true)
    public static long cloud_auto_snapshot_max_reversed_num = 35;
    @ConfField(mutable = true)
    public static long cloud_auto_snapshot_min_interval_seconds = 3600;

    @ConfField(mutable = true)
    public static long multi_part_upload_part_size_in_bytes = 256 * 1024 * 1024L; // 256MB
    @ConfField(mutable = true)
    public static int multi_part_upload_max_seconds = 3600; // 1 hour
    @ConfField(mutable = true)
    public static int multi_part_upload_pool_size = 10;

    @ConfField(mutable = true)
    public static String aws_credentials_provider_version = "v2";

<<<<<<< HEAD
    @ConfField(mutable = true, description = {
        "用户的单个查询能使用的 FILE_CACHE 比例的软上限（取值范围 1 到 100），100表示能够使用全量 FILE_CACHE",
        "The soft upper limit of FILE_CACHE percent that a single query of a user can use, (range: 1 to 100).",
        "100 indicate that the full FILE_CACHE capacity can be used. "
    })
    public static int file_cache_query_limit_percent_soft = 100;
=======
    @ConfField(description = {
            "agent tasks 健康检查的时间间隔，默认五分钟，小于等于0时不做健康检查",
            "agent tasks health check interval, default is five minutes, no health check when less than or equal to 0"
    })
    public static long agent_task_health_check_intervals_ms = 5 * 60 * 1000L; // 5 min
>>>>>>> 996a5002
}<|MERGE_RESOLUTION|>--- conflicted
+++ resolved
@@ -3719,18 +3719,15 @@
     @ConfField(mutable = true)
     public static String aws_credentials_provider_version = "v2";
 
-<<<<<<< HEAD
     @ConfField(mutable = true, description = {
         "用户的单个查询能使用的 FILE_CACHE 比例的软上限（取值范围 1 到 100），100表示能够使用全量 FILE_CACHE",
         "The soft upper limit of FILE_CACHE percent that a single query of a user can use, (range: 1 to 100).",
         "100 indicate that the full FILE_CACHE capacity can be used. "
     })
     public static int file_cache_query_limit_percent_soft = 100;
-=======
     @ConfField(description = {
             "agent tasks 健康检查的时间间隔，默认五分钟，小于等于0时不做健康检查",
             "agent tasks health check interval, default is five minutes, no health check when less than or equal to 0"
     })
     public static long agent_task_health_check_intervals_ms = 5 * 60 * 1000L; // 5 min
->>>>>>> 996a5002
 }