--- conflicted
+++ resolved
@@ -2643,29 +2643,23 @@
     })
     public static int autobucket_max_buckets = 128;
 
-<<<<<<< HEAD
     @ConfField(description = {"单个 FE 的 Arrow Flight Server 的最大连接数。",
             "Maximal number of connections of Arrow Flight Server per FE."})
     public static int arrow_flight_max_connections = 4096;
 
-    @ConfField(description = {"(已弃用，被 arrow_flight_max_connection 替代) Arrow Flight Server中所有用户token的缓存上限，"
-            + "超过后LRU淘汰, arrow flight sql是无状态的协议，连接通常不会主动断开，"
-=======
-    @ConfField(mutable = true, masterOnly = true, description = {
-        "Auto Buckets中按照partition size去估算bucket数，存算一体partition size 5G估算一个bucket，"
-            + "但存算分离下partition size 10G估算一个bucket。 若配置小于0，会在在代码中会自适应存算一体模式默认5G，在存算分离默认10G",
+    @ConfField(mutable = true, masterOnly = true, description = {
+        "Auto Buckets中按照partition size去估算bucket数，存算一体partition size 1G估算一个bucket，"
+            + "但存算分离下partition size 10G估算一个bucket。 若配置小于0，会在在代码中会自适应存算一体模式默认1G，在存算分离默认10G",
         "In Auto Buckets, the number of buckets is estimated based on the partition size. "
-            + "For storage and computing integration, a partition size of 5G is estimated as one bucket."
+            + "For storage and computing integration, a partition size of 1G is estimated as one bucket."
             + " but for cloud, a partition size of 10G is estimated as one bucket. "
-            + "If the configuration is less than 0, the code will have an adaptive non-cloud mode with a default of 5G,"
+            + "If the configuration is less than 0, the code will have an adaptive non-cloud mode with a default of 1G,"
             + " and in cloud mode with a default of 10G."
     })
     public static int autobucket_partition_size_per_bucket_gb = -1;
 
-    @ConfField(description = {"Arrow Flight Server中所有用户token的缓存上限，超过后LRU淘汰，默认值为512, "
-            + "并强制限制小于 qe_max_connection/2, 避免`Reach limit of connections`, "
-            + "因为arrow flight sql是无状态的协议，连接通常不会主动断开，"
->>>>>>> 06d75145
+    @ConfField(description = {"(已弃用，被 arrow_flight_max_connection 替代) Arrow Flight Server中所有用户token的缓存上限，"
+            + "超过后LRU淘汰, arrow flight sql是无状态的协议，连接通常不会主动断开，"
             + "bearer token 从 cache 淘汰的同时会 unregister Connection.",
             "(Deprecated, replaced by arrow_flight_max_connection) The cache limit of all user tokens in "
             + "Arrow Flight Server. which will be eliminated by LRU rules after exceeding the limit, "
