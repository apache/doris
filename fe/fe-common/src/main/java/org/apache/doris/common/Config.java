// Licensed to the Apache Software Foundation (ASF) under one
// or more contributor license agreements.  See the NOTICE file
// distributed with this work for additional information
// regarding copyright ownership.  The ASF licenses this file
// to you under the Apache License, Version 2.0 (the
// "License"); you may not use this file except in compliance
// with the License.  You may obtain a copy of the License at
//
//   http://www.apache.org/licenses/LICENSE-2.0
//
// Unless required by applicable law or agreed to in writing,
// software distributed under the License is distributed on an
// "AS IS" BASIS, WITHOUT WARRANTIES OR CONDITIONS OF ANY
// KIND, either express or implied.  See the License for the
// specific language governing permissions and limitations
// under the License.

package org.apache.doris.common;

public class Config extends ConfigBase {

    @ConfField(description = {"用户自定义配置文件的路径，用于存放 fe_custom.conf。该文件中的配置会覆盖 fe.conf 中的配置",
            "The path of the user-defined configuration file, used to store fe_custom.conf. "
                    + "The configuration in this file will override the configuration in fe.conf"})
    public static String custom_config_dir = EnvUtils.getDorisHome() + "/conf";

    @ConfField(description = {"fe.log 和 fe.audit.log 的最大文件大小。超过这个大小后，日志文件会被切分",
            "The maximum file size of fe.log and fe.audit.log. After exceeding this size, the log file will be split"})
    public static int log_roll_size_mb = 1024; // 1 GB

    /**
     * sys_log_dir:
     *      This specifies FE log dir. FE will produces 2 log files:
     *      fe.log:      all logs of FE process.
     *      fe.warn.log  all WARN and ERROR log of FE process.
     *
     * sys_log_level:
     *      INFO, WARN, ERROR, FATAL
     *
     * sys_log_roll_num:
     *      Maximal FE log files to be kept within an sys_log_roll_interval.
     *      default is 10, which means there will be at most 10 log files in a day
     *
     * sys_log_verbose_modules:
     *      Verbose modules. VERBOSE level is implemented by log4j DEBUG level.
     *      eg:
     *          sys_log_verbose_modules = org.apache.doris.catalog
     *      This will only print debug log of files in package org.apache.doris.catalog and all its sub packages.
     *
     * sys_log_roll_interval:
     *      DAY:  log suffix is yyyyMMdd
     *      HOUR: log suffix is yyyyMMddHH
     *
     * sys_log_delete_age:
     *      default is 7 days, if log's last modify time is 7 days ago, it will be deleted.
     *      support format:
     *          7d      7 days
     *          10h     10 hours
     *          60m     60 mins
     *          120s    120 seconds
     *
     * sys_log_enable_compress:
     *      default is false. if true, will compress fe.log & fe.warn.log by gzip
     */
    @ConfField(description = {"FE 日志文件的存放路径，用于存放 fe.log。",
            "The path of the FE log file, used to store fe.log"})
    public static String sys_log_dir = System.getenv("DORIS_HOME") + "/log";

    @ConfField(description = {"FE 日志的级别", "The level of FE log"}, options = {"INFO", "WARN", "ERROR", "FATAL"})
    public static String sys_log_level = "INFO";

    @ConfField(description = {"FE 日志的输出模式，其中 NORMAL 为默认的输出模式，日志同步输出且包含位置信息，"
            + "BRIEF 模式是日志同步输出但不包含位置信息，ASYNC 模式是日志异步输出且不包含位置信息，三种日志输出模式的性能依次递增",
            "The output mode of FE log, and NORMAL mode is the default output mode, which means the logs are "
                    + "synchronized and contain location information. BRIEF mode is synchronized and does not contain"
                    + " location information. ASYNC mode is asynchronous and does not contain location information."
                    + " The performance of the three log output modes increases in sequence"},
            options = {"NORMAL", "BRIEF", "ASYNC"})
    public static String sys_log_mode = "NORMAL";

    @ConfField(description = {"FE 日志文件的最大数量。超过这个数量后，最老的日志文件会被删除",
            "The maximum number of FE log files. After exceeding this number, the oldest log file will be deleted"})
    public static int sys_log_roll_num = 10;

    @ConfField(description = {
            "Verbose 模块。VERBOSE 级别的日志是通过 log4j 的 DEBUG 级别实现的。"
                    + "如设置为 `org.apache.doris.catalog`，则会打印这个 package 下的类的 DEBUG 日志。",
            "Verbose module. The VERBOSE level log is implemented by the DEBUG level of log4j. "
                    + "If set to `org.apache.doris.catalog`, "
                    + "the DEBUG log of the class under this package will be printed."})
    public static String[] sys_log_verbose_modules = {};
    @ConfField(description = {"FE 日志文件的切分周期", "The split cycle of the FE log file"}, options = {"DAY", "HOUR"})
    public static String sys_log_roll_interval = "DAY";
    @ConfField(description = {
            "FE 日志文件的最大存活时间。超过这个时间后，日志文件会被删除。支持的格式包括：7d, 10h, 60m, 120s",
            "The maximum survival time of the FE log file. After exceeding this time, the log file will be deleted. "
                    + "Supported formats include: 7d, 10h, 60m, 120s"})
    public static String sys_log_delete_age = "7d";
    @ConfField(description = {"是否压缩 FE 的历史日志", "enable compression for FE log file"})
    public static boolean sys_log_enable_compress = false;

    @ConfField(description = {"FE 审计日志文件的存放路径，用于存放 fe.audit.log。",
            "The path of the FE audit log file, used to store fe.audit.log"})
    public static String audit_log_dir = System.getenv("DORIS_HOME") + "/log";
    @ConfField(description = {"FE 审计日志文件的最大数量。超过这个数量后，最老的日志文件会被删除",
            "The maximum number of FE audit log files. "
                    + "After exceeding this number, the oldest log file will be deleted"})
    public static int audit_log_roll_num = 90;
    @ConfField(description = {"FE 审计日志文件的种类", "The type of FE audit log file"},
            options = {"slow_query", "query", "load", "stream_load"})
    public static String[] audit_log_modules = {"slow_query", "query", "load", "stream_load"};
    @ConfField(mutable = true, description = {"慢查询的阈值，单位为毫秒。如果一个查询的响应时间超过这个阈值，"
            + "则会被记录在 audit log 中。",
            "The threshold of slow query, in milliseconds. "
                    + "If the response time of a query exceeds this threshold, it will be recorded in audit log."})
    public static long qe_slow_log_ms = 5000;
    @ConfField(description = {"FE 审计日志文件的切分周期", "The split cycle of the FE audit log file"},
            options = {"DAY", "HOUR"})
    public static String audit_log_roll_interval = "DAY";
    @ConfField(description = {
            "FE 审计日志文件的最大存活时间。超过这个时间后，日志文件会被删除。支持的格式包括：7d, 10h, 60m, 120s",
            "The maximum survival time of the FE audit log file. "
                    + "After exceeding this time, the log file will be deleted. "
                    + "Supported formats include: 7d, 10h, 60m, 120s"})
    public static String audit_log_delete_age = "30d";
    @ConfField(description = {"是否压缩 FE 的 Audit 日志", "enable compression for FE audit log file"})
    public static boolean audit_log_enable_compress = false;

    @ConfField(mutable = false, masterOnly = false,
            description = {"是否检查table锁泄漏", "Whether to check table lock leaky"})
    public static boolean check_table_lock_leaky = false;

    @ConfField(description = {"插件的安装目录", "The installation directory of the plugin"})
    public static String plugin_dir = System.getenv("DORIS_HOME") + "/plugins";

    @ConfField(mutable = true, masterOnly = true, description = {"是否启用插件", "Whether to enable the plugin"})
    public static boolean plugin_enable = true;

    @ConfField(description = {
            "JDBC 驱动的存放路径。在创建 JDBC Catalog 时，如果指定的驱动文件路径不是绝对路径，则会在这个目录下寻找",
            "The path to save jdbc drivers. When creating JDBC Catalog,"
                    + "if the specified driver file path is not an absolute path, Doris will find jars from this path"})
    public static String jdbc_drivers_dir = System.getenv("DORIS_HOME") + "/jdbc_drivers";

    @ConfField(description = {"JDBC 驱动的安全路径。在创建 JDBC Catalog 时，允许使用的文件或者网络路径，可配置多个，使用分号分隔"
            + "默认为 * 全部允许，如果设置为空责全部不允许",
            "The safe path of the JDBC driver. When creating a JDBC Catalog,"
                    + "you can configure multiple files or network paths that are allowed to be used,"
                    + "separated by semicolons"
                    + "The default is * to allow all, if set to empty, all are not allowed"})
    public static String jdbc_driver_secure_path = "*";

    @ConfField(mutable = true, masterOnly = true, description = {"broker load 时，单个节点上 load 执行计划的默认并行度",
            "The default parallelism of the load execution plan on a single node when the broker load is submitted"})
    public static int default_load_parallelism = 8;

    @ConfField(mutable = true, masterOnly = true, description = {
            "已完成或取消的导入作业信息的 label 会在这个时间后被删除。被删除的 label 可以被重用。",
            "Labels of finished or cancelled load jobs will be removed after this time"
                    + "The removed labels can be reused."})
    public static int label_keep_max_second = 3 * 24 * 3600; // 3 days

    @ConfField(mutable = true, masterOnly = true, description = {
            "针对一些高频的导入作业，比如 INSERT, STREAMING LOAD, ROUTINE_LOAD_TASK, DELETE"
                    + "如果导入作业或者任务已经完成，且超过这个时间后，会被删除。被删除的作业或者任务可以被重用。",
            "For some high frequency load jobs such as INSERT, STREAMING LOAD, ROUTINE_LOAD_TASK, DELETE"
                    + "Remove the finished job or task if expired. The removed job or task can be reused."})
    public static int streaming_label_keep_max_second = 43200; // 12 hour

    @ConfField(mutable = true, masterOnly = true, description = {
            "针对 ALTER, EXPORT 作业，如果作业已经完成，且超过这个时间后，会被删除。",
            "For ALTER, EXPORT jobs, remove the finished job if expired."})
    public static int history_job_keep_max_second = 7 * 24 * 3600; // 7 days

    @ConfField(description = {"事务的清理周期，单位为秒。每个周期内，将会清理已经结束的并且过期的历史事务信息",
            "The clean interval of transaction, in seconds. "
                    + "In each cycle, the expired history transaction will be cleaned"})
    public static int transaction_clean_interval_second = 30;

    @ConfField(description = {"导入作业的清理周期，单位为秒。每个周期内，将会清理已经结束的并且过期的导入作业",
            "The clean interval of load job, in seconds. "
                    + "In each cycle, the expired history load job will be cleaned"})
    public static int label_clean_interval_second = 1 * 3600; // 1 hours

    @ConfField(description = {"元数据的存储目录", "The directory to save Doris meta data"})
    public static String meta_dir = System.getenv("DORIS_HOME") + "/doris-meta";

    @ConfField(description = {"临时文件的存储目录", "The directory to save Doris temp data"})
    public static String tmp_dir = System.getenv("DORIS_HOME") + "/temp_dir";

    @ConfField(description = {"元数据日志的存储类型。BDB: 日志存储在 BDBJE 中。LOCAL：日志存储在本地文件中（仅用于测试）",
            "The storage type of the metadata log. BDB: Logs are stored in BDBJE. "
                    + "LOCAL: logs are stored in a local file (for testing only)"}, options = {"BDB", "LOCAL"})
    public static String edit_log_type = "bdb";

    @ConfField(description = {"BDBJE 的端口号", "The port of BDBJE"})
    public static int edit_log_port = 9010;

    @ConfField(mutable = true, masterOnly = true, description = {
            "BDBJE 的日志滚动大小。当日志条目数超过这个值后，会触发日志滚动",
            "The log roll size of BDBJE. When the number of log entries exceeds this value, the log will be rolled"})
    public static int edit_log_roll_num = 50000;

    @ConfField(description = {"元数据同步的容忍延迟时间，单位为秒。如果元数据的延迟超过这个值，非主 FE 会停止提供服务",
            "The toleration delay time of meta data synchronization, in seconds. "
                    + "If the delay of meta data exceeds this value, non-master FE will stop offering service"})
    public static int meta_delay_toleration_second = 300;    // 5 min

    @ConfField(description = {"元数据日志的写同步策略。如果仅部署一个 Follower FE，"
            + "则推荐设置为 `SYNC`，如果有多个 Follower FE，则可以设置为 `WRITE_NO_SYNC`。"
            + "可参阅：http://docs.oracle.com/cd/E17277_02/html/java/com/sleepycat/je/Durability.SyncPolicy.html",
            "The sync policy of meta data log. If you only deploy one Follower FE, "
                    + "set this to `SYNC`. If you deploy more than 3 Follower FE, "
                    + "you can set this and the following `replica_sync_policy` to `WRITE_NO_SYNC`. "
                    + "See: http://docs.oracle.com/cd/E17277_02/html/java/com/sleepycat/je/Durability.SyncPolicy.html"},
            options = {"SYNC", "NO_SYNC", "WRITE_NO_SYNC"})
    public static String master_sync_policy = "SYNC"; // SYNC, NO_SYNC, WRITE_NO_SYNC

    @ConfField(description = {"同 `master_sync_policy`", "Same as `master_sync_policy`"},
            options = {"SYNC", "NO_SYNC", "WRITE_NO_SYNC"})
    public static String replica_sync_policy = "SYNC"; // SYNC, NO_SYNC, WRITE_NO_SYNC

    @ConfField(description = {"BDBJE 节点间同步策略，"
            + "可参阅：http://docs.oracle.com/cd/E17277_02/html/java/com/sleepycat/je/Durability.ReplicaAckPolicy.html",
            "The replica ack policy of bdbje. "
                    + "See: http://docs.oracle.com/cd/E17277_02/html/java/com/sleepycat/je/Durability.ReplicaAckPolicy.html"},
            options = {"ALL", "NONE", "SIMPLE_MAJORITY"})
    public static String replica_ack_policy = "SIMPLE_MAJORITY"; // ALL, NONE, SIMPLE_MAJORITY

    @ConfField(description = {"BDBJE 主从节点间心跳超时时间，单位为秒。默认值为 30 秒，与 BDBJE 的默认值相同。"
            + "如果网络不稳定，或者 Java GC 经常导致长时间的暂停，可以适当增大这个值，减少误报超时的概率",
            "The heartbeat timeout of bdbje between master and follower, in seconds. "
                    + "The default is 30 seconds, which is same as default value in bdbje. "
                    + "If the network is experiencing transient problems, "
                    + "of some unexpected long java GC annoying you, "
                    + "you can try to increase this value to decrease the chances of false timeouts"})
    public static int bdbje_heartbeat_timeout_second = 30;

    @ConfField(description = {"BDBJE 操作的锁超时时间，单位为秒。如果 FE 的 WARN 日志中出现大量的 LockTimeoutException，"
            + "可以适当增大这个值",
            "The lock timeout of bdbje operation, in seconds. "
                    + "If there are many LockTimeoutException in FE WARN log, you can try to increase this value"})
    public static int bdbje_lock_timeout_second = 5;

    @ConfField(description = {"BDBJE 主从节点间同步的超时时间，单位为秒。如果出现大量的 ReplicaWriteException，"
            + "可以适当增大这个值",
            "The replica ack timeout of bdbje between master and follower, in seconds. "
                    + "If there are many ReplicaWriteException in FE WARN log, you can try to increase this value"})
    public static int bdbje_replica_ack_timeout_second = 10;

    @ConfField(description = {"在HA模式下，BDBJE 中保留的预留空间字节数的期望上限。非 HA 模式下无效",
            "The desired upper limit on the number of bytes of reserved space to retain "
                    + "in a replicated JE Environment. "
                    + "This parameter is ignored in a non-replicated JE Environment."})
    public static long bdbje_reserved_disk_bytes = 1 * 1024 * 1024 * 1024; // 1G

    @ConfField(description = {"BDBJE 所需的空闲磁盘空间大小。如果空闲磁盘空间小于这个值，则BDBJE将无法写入。",
            "Amount of free disk space required by BDBJE. "
                    + "If the free disk space is less than this value, BDBJE will not be able to write."})
    public static long bdbje_free_disk_bytes = 1 * 1024 * 1024 * 1024; // 1G

    @ConfField(masterOnly = true, description = {"心跳线程池的线程数",
            "Num of thread to handle heartbeat events"})
    public static int heartbeat_mgr_threads_num = 8;

    @ConfField(masterOnly = true, description = {"心跳线程池的队列大小",
            "Queue size to store heartbeat task in heartbeat_mgr"})
    public static int heartbeat_mgr_blocking_queue_size = 1024;

    @ConfField(masterOnly = true, description = {"Agent任务线程池的线程数",
            "Num of thread to handle agent task in agent task thread-pool"})
    public static int max_agent_task_threads_num = 4096;

    @ConfField(description = {"BDBJE 重加入集群时，最多回滚的事务数。如果回滚的事务数超过这个值，"
            + "则 BDBJE 将无法重加入集群，需要手动清理 BDBJE 的数据。",
            "The max txn number which bdbje can rollback when trying to rejoin the group. "
                    + "If the number of rollback txn is larger than this value, "
                    + "bdbje will not be able to rejoin the group, and you need to clean up bdbje data manually."})
    public static int txn_rollback_limit = 100;

    @ConfField(description = {"优先使用的网络地址，如果 FE 有多个网络地址，"
            + "可以通过这个配置来指定优先使用的网络地址。"
            + "这是一个分号分隔的列表，每个元素是一个 CIDR 表示的网络地址",
            "The preferred network address. If FE has multiple network addresses, "
                    + "this configuration can be used to specify the preferred network address. "
                    + "This is a semicolon-separated list, "
                    + "each element is a CIDR representation of the network address"})
    public static String priority_networks = "";

    @ConfField(mutable = true, description = {"是否忽略元数据延迟，如果 FE 的元数据延迟超过这个阈值，"
            + "则非 Master FE 仍然提供读服务。这个配置可以用于当 Master FE 因为某些原因停止了较长时间，"
            + "但是仍然希望非 Master FE 可以提供读服务。",
            "If true, non-master FE will ignore the meta data delay gap between Master FE and its self, "
                    + "even if the metadata delay gap exceeds this threshold. "
                    + "Non-master FE will still offer read service. "
                    + "This is helpful when you try to stop the Master FE for a relatively long time for some reason, "
                    + "but still wish the non-master FE can offer read service."})
    public static boolean ignore_meta_check = false;

    @ConfField(description = {"非 Master FE 与 Master FE 的最大时钟偏差，单位为毫秒。"
            + "这个配置用于在非 Master FE 与 Master FE 之间建立 BDBJE 连接时检查时钟偏差，"
            + "如果时钟偏差超过这个阈值，则 BDBJE 连接会被放弃。",
            "The maximum clock skew between non-master FE to Master FE host, in milliseconds. "
                    + "This value is checked whenever a non-master FE establishes a connection to master FE via BDBJE. "
                    + "The connection is abandoned if the clock skew is larger than this value."})
    public static long max_bdbje_clock_delta_ms = 5000; // 5s

    @ConfField(description = {"是否启用所有 http 接口的认证",
            "Whether to enable all http interface authentication"}, varType = VariableAnnotation.EXPERIMENTAL)
    public static boolean enable_all_http_auth = false;

    @ConfField(description = {"FE http 端口，目前所有 FE 的 http 端口必须相同",
            "Fe http port, currently all FE's http port must be same"})
    public static int http_port = 8030;

    @ConfField(description = {"FE https 端口，目前所有 FE 的 https 端口必须相同",
            "Fe https port, currently all FE's https port must be same"})
    public static int https_port = 8050;

    @ConfField(description = {"FE https 服务的 key store 路径",
            "The key store path of FE https service"})
    public static String key_store_path = System.getenv("DORIS_HOME")
            + "/conf/ssl/doris_ssl_certificate.keystore";

    @ConfField(description = {"FE https 服务的 key store 密码",
            "The key store password of FE https service"})
    public static String key_store_password = "";

    @ConfField(description = {"FE https 服务的 key store 类型",
            "The key store type of FE https service"})
    public static String key_store_type = "JKS";

    @ConfField(description = {"FE https 服务的 key store 别名",
            "The key store alias of FE https service"})
    public static String key_store_alias = "doris_ssl_certificate";

    @ConfField(description = {"是否启用 https，如果启用，http 端口将不可用",
            "Whether to enable https, if enabled, http port will not be available"},
            varType = VariableAnnotation.EXPERIMENTAL)
    public static boolean enable_https = false;

    @ConfField(description = {"Jetty 的 acceptor 线程数。Jetty的线程架构模型很简单，分为三个线程池：acceptor、selector 和 worker。"
            + "acceptor 负责接受新的连接，然后交给 selector 处理HTTP报文协议的解包，最后由 worker 处理请求。"
            + "前两个线程池采用非阻塞模型，并且一个线程可以处理很多socket的读写，所以线程池的数量少。"
            + "对于大多数项目，只需要 1-2 个 acceptor 线程，2 到 4 个就足够了。Worker 的数量取决于应用的QPS和IO事件的比例。"
            + "越高QPS，或者IO占比越高，等待的线程越多，需要的线程总数越多。",
            "The number of acceptor threads for Jetty. Jetty's thread architecture model is very simple, "
                    + "divided into three thread pools: acceptor, selector and worker. "
                    + "The acceptor is responsible for accepting new connections, "
                    + "and then handing it over to the selector to process the unpacking of the HTTP message protocol, "
                    + "and finally the worker processes the request. "
                    + "The first two thread pools adopt a non-blocking model, "
                    + "and one thread can handle many socket reads and writes, "
                    + "so the number of thread pools is small. For most projects, "
                    + "only 1-2 acceptor threads are needed, 2 to 4 should be enough. "
                    + "The number of workers depends on the ratio of QPS and IO events of the application. "
                    + "The higher the QPS, or the higher the IO ratio, the more threads are waiting, "
                    + "and the more threads are required."})
    public static int jetty_server_acceptors = 2;
    @ConfField(description = {"Jetty 的 selector 线程数。", "The number of selector threads for Jetty."})
    public static int jetty_server_selectors = 4;
    @ConfField(description = {"Jetty 的 worker 线程数。0 表示使用默认线程池。",
            "The number of worker threads for Jetty. 0 means using the default thread pool."})
    public static int jetty_server_workers = 0;

    @ConfField(description = {"Jetty 的线程池的默认最小线程数。",
            "The default minimum number of threads for jetty."})
    public static int jetty_threadPool_minThreads = 20;
    @ConfField(description = {"Jetty 的线程池的默认最大线程数。",
            "The default maximum number of threads for jetty."})
    public static int jetty_threadPool_maxThreads = 400;

    @ConfField(description = {"Jetty 的最大 HTTP POST 大小，单位是字节，默认值是 100MB。",
            "The maximum HTTP POST size of Jetty, in bytes, the default value is 100MB."})
    public static int jetty_server_max_http_post_size = 100 * 1024 * 1024;

    @ConfField(description = {"Jetty 的最大 HTTP header 大小，单位是字节，默认值是 1MB。",
            "The maximum HTTP header size of Jetty, in bytes, the default value is 1MB."})
    public static int jetty_server_max_http_header_size = 1048576;

    @ConfField(description = {"是否禁用 mini load，默认禁用",
            "Whether to disable mini load, disabled by default"})
    public static boolean disable_mini_load = true;

    @ConfField(description = {"mysql nio server 的 backlog 数量。"
            + "如果调大这个值，则需同时调整 /proc/sys/net/core/somaxconn 的值",
            "The backlog number of mysql nio server. "
                    + "If you enlarge this value, you should enlarge the value in "
                    + "`/proc/sys/net/core/somaxconn` at the same time"})
    public static int mysql_nio_backlog_num = 1024;

    @ConfField(description = {"thrift client 的连接超时时间，单位是毫秒。0 表示不设置超时时间。",
            "The connection timeout of thrift client, in milliseconds. 0 means no timeout."})
    public static int thrift_client_timeout_ms = 0;

    @ConfField(description = {"thrift server 的 backlog 数量。"
            + "如果调大这个值，则需同时调整 /proc/sys/net/core/somaxconn 的值",
            "The backlog number of thrift server. "
                    + "If you enlarge this value, you should enlarge the value in "
                    + "`/proc/sys/net/core/somaxconn` at the same time"})
    public static int thrift_backlog_num = 1024;

    @ConfField(description = {"FE thrift server 的端口号", "The port of FE thrift server"})
    public static int rpc_port = 9020;

    @ConfField(description = {"FE MySQL server 的端口号", "The port of FE MySQL server"})
    public static int query_port = 9030;

    @ConfField(description = {"FE Arrow-Flight-SQL server 的端口号", "The port of FE Arrow-Flight-SQL server"})
    public static int arrow_flight_sql_port = -1;

    @ConfField(description = {"MySQL 服务的 IO 线程数", "The number of IO threads in MySQL service"})
    public static int mysql_service_io_threads_num = 4;

    @ConfField(description = {"MySQL 服务的最大任务线程数", "The max number of task threads in MySQL service"})
    public static int max_mysql_service_task_threads_num = 4096;

    @ConfField(description = {"BackendServiceProxy数量, 用于池化GRPC channel",
            "BackendServiceProxy pool size for pooling GRPC channels."})
    public static int backend_proxy_num = 48;

    @ConfField(description = {
            "集群 ID，用于内部认证。通常在集群第一次启动时，会随机生成一个 cluster id. 用户也可以手动指定。",
            "Cluster id used for internal authentication. Usually a random integer generated when master FE "
                    + "start at first time. You can also specify one."})
    public static int cluster_id = -1;

    @ConfField(description = {"集群 token，用于内部认证。",
            "Cluster token used for internal authentication."})
    public static String auth_token = "";

    @ConfField(mutable = true, masterOnly = true,
            description = {"创建单个 Replica 的最大超时时间，单位是秒。如果你要创建 m 个 tablet，每个 tablet 有 n 个 replica。"
                    + "则总的超时时间为 `m * n * tablet_create_timeout_second`",
                    "Maximal waiting time for creating a single replica, in seconds. "
                            + "eg. if you create a table with #m tablets and #n replicas for each tablet, "
                            + "the create table request will run at most "
                            + "(m * n * tablet_create_timeout_second) before timeout"})
    public static int tablet_create_timeout_second = 2;

    @ConfField(mutable = true, masterOnly = true, description = {"创建表的最小超时时间，单位是秒。",
            "Minimal waiting time for creating a table, in seconds."})
    public static int min_create_table_timeout_second = 30;

    @ConfField(mutable = true, masterOnly = true, description = {"创建表的最大超时时间，单位是秒。",
            "Maximal waiting time for creating a table, in seconds."})
    public static int max_create_table_timeout_second = 3600;

    @ConfField(mutable = true, masterOnly = true, description = {"导入 Publish 阶段的最大超时时间，单位是秒。",
            "Maximal waiting time for all publish version tasks of one transaction to be finished, in seconds."})
    public static int publish_version_timeout_second = 30; // 30 seconds

    @ConfField(mutable = true, masterOnly = true, description = {"导入 Publish 阶段的等待时间，单位是秒。超过此时间，"
            + "则只需每个tablet包含一个成功副本，则导入成功。值为 -1 时，表示无限等待。",
            "Waiting time for one transaction changing to \"at least one replica success\", in seconds."
            + "If time exceeds this, and for each tablet it has at least one replica publish successful, "
            + "then the load task will be successful." })
    public static int publish_wait_time_second = 300;

    @ConfField(mutable = true, masterOnly = true, description = {"导入 Publish 阶段是否检查正在做 Schema 变更的副本。"
            + "正常情况下，不要关闭此检查。除非在极端情况下出现导入和 Schema 变更出现互相等待死锁时才临时打开。",
            "Check the replicas which are doing schema change when publish transaction. Do not turn off this check "
            + " under normal circumstances. It's only temporarily skip check if publish version and schema change have"
            + " dead lock" })
    public static boolean publish_version_check_alter_replica = true;

    @ConfField(mutable = true, masterOnly = true, description = {"单个事务 publish 失败打日志间隔",
            "print log interval for publish transaction failed interval"})
    public static long publish_fail_log_interval_second = 5 * 60;

    @ConfField(mutable = true, masterOnly = true, description = {"提交事务的最大超时时间，单位是秒。"
            + "该参数仅用于事务型 insert 操作中。",
            "Maximal waiting time for all data inserted before one transaction to be committed, in seconds. "
                    + "This parameter is only used for transactional insert operation"})
    public static int commit_timeout_second = 30; // 30 seconds

    @ConfField(masterOnly = true, description = {"Publish 任务触发线程的执行间隔，单位是毫秒。",
            "The interval of publish task trigger thread, in milliseconds"})
    public static int publish_version_interval_ms = 10;

    @ConfField(description = {"thrift server 的最大 worker 线程数", "The max worker threads of thrift server"})
    public static int thrift_server_max_worker_threads = 4096;

    @ConfField(mutable = true, masterOnly = true, description = {"Delete 操作的最大超时时间，单位是秒。",
            "Maximal timeout for delete job, in seconds."})
    public static int delete_job_max_timeout_second = 300;

    @ConfField(mutable = true, masterOnly = true, description = {"Load 成功所需的最小写入副本数。",
            "Minimal number of write successful replicas for load job."})
    public static short min_load_replica_num = -1;

    @ConfField(description = {"load job 调度器的执行间隔，单位是秒。",
            "The interval of load job scheduler, in seconds."})
    public static int load_checker_interval_second = 5;

    @ConfField(description = {"spark load job 调度器的执行间隔，单位是秒。",
            "The interval of spark load job scheduler, in seconds."})
    public static int spark_load_checker_interval_second = 60;

    @ConfField(mutable = true, masterOnly = true, description = {"Broker load 的默认超时时间，单位是秒。",
            "Default timeout for broker load job, in seconds."})
    public static int broker_load_default_timeout_second = 14400; // 4 hour

    @ConfField(description = {"和 Broker 进程交互的 RPC 的超时时间，单位是毫秒。",
            "The timeout of RPC between FE and Broker, in milliseconds"})
    public static int broker_timeout_ms = 10000; // 10s

    @ConfField(description = {"主键高并发点查短路径超时时间。",
            "The timeout of RPC for high concurrenty short circuit query"})
    public static int point_query_timeout_ms = 10000; // 10s

    @ConfField(mutable = true, masterOnly = true, description = {"Insert load 的默认超时时间，单位是秒。",
            "Default timeout for insert load job, in seconds."})
    public static int insert_load_default_timeout_second = 14400; // 4 hour

    @ConfField(mutable = true, masterOnly = true, description = {
            "等内部攒批真正写入完成才返回；insert into和stream load默认开启攒批",
            "Wait for the internal batch to be written before returning; "
                    + "insert into and stream load use group commit by default."})
    public static boolean wait_internal_group_commit_finish = false;

    @ConfField(mutable = false, masterOnly = true, description = {"攒批的默认提交时间，单位是毫秒",
            "Default commit interval in ms for group commit"})
    public static int group_commit_interval_ms_default_value = 10000;

    @ConfField(mutable = false, masterOnly = true, description = {"攒批的默认提交数据量，单位是字节，默认128M",
            "Default commit data bytes for group commit"})
    public static int group_commit_data_bytes_default_value = 134217728;

    @ConfField(mutable = true, masterOnly = true, description = {"Stream load 的默认超时时间，单位是秒。",
            "Default timeout for stream load job, in seconds."})
    public static int stream_load_default_timeout_second = 86400 * 3; // 3days

    @ConfField(mutable = true, masterOnly = true, description = {"Stream load 的默认预提交超时时间，单位是秒。",
            "Default pre-commit timeout for stream load job, in seconds."})
    public static int stream_load_default_precommit_timeout_second = 3600; // 3600s

    @ConfField(mutable = true, masterOnly = true, description = {"Stream Load 是否默认打开 memtable 前移",
            "Whether to enable memtable on sink node by default in stream load"})
    public static boolean stream_load_default_memtable_on_sink_node = false;

    @ConfField(mutable = true, masterOnly = true, description = {"Load 的最大超时时间，单位是秒。",
            "Maximal timeout for load job, in seconds."})
    public static int max_load_timeout_second = 259200; // 3days

    @ConfField(mutable = true, masterOnly = true, description = {"Stream load 的最大超时时间，单位是秒。",
            "Maximal timeout for stream load job, in seconds."})
    public static int max_stream_load_timeout_second = 259200; // 3days

    @ConfField(mutable = true, masterOnly = true, description = {"Load 的最小超时时间，单位是秒。",
            "Minimal timeout for load job, in seconds."})
    public static int min_load_timeout_second = 1; // 1s

    @ConfField(mutable = true, masterOnly = true, description = {"Hadoop load 的默认超时时间，单位是秒。",
            "Default timeout for hadoop load job, in seconds."})
    public static int hadoop_load_default_timeout_second = 86400 * 3; // 3 day

    @ConfField(description = {"Spark DPP 程序的版本", "Default spark dpp version"})
    public static String spark_dpp_version = "1.2-SNAPSHOT";

    @ConfField(mutable = true, masterOnly = true, description = {"Spark load 的默认超时时间，单位是秒。",
            "Default timeout for spark load job, in seconds."})
    public static int spark_load_default_timeout_second = 86400; // 1 day

    @ConfField(mutable = true, masterOnly = true, description = {"Spark Load 所使用的 Spark 程序目录",
            "Spark dir for Spark Load"})
    public static String spark_home_default_dir = System.getenv("DORIS_HOME") + "/lib/spark2x";

    @ConfField(description = {"Spark load 所使用的依赖项目录", "Spark dependencies dir for Spark Load"})
    public static String spark_resource_path = "";

    @ConfField(description = {"Spark launcher 日志路径", "Spark launcher log dir"})
    public static String spark_launcher_log_dir = sys_log_dir + "/spark_launcher_log";

    @ConfField(description = {"Yarn client 的路径", "Yarn client path"})
    public static String yarn_client_path = System.getenv("DORIS_HOME") + "/lib/yarn-client/hadoop/bin/yarn";

    @ConfField(description = {"Yarn 配置文件的路径", "Yarn config path"})
    public static String yarn_config_dir = System.getenv("DORIS_HOME") + "/lib/yarn-config";

    @ConfField(mutable = true, masterOnly = true, description = {"Sync job 的最大提交间隔，单位是秒。",
            "Maximal intervals between two sync job's commits."})
    public static long sync_commit_interval_second = 10;

    @ConfField(description = {"Sync job 调度器的执行间隔，单位是秒。",
            "The interval of sync job scheduler, in seconds."})
    public static int sync_checker_interval_second = 5;

    @ConfField(description = {"Sync job 的最大并发数。",
            "Maximal concurrent num of sync job."})
    public static int max_sync_task_threads_num = 10;

    @ConfField(mutable = true, masterOnly = true, description = {"Sync job 的最小提交事件数。如果收到的事件数小于该值，"
            + "Sync Job 会继续等待下一批数据，直到时间超过 `sync_commit_interval_second`。这个值应小于 canal 的缓冲区大小。",
            "Min events that a sync job will commit. When receiving events less than it, SyncJob will continue "
                    + "to wait for the next batch of data until the time exceeds `sync_commit_interval_second`."})
    public static long min_sync_commit_size = 10000;

    @ConfField(mutable = true, masterOnly = true, description = {"Sync job 的最小提交字节数。如果收到的字节数小于该值，"
            + "Sync Job 会继续等待下一批数据，直到时间超过 `sync_commit_interval_second`。这个值应小于 canal 的缓冲区大小。",
            "Min bytes that a sync job will commit. When receiving bytes less than it, SyncJob will continue "
                    + "to wait for the next batch of data until the time exceeds `sync_commit_interval_second`."})
    public static long min_bytes_sync_commit = 15 * 1024 * 1024; // 15 MB

    @ConfField(mutable = true, masterOnly = true, description = {"Sync job 的最大提交字节数。如果收到的字节数大于该值，"
            + "Sync Job 会立即提交所有数据。这个值应大于 canal 的缓冲区大小和 `min_bytes_sync_commit`。",
            "Max bytes that a sync job will commit. When receiving bytes larger than it, SyncJob will commit "
                    + "all data immediately. You should set it larger than canal memory and "
                    + "`min_bytes_sync_commit`."})
    public static long max_bytes_sync_commit = 64 * 1024 * 1024; // 64 MB

    @ConfField(mutable = true, masterOnly = true, description = {"Broker Load 的最大等待 job 数量。"
            + "这个值是一个期望值。在某些情况下，比如切换 master，当前等待的 job 数量可能会超过这个值。",
            "Maximal number of waiting jobs for Broker Load. This is a desired number. "
                    + "In some situation, such as switch the master, "
                    + "the current number is maybe more than this value."})
    public static int desired_max_waiting_jobs = 100;

    @ConfField(mutable = true, masterOnly = true, description = {"FE 从 BE 获取 Stream Load 作业信息的间隔。",
            "The interval of FE fetch stream load record from BE."})
    public static int fetch_stream_load_record_interval_second = 120;

    @ConfField(mutable = true, masterOnly = true, description = {"Stream load 的默认最大记录数。",
            "Default max number of recent stream load record that can be stored in memory."})
    public static int max_stream_load_record_size = 5000;

    @ConfField(mutable = true, masterOnly = true, description = {
            "是否禁用 show stream load 和 clear stream load 命令，以及是否清理内存中的 stream load 记录。",
            "Whether to disable show stream load and clear stream load records in memory."})
    public static boolean disable_show_stream_load = false;

    @ConfField(mutable = true, masterOnly = true, description = {
            "是否启用 stream load 和 broker load 的单副本写入。",
            "Whether to enable to write single replica for stream load and broker load."},
            varType = VariableAnnotation.EXPERIMENTAL)
    public static boolean enable_single_replica_load = false;

    @ConfField(mutable = true, masterOnly = true, description = {
            "单个数据库最大并发运行的事务数，包括 prepare 和 commit 事务。",
            "Maximum concurrent running txn num including prepare, commit txns under a single db.",
            "Txn manager will reject coming txns."})
    public static int max_running_txn_num_per_db = 1000;

    @ConfField(masterOnly = true, description = {"pending load task 执行线程数。这个配置可以限制当前等待的导入作业数。"
            + "并且应小于 `max_running_txn_num_per_db`。",
            "The pending load task executor pool size. "
                    + "This pool size limits the max running pending load tasks.",
            "Currently, it only limits the pending load task of broker load and spark load.",
            "It should be less than `max_running_txn_num_per_db`"})
    public static int async_pending_load_task_pool_size = 10;

    @ConfField(masterOnly = true, description = {"loading load task 执行线程数。这个配置可以限制当前正在导入的作业数。",
            "The loading load task executor pool size. "
                    + "This pool size limits the max running loading load tasks.",
            "Currently, it only limits the loading load task of broker load."})
    public static int async_loading_load_task_pool_size = 10;

    @ConfField(mutable = true, masterOnly = true, description = {
            "和 `tablet_create_timeout_second` 含义相同，但是是用于 Delete 操作的。",
            "The same meaning as `tablet_create_timeout_second`, but used when delete a tablet."})
    public static int tablet_delete_timeout_second = 2;

    @ConfField(mutable = true, masterOnly = true, description = {
            "磁盘使用率的高水位线。用于计算 BE 的负载分数。",
            "The high water of disk capacity used percent. This is used for calculating load score of a backend."})
    public static double capacity_used_percent_high_water = 0.75;

    @ConfField(mutable = true, masterOnly = true, description = {
            "负载均衡时，磁盘使用率最大差值。",
            "The max diff of disk capacity used percent between BE. "
                    + "It is used for calculating load score of a backend."})
    public static double used_capacity_percent_max_diff = 0.30;

    @ConfField(mutable = true, masterOnly = true, description = {
            "设置固定的 BE 负载分数中磁盘使用率系数。BE 负载分数会综合磁盘使用率和副本数而得。有效值范围为[0, 1]，"
                    + "当超出此范围时，则使用其他方法自动计算此系数。",
            "Sets a fixed disk usage factor in the BE load fraction. The BE load score is a combination of disk usage "
                    + "and replica count. The valid value range is [0, 1]. When it is out of this range, other "
                    + "methods are used to automatically calculate this coefficient."})
    public static double backend_load_capacity_coeficient = -1.0;

    @ConfField(mutable = true, masterOnly = true, description = {
            "ALTER TABLE 请求的最大超时时间。设置的足够长以适应表的数据量。",
            "Maximal timeout of ALTER TABLE request. Set long enough to fit your table data size."})
    public static int alter_table_timeout_second = 86400 * 30; // 1month

    @ConfField(mutable = true, masterOnly = true, description = {
            "是否禁用存储介质检查。如果禁用，ReportHandler 将不会检查 tablet 的存储介质，"
                    + "并且禁用存储介质冷却功能。默认值为 false。",
            "When disable_storage_medium_check is true, ReportHandler would not check tablet's storage medium "
                    + "and disable storage cool down function."})
    public static boolean disable_storage_medium_check = false;

    @ConfField(description = {"创建表或分区时，可以指定存储介质(HDD 或 SSD)。如果未指定，"
            + "则使用此配置指定的默认介质。",
            "When create a table(or partition), you can specify its storage medium(HDD or SSD)."})
    public static String default_storage_medium = "HDD";

    @ConfField(mutable = true, masterOnly = true, description = {
            "删除数据库(表/分区)后，可以使用 RECOVER 语句恢复。此配置指定了数据的最大保留时间。"
                    + "超过此时间，数据将被永久删除。",
            "After dropping database(table/partition), you can recover it by using RECOVER stmt.",
            "And this specifies the maximal data retention time. After time, the data will be deleted permanently."})
    public static long catalog_trash_expire_second = 86400L; // 1day

    @ConfField
    public static boolean catalog_trash_ignore_min_erase_latency = false;

    @ConfField(mutable = true, masterOnly = true, description = {
            "单个 broker scanner 读取的最小字节数。Broker Load 切分文件时，"
                    + "如果切分后的文件大小小于此值，将不会切分。",
            "Minimal bytes that a single broker scanner will read. When splitting file in broker load, "
                    + "if the size of split file is less than this value, it will not be split."})
    public static long min_bytes_per_broker_scanner = 67108864L; // 64MB

    @ConfField(mutable = true, masterOnly = true, description = {
            "单个 broker scanner 的最大并发数。", "Maximal concurrency of broker scanners."})
    public static int max_broker_concurrency = 10;

    // TODO(cmy): Disable by default because current checksum logic has some bugs.
    @ConfField(mutable = true, masterOnly = true, description = {
            "一致性检查的开始时间。与 `consistency_check_end_time` 配合使用，决定一致性检查的起止时间。"
                    + "如果将两个参数设置为相同的值，则一致性检查将不会被调度。",
            "Start time of consistency check. Used with `consistency_check_end_time` "
                    + "to decide the start and end time of consistency check. "
                    + "If set to the same value, consistency check will not be scheduled."})
    public static String consistency_check_start_time = "23";
    @ConfField(mutable = true, masterOnly = true, description = {
            "一致性检查的结束时间。与 `consistency_check_start_time` 配合使用，决定一致性检查的起止时间。"
                    + "如果将两个参数设置为相同的值，则一致性检查将不会被调度。",
            "End time of consistency check. Used with `consistency_check_start_time` "
                    + "to decide the start and end time of consistency check. "
                    + "If set to the same value, consistency check will not be scheduled."})
    public static String consistency_check_end_time = "23";

    @ConfField(mutable = true, masterOnly = true, description = {
            "单个一致性检查任务的默认超时时间。设置的足够长以适应表的数据量。",
            "Default timeout of a single consistency check task. Set long enough to fit your tablet size."})
    public static long check_consistency_default_timeout_second = 600; // 10 min

    @ConfField(description = {"单个 FE 的 MySQL Server 的最大连接数。",
            "Maximal number of connections of MySQL server per FE."})
    public static int qe_max_connection = 1024;

    @ConfField(mutable = true, description = {"Colocate join 每个 instance 的内存 penalty 系数。"
            + "计算方式：`exec_mem_limit / min (query_colocate_join_memory_limit_penalty_factor, instance_num)`",
            "Colocate join PlanFragment instance memory limit penalty factor.",
            "The memory_limit for colocote join PlanFragment instance = "
                    + "`exec_mem_limit / min (query_colocate_join_memory_limit_penalty_factor, instance_num)`"})
    public static int query_colocate_join_memory_limit_penalty_factor = 1;

    /**
     * This configs can set to true to disable the automatic colocate tables's relocate and balance.
     * If 'disable_colocate_balance' is set to true,
     *   ColocateTableBalancer will not relocate and balance colocate tables.
     * Attention:
     *   Under normal circumstances, there is no need to turn off balance at all.
     *   Because once the balance is turned off, the unstable colocate table may not be restored
     *   Eventually the colocate plan cannot be used when querying.
     */
    @ConfField(mutable = true, masterOnly = true) public static boolean disable_colocate_balance = false;

    @ConfField(mutable = true, masterOnly = true, description = {"是否启用group间的均衡",
            "is allow colocate balance between all groups"})
    public static boolean disable_colocate_balance_between_groups = false;

    /**
     * The default user resource publishing timeout.
     */
    @ConfField public static int meta_publish_timeout_ms = 1000;
    @ConfField public static boolean proxy_auth_enable = false;
    @ConfField public static String proxy_auth_magic_prefix = "x@8";
    /**
     * Limit on the number of expr children of an expr tree.
     * Exceed this limit may cause long analysis time while holding database read lock.
     * Do not set this if you know what you are doing.
     */
    @ConfField(mutable = true)
    public static int expr_children_limit = 10000;
    /**
     * Limit on the depth of an expr tree.
     * Exceed this limit may cause long analysis time while holding db read lock.
     * Do not set this if you know what you are doing.
     */
    @ConfField(mutable = true)
    public static int expr_depth_limit = 3000;

    // Configurations for backup and restore
    /**
     * Plugins' path for BACKUP and RESTORE operations. Currently deprecated.
     */
    @Deprecated
    @ConfField public static String backup_plugin_path = "/tools/trans_file_tool/trans_files.sh";

    // Configurations for hadoop dpp
    /**
     * The following configurations are not available.
     */
    @ConfField public static String dpp_hadoop_client_path = "/lib/hadoop-client/hadoop/bin/hadoop";
    @ConfField public static long dpp_bytes_per_reduce = 100 * 1024 * 1024L; // 100M
    @ConfField public static String dpp_default_cluster = "palo-dpp";
    @ConfField public static String dpp_default_config_str = ""
            + "{"
            + "hadoop_configs : '"
            + "mapred.job.priority=NORMAL;"
            + "mapred.job.map.capacity=50;"
            + "mapred.job.reduce.capacity=50;"
            + "mapred.hce.replace.streaming=false;"
            + "abaci.long.stored.job=true;"
            + "dce.shuffle.enable=false;"
            + "dfs.client.authserver.force_stop=true;"
            + "dfs.client.auth.method=0"
            + "'}";
    @ConfField public static String dpp_config_str = ""
            + "{palo-dpp : {"
            + "hadoop_palo_path : '/dir',"
            + "hadoop_configs : '"
            + "fs.default.name=hdfs://host:port;"
            + "mapred.job.tracker=host:port;"
            + "hadoop.job.ugi=user,password"
            + "'}"
            + "}";

    // For forward compatibility, will be removed later.
    // check token when download image file.
    @ConfField public static boolean enable_token_check = true;

    /**
     * Set to true if you deploy Palo using thirdparty deploy manager
     * Valid options are:
     *      disable:    no deploy manager
     *      k8s:        Kubernetes
     *      ambari:     Ambari
     *      local:      Local File (for test or Boxer2 BCC version)
     */
    @ConfField public static String enable_deploy_manager = "disable";

    // If use k8s deploy manager locally, set this to true and prepare the certs files
    @ConfField public static boolean with_k8s_certs = false;

    // Set runtime locale when exec some cmds
    @ConfField public static String locale = "zh_CN.UTF-8";

    // default timeout of backup job
    @ConfField(mutable = true, masterOnly = true)
    public static int backup_job_default_timeout_ms = 86400 * 1000; // 1 day

    /**
     * 'storage_high_watermark_usage_percent' limit the max capacity usage percent of a Backend storage path.
     * 'storage_min_left_capacity_bytes' limit the minimum left capacity of a Backend storage path.
     * If both limitations are reached, this storage path can not be chose as tablet balance destination.
     * But for tablet recovery, we may exceed these limit for keeping data integrity as much as possible.
     */
    @ConfField(mutable = true, masterOnly = true)
    public static int storage_high_watermark_usage_percent = 85;
    @ConfField(mutable = true, masterOnly = true)
    public static long storage_min_left_capacity_bytes = 2 * 1024 * 1024 * 1024L; // 2G

    /**
     * If capacity of disk reach the 'storage_flood_stage_usage_percent' and 'storage_flood_stage_left_capacity_bytes',
     * the following operation will be rejected:
     * 1. load job
     * 2. restore job
     */
    @ConfField(mutable = true, masterOnly = true)
    public static int storage_flood_stage_usage_percent = 95;
    @ConfField(mutable = true, masterOnly = true)
    public static long storage_flood_stage_left_capacity_bytes = 1 * 1024 * 1024 * 1024; // 1GB

    // update interval of tablet stat
    // All frontends will get tablet stat from all backends at each interval
    @ConfField public static int tablet_stat_update_interval_second = 60;  // 1 min

    /**
     * Max bytes a broker scanner can process in one broker load job.
     * Commonly, each Backends has one broker scanner.
     */
    @ConfField(mutable = true, masterOnly = true)
    public static long max_bytes_per_broker_scanner = 500 * 1024 * 1024 * 1024L; // 500G

    /**
     * Max number of load jobs, include PENDING、ETL、LOADING、QUORUM_FINISHED.
     * If exceed this number, load job is not allowed to be submitted.
     */
    @ConfField(mutable = true, masterOnly = true)
    public static long max_unfinished_load_job = 1000;

    /**
     * If set to true, Planner will try to select replica of tablet on same host as this Frontend.
     * This may reduce network transmission in following case:
     * 1. N hosts with N Backends and N Frontends deployed.
     * 2. The data has N replicas.
     * 3. High concurrency queries are sent to all Frontends evenly
     * In this case, all Frontends can only use local replicas to do the query.
     * If you want to allow fallback to nonlocal replicas when no local replicas available,
     * set enable_local_replica_selection_fallback to true.
     */
    @ConfField(mutable = true)
    public static boolean enable_local_replica_selection = false;

    /**
     * Used with enable_local_replica_selection.
     * If the local replicas is not available, fallback to the nonlocal replicas.
     * */
    @ConfField(mutable = true)
    public static boolean enable_local_replica_selection_fallback = false;

    /**
     * The number of query retries.
     * A query may retry if we encounter RPC exception and no result has been sent to user.
     * You may reduce this number to avoid Avalanche disaster.
     */
    @ConfField(mutable = true)
    public static int max_query_retry_time = 3;

    /**
     * The number of point query retries in executor.
     * A query may retry if we encounter RPC exception and no result has been sent to user.
     * You may reduce this number to avoid Avalanche disaster.
     */
    @ConfField(mutable = true)
    public static int max_point_query_retry_time = 2;

    /**
     * The tryLock timeout configuration of catalog lock.
     * Normally it does not need to change, unless you need to test something.
     */
    @ConfField(mutable = true)
    public static long catalog_try_lock_timeout_ms = 5000; // 5 sec

    /**
     * if this is set to true
     *    all pending load job will failed when call begin txn api
     *    all prepare load job will failed when call commit txn api
     *    all committed load job will waiting to be published
     */
    @ConfField(mutable = true, masterOnly = true)
    public static boolean disable_load_job = false;

    /*
     * One master daemon thread will update database used data quota for db txn manager
     * every db_used_data_quota_update_interval_secs
     */
    @ConfField(mutable = false, masterOnly = true)
    public static int db_used_data_quota_update_interval_secs = 300;

    /**
     * Load using hadoop cluster will be deprecated in future.
     * Set to true to disable this kind of load.
     */
    @ConfField(mutable = true, masterOnly = true)
    public static boolean disable_hadoop_load = false;

    /**
     * fe will call es api to get es index shard info every es_state_sync_interval_secs
     */
    @ConfField
    public static long es_state_sync_interval_second = 10;

    /**
     * the factor of delay time before deciding to repair tablet.
     * if priority is VERY_HIGH, repair it immediately.
     * HIGH, delay tablet_repair_delay_factor_second * 1;
     * NORMAL: delay tablet_repair_delay_factor_second * 2;
     * LOW: delay tablet_repair_delay_factor_second * 3;
     */
    @ConfField(mutable = true, masterOnly = true)
    public static long tablet_repair_delay_factor_second = 60;

    /**
     * clone a tablet, further repair timeout.
     */
    @ConfField(mutable = true, masterOnly = true)
    public static long tablet_further_repair_timeout_second = 20 * 60;

    /**
     * clone a tablet, further repair max times.
     */
    @ConfField(mutable = true, masterOnly = true)
    public static int tablet_further_repair_max_times = 5;

    /**
     * the default slot number per path for hdd in tablet scheduler
     * TODO(cmy): remove this config and dynamically adjust it by clone task statistic
     */
    @ConfField(mutable = true, masterOnly = true)
    public static int schedule_slot_num_per_hdd_path = 4;


    /**
     * the default slot number per path for ssd in tablet scheduler
     * TODO(cmy): remove this config and dynamically adjust it by clone task statistic
     */
    @ConfField(mutable = true, masterOnly = true)
    public static int schedule_slot_num_per_ssd_path = 8;

    /**
     * the default batch size in tablet scheduler for a single schedule.
     */
    @ConfField(mutable = true, masterOnly = true)
    public static int schedule_batch_size = 50;

    /**
     * tablet health check interval. Do not modify it in production environment.
     */
    @ConfField(mutable = false, masterOnly = true)
    public static long tablet_checker_interval_ms = 20 * 1000;

    /**
     * tablet scheduled interval. Do not modify it in production environment.
     */
    @ConfField(mutable = false, masterOnly = true)
    public static long tablet_schedule_interval_ms = 1000;

    /**
     * Deprecated after 0.10
     */
    @ConfField public static boolean use_new_tablet_scheduler = true;

    /**
     * the threshold of cluster balance score, if a backend's load score is 10% lower than average score,
     * this backend will be marked as LOW load, if load score is 10% higher than average score, HIGH load
     * will be marked.
     */
    @ConfField(mutable = true, masterOnly = true)
    public static double balance_load_score_threshold = 0.1; // 10%

    // if disk usage > balance_load_score_threshold + urgent_disk_usage_extra_threshold
    // then this disk need schedule quickly
    // this value could less than 0.
    @ConfField(mutable = true, masterOnly = true)
    public static double urgent_balance_disk_usage_extra_threshold = 0.05;

    // when run urgent disk balance, shuffle the top large tablets
    // range: [ 0 ~ 100 ]
    @ConfField(mutable = true, masterOnly = true)
    public static int urgent_balance_shuffle_large_tablet_percentage = 1;

    @ConfField(mutable = true, masterOnly = true)
    public static double urgent_balance_pick_large_tablet_num_threshold = 1000;

    // range: 0 ~ 100
    @ConfField(mutable = true, masterOnly = true)
    public static int urgent_balance_pick_large_disk_usage_percentage = 80;

    // there's a case, all backend has a high disk, by default, it will not run urgent disk balance.
    // if set this value to true, urgent disk balance will always run,
    // the backends will exchange tablets among themselves.
    @ConfField(mutable = true, masterOnly = true)
    public static boolean enable_urgent_balance_no_low_backend = true;

    /**
     * if set to true, TabletScheduler will not do balance.
     */
    @ConfField(mutable = true, masterOnly = true)
    public static boolean disable_balance = false;

    /**
     * when be rebalancer idle, then disk balance will occurs.
     */
    @ConfField(mutable = true, masterOnly = true)
    public static int be_rebalancer_idle_seconds = 0;

    /**
     * if set to true, TabletScheduler will not do disk balance.
     */
    @ConfField(mutable = true, masterOnly = true)
    public static boolean disable_disk_balance = false;

    // balance order
    // ATTN: a temporary config, may delete later.
    @ConfField(mutable = true, masterOnly = true)
    public static boolean balance_be_then_disk = true;

    /**
     * if set to false, TabletScheduler will not do disk balance for replica num = 1.
     */
    @ConfField(mutable = true, masterOnly = true)
    public static boolean enable_disk_balance_for_single_replica = false;

    // if the number of scheduled tablets in TabletScheduler exceed max_scheduling_tablets
    // skip checking.
    @ConfField(mutable = true, masterOnly = true)
    public static int max_scheduling_tablets = 2000;

    // if the number of balancing tablets in TabletScheduler exceed max_balancing_tablets,
    // no more balance check
    @ConfField(mutable = true, masterOnly = true)
    public static int max_balancing_tablets = 100;

    // Rebalancer type(ignore case): BeLoad, Partition. If type parse failed, use BeLoad as default.
    @ConfField(masterOnly = true)
    public static String tablet_rebalancer_type = "BeLoad";

    // Valid only if use PartitionRebalancer. If this changed, cached moves will be cleared.
    @ConfField(mutable = true, masterOnly = true)
    public static long partition_rebalance_move_expire_after_access = 600; // 600s

    // Valid only if use PartitionRebalancer
    @ConfField(mutable = true, masterOnly = true)
    public static int partition_rebalance_max_moves_num_per_selection = 10;

    // 1 slot for reduce unnecessary balance task, provided a more accurate estimate of capacity
    @ConfField(masterOnly = true, mutable = true)
    public static int balance_slot_num_per_path = 1;

    // when execute admin set replica status = 'drop', the replica will marked as user drop.
    // will try to drop this replica within time not exceeds manual_drop_replica_valid_second
    @ConfField(masterOnly = true, mutable = true)
    public static long manual_drop_replica_valid_second = 24 * 3600L;

    // This threshold is to avoid piling up too many report task in FE, which may cause OOM exception.
    // In some large Doris cluster, eg: 100 Backends with ten million replicas, a tablet report may cost
    // several seconds after some modification of metadata(drop partition, etc..).
    // And one Backend will report tablets info every 1 min, so unlimited receiving reports is unacceptable.
    // TODO(cmy): we will optimize the processing speed of tablet report in future, but now, just discard
    // the report if queue size exceeding limit.
    // Some online time cost:
    // 1. disk report: 0-1 ms
    // 2. task report: 0-1 ms
    // 3. tablet report
    //      10000 replicas: 200ms
    @ConfField(mutable = true, masterOnly = true)
    public static int report_queue_size = 100;

    /**
     * If set to true, metric collector will be run as a daemon timer to collect metrics at fix interval
     */
    @ConfField public static boolean enable_metric_calculator = true;

    /**
     * the max routine load job num, including NEED_SCHEDULED, RUNNING, PAUSE
     */
    @ConfField(mutable = true, masterOnly = true)
    public static int max_routine_load_job_num = 100;

    /**
     * the max concurrent routine load task num of a single routine load job
     */
    @ConfField(mutable = true, masterOnly = true)
    public static int max_routine_load_task_concurrent_num = 5;

    /**
     * the max concurrent routine load task num per BE.
     * This is to limit the num of routine load tasks sending to a BE, and it should also less
     * than BE config 'routine_load_thread_pool_size'(default 10),
     * which is the routine load task thread pool size on BE.
     */
    @ConfField(mutable = true, masterOnly = true)
    public static int max_routine_load_task_num_per_be = 5;

    /**
     * The max number of files store in SmallFileMgr
     */
    @ConfField(mutable = true, masterOnly = true)
    public static int max_small_file_number = 100;

    /**
     * The max size of a single file store in SmallFileMgr
     */
    @ConfField(mutable = true, masterOnly = true)
    public static int max_small_file_size_bytes = 1024 * 1024; // 1MB

    /**
     * Save small files
     */
    @ConfField
    public static String small_file_dir = System.getenv("DORIS_HOME") + "/small_files";

    /**
     * This will limit the max recursion depth of hash distribution pruner.
     * eg: where a in (5 elements) and b in (4 elements) and c in (3 elements) and d in (2 elements).
     * a/b/c/d are distribution columns, so the recursion depth will be 5 * 4 * 3 * 2 = 120, larger than 100,
     * So that distribution pruner will no work and just return all buckets.
     *
     * Increase the depth can support distribution pruning for more elements, but may cost more CPU.
     */
    @ConfField(mutable = true, masterOnly = false)
    public static int max_distribution_pruner_recursion_depth = 100;

    /**
     * If the jvm memory used percent(heap or old mem pool) exceed this threshold, checkpoint thread will
     * not work to avoid OOM.
     */
    @ConfField(mutable = true, masterOnly = true)
    public static long metadata_checkpoint_memory_threshold = 70;

    /**
     * If set to true, the checkpoint thread will make the checkpoint regardless of the jvm memory used percent.
     */
    @ConfField(mutable = true, masterOnly = true)
    public static boolean force_do_metadata_checkpoint = false;

    /**
     * Decide how often to check dynamic partition
     */
    @ConfField(mutable = true, masterOnly = true)
    public static long dynamic_partition_check_interval_seconds = 600;

    /**
     * If set to true, dynamic partition feature will open
     */
    @ConfField(mutable = true, masterOnly = true)
    public static boolean dynamic_partition_enable = true;

    /**
     * control rollup job concurrent limit
     */
    @ConfField(mutable = true, masterOnly = true)
    public static int max_running_rollup_job_num_per_table = 1;

    /**
     * If set to true, Doris will check if the compiled and running versions of Java are compatible
     */
    @ConfField
    public static boolean check_java_version = true;

    /**
     * it can't auto-resume routine load job as long as one of the backends is down
     */
    @ConfField(mutable = true, masterOnly = true)
    public static int max_tolerable_backend_down_num = 0;

    /**
     * a period for auto resume routine load
     */
    @ConfField(mutable = true, masterOnly = true)
    public static int period_of_auto_resume_min = 5;

    /**
     * If set to true, the backend will be automatically dropped after finishing decommission.
     * If set to false, the backend will not be dropped and remaining in DECOMMISSION state.
     */
    @ConfField(mutable = true, masterOnly = true)
    public static boolean drop_backend_after_decommission = true;

    /**
     * When tablet size of decommissioned backend is lower than this threshold,
     * SystemHandler will start to check if all tablets of this backend are in recycled status,
     * this backend will be dropped immediately if the check result is true.
     * For performance based considerations, better not set a very high value for this.
     */
    @ConfField(mutable = true, masterOnly = true)
    public static int decommission_tablet_check_threshold = 5000;

    /**
     * Decommission a tablet need to wait all the previous txns finished.
     * If wait timeout, decommission will fail.
     * Need to increase this wait time if the txn take a long time.
     *
     */
    @ConfField(mutable = true, masterOnly = true)
    public static int decommission_tablet_wait_time_seconds = 3600;

    /**
     * Define thrift server's server model, default is TThreadPoolServer model
     */
    @ConfField
    public static String thrift_server_type = "THREAD_POOL";

    /**
     * This config will decide whether to resend agent task when create_time for agent_task is set,
     * only when current_time - create_time > agent_task_resend_wait_time_ms can ReportHandler do resend agent task
     */
    @ConfField (mutable = true, masterOnly = true)
    public static long agent_task_resend_wait_time_ms = 5000;

    /**
     * min_clone_task_timeout_sec and max_clone_task_timeout_sec is to limit the
     * min and max timeout of a clone task.
     * Under normal circumstances, the timeout of a clone task is estimated by
     * the amount of data and the minimum transmission speed(5MB/s).
     * But in special cases, you may need to manually set these two configs
     * to ensure that the clone task will not fail due to timeout.
     */
    @ConfField(mutable = true, masterOnly = true)
    public static long min_clone_task_timeout_sec = 3 * 60; // 3min
    @ConfField(mutable = true, masterOnly = true)
    public static long max_clone_task_timeout_sec = 2 * 60 * 60; // 2h

    /**
     * If set to true, fe will enable sql result cache
     * This option is suitable for offline data update scenarios
     *                              case1   case2   case3   case4
     * enable_sql_cache             false   true    true    false
     * enable_partition_cache       false   false   true    true
     */
    @ConfField(mutable = true, masterOnly = false)
    public static boolean cache_enable_sql_mode = true;

    /**
     * If set to true, fe will get data from be cache,
     * This option is suitable for real-time updating of partial partitions.
     */
    @ConfField(mutable = true, masterOnly = false)
    public static boolean cache_enable_partition_mode = true;

    /**
     *  Minimum interval between last version when caching results,
     *  This parameter distinguishes between offline and real-time updates
     */
    @ConfField(mutable = true, masterOnly = false)
    public static int cache_last_version_interval_second = 30;

    /**
     * Set the maximum number of rows that can be cached
     */
    @ConfField(mutable = true, masterOnly = false, description = {"SQL/Partition Cache可以缓存的最大行数。",
        "Maximum number of rows that can be cached in SQL/Partition Cache, is 3000 by default."})
    public static int cache_result_max_row_count = 3000;

    /**
     * Set the maximum data size that can be cached
     */
    @ConfField(mutable = true, masterOnly = false, description = {"SQL/Partition Cache可以缓存的最大数据大小。",
        "Maximum data size of rows that can be cached in SQL/Partition Cache, is 3000 by default."})
    public static int cache_result_max_data_size = 31457280; // 30M

    /**
     * Used to limit element num of InPredicate in delete statement.
     */
    @ConfField(mutable = true, masterOnly = true)
    public static int max_allowed_in_element_num_of_delete = 1024;

    /**
     * In some cases, some tablets may have all replicas damaged or lost.
     * At this time, the data has been lost, and the damaged tablets
     * will cause the entire query to fail, and the remaining healthy tablets cannot be queried.
     * In this case, you can set this configuration to true.
     * The system will replace damaged tablets with empty tablets to ensure that the query
     * can be executed. (but at this time the data has been lost, so the query results may be inaccurate)
     */
    @ConfField(mutable = true, masterOnly = true)
    public static boolean recover_with_empty_tablet = false;

    /**
     * Whether to add a delete sign column when create unique table
     */
    @ConfField(mutable = true, masterOnly = true)
    public static boolean enable_batch_delete_by_default = true;

    /**
     * Whether to add a version column when create unique table
     */
    @ConfField(mutable = true, masterOnly = true)
    public static boolean enable_hidden_version_column_by_default = true;

    /**
     * Used to set default db data quota bytes.
     */
    @ConfField(mutable = true, masterOnly = true)
    public static long default_db_data_quota_bytes = 1024L * 1024 * 1024 * 1024 * 1024L; // 1PB

    /**
     * Used to set default db replica quota num.
     */
    @ConfField(mutable = true, masterOnly = true)
    public static long default_db_replica_quota_size = 1024 * 1024 * 1024;

    /*
     * Maximum percentage of data that can be filtered (due to reasons such as data is irregularly)
     * The default value is 0.
     */
    @ConfField(mutable = true, masterOnly = true)
    public static double default_max_filter_ratio = 0;

    /**
     * HTTP Server V2 is implemented by SpringBoot.
     * It uses an architecture that separates front and back ends.
     * Only enable httpv2 can user to use the new Frontend UI interface
     */
    @ConfField
    public static boolean enable_http_server_v2 = true;

    /*
     * Base path is the URL prefix for all API paths.
     * Some deployment environments need to configure additional base path to match resources.
     * This Api will return the path configured in Config.http_api_extra_base_path.
     * Default is empty, which means not set.
     */
    @ConfField
    public static String http_api_extra_base_path = "";

    /**
     * If set to true, FE will be started in BDBJE debug mode
     */
    @ConfField
    public static boolean enable_bdbje_debug_mode = false;

    @ConfField(mutable = false, masterOnly = true, description = {"是否开启debug point模式，测试使用",
            "is enable debug points, use in test."})
    public static boolean enable_debug_points = false;

    /**
     * This config is used to try skip broker when access bos or other cloud storage via broker
     */
    @ConfField(mutable = true, masterOnly = true)
    public static boolean enable_access_file_without_broker = false;

    /**
     * Whether to allow the outfile function to export the results to the local disk.
     */
    @ConfField
    public static boolean enable_outfile_to_local = false;

    /**
     * Used to set the initial flow window size of the GRPC client channel, and also used to max message size.
     * When the result set is large, you may need to increase this value.
     */
    @ConfField
    public static int grpc_max_message_size_bytes = 2147483647; // 2GB

    /**
     * num of thread to handle grpc events in grpc_threadmgr
     */
    @ConfField
    public static int grpc_threadmgr_threads_nums = 4096;

    /**
     * Used to set minimal number of replication per tablet.
     */
    @ConfField(mutable = true, masterOnly = true)
    public static short min_replication_num_per_tablet = 1;

    /**
     * Used to set maximal number of replication per tablet.
     */
    @ConfField(mutable = true, masterOnly = true)
    public static short max_replication_num_per_tablet = Short.MAX_VALUE;

    /**
     * Used to limit the maximum number of partitions that can be created when creating a dynamic partition table,
     * to avoid creating too many partitions at one time.
     * The number is determined by "start" and "end" in the dynamic partition parameters.
     */
    @ConfField(mutable = true, masterOnly = true)
    public static int max_dynamic_partition_num = 500;

    /**
     * Used to limit the maximum number of partitions that can be created when creating multi partition,
     * to avoid creating too many partitions at one time.
     * The number is determined by "start" and "end" in the multi partition parameters.
     */
    @ConfField(mutable = true, masterOnly = true)
    public static int max_multi_partition_num = 4096;

    /**
     * Use this parameter to set the partition name prefix for multi partition,
     * Only multi partition takes effect, not dynamic partitions.
     * The default prefix is "p_".
     */
    @ConfField(mutable = true, masterOnly = true)
    public static String multi_partition_name_prefix = "p_";
    /**
     * Control the max num of backup/restore job per db
     */
    @ConfField(mutable = true, masterOnly = true)
    public static int max_backup_restore_job_num_per_db = 10;

    /**
     * Control the default max num of the instance for a user.
     */
    @ConfField(mutable = true)
    public static int default_max_query_instances = -1;

    /*
     * One master daemon thread will update global partition in memory
     * info every partition_in_memory_update_interval_secs
     */
    @ConfField(mutable = false, masterOnly = true)
    public static int partition_in_memory_update_interval_secs = 300;

    @ConfField(masterOnly = true)
    public static boolean enable_concurrent_update = false;

    /**
     * This configuration can only be configured during cluster initialization and cannot be modified during cluster
     * restart and upgrade after initialization is complete.
     *
     * 0: table names are stored as specified and comparisons are case sensitive.
     * 1: table names are stored in lowercase and comparisons are not case sensitive.
     * 2: table names are stored as given but compared in lowercase.
     */
    @ConfField(masterOnly = true)
    public static int lower_case_table_names = 0;

    @ConfField(mutable = true, masterOnly = true)
    public static int table_name_length_limit = 64;

    /*
     * The job scheduling interval of the schema change handler.
     * The user should not set this parameter.
     * This parameter is currently only used in the regression test environment to appropriately
     * reduce the running speed of the schema change job to test the correctness of the system
     * in the case of multiple tasks in parallel.
     */
    @ConfField(mutable = false, masterOnly = true)
    public static int default_schema_change_scheduler_interval_millisecond = 500;

    /*
     * If set to true, the thrift structure of query plan will be sent to BE in compact mode.
     * This will significantly reduce the size of rpc data, which can reduce the chance of rpc timeout.
     * But this may slightly decrease the concurrency of queries, because compress and decompress cost more CPU.
     */
    @ConfField(mutable = true, masterOnly = false)
    public static boolean use_compact_thrift_rpc = true;

    /*
     * If set to true, the tablet scheduler will not work, so that all tablet repair/balance task will not work.
     */
    @ConfField(mutable = true, masterOnly = true)
    public static boolean disable_tablet_scheduler = false;

    /*
     * When doing clone or repair tablet task, there may be replica is REDUNDANT state, which
     * should be dropped later. But there are be loading task on these replicas, so the default strategy
     * is to wait until the loading task finished before dropping them.
     * But the default strategy may takes very long time to handle these redundant replicas.
     * So we can set this config to true to not wait any loading task.
     * Set this config to true may cause loading task failed, but will
     * speed up the process of tablet balance and repair.
     */
    @ConfField(mutable = true, masterOnly = true)
    public static boolean enable_force_drop_redundant_replica = false;

    /*
     * auto set the slowest compaction replica's status to bad
     */
    @ConfField(mutable = true, masterOnly = true)
    public static boolean repair_slow_replica = false;

    /*
     * The relocation of a colocation group may involve a large number of tablets moving within the cluster.
     * Therefore, we should use a more conservative strategy to avoid relocation
     * of colocation groups as much as possible.
     * Reloaction usually occurs after a BE node goes offline or goes down.
     * This parameter is used to delay the determination of BE node unavailability.
     * The default is 30 minutes, i.e., if a BE node recovers within 30 minutes, relocation of the colocation group
     * will not be triggered.
     */
    @ConfField(mutable = true, masterOnly = true)
    public static long colocate_group_relocate_delay_second = 1800; // 30 min

    /*
     * If set to true, when creating table, Doris will allow to locate replicas of a tablet
     * on same host.
     * This is only for local test, so that we can deploy multi BE on same host and create table
     * with multi replicas.
     * DO NOT use it for production env.
     */
    @ConfField
    public static boolean allow_replica_on_same_host = false;

    /**
     *  The version count threshold used to judge whether replica compaction is too slow
     */
    @ConfField(mutable = true)
    public static int min_version_count_indicate_replica_compaction_too_slow = 200;

    /**
     * The valid ratio threshold of the difference between the version count of the slowest replica and the fastest
     * replica. If repair_slow_replica is set to true, it is used to determine whether to repair the slowest replica
     */
    @ConfField(mutable = true, masterOnly = true)
    public static double valid_version_count_delta_ratio_between_replicas = 0.5;

    /**
     * The data size threshold used to judge whether replica is too large
     */
    @ConfField(mutable = true, masterOnly = true)
    public static long min_bytes_indicate_replica_too_large = 2 * 1024 * 1024 * 1024L;

    // statistics
    /*
     * the max unfinished statistics job number
     */
    @ConfField(mutable = true, masterOnly = true)
    public static int cbo_max_statistics_job_num = 20;
    /*
     * the max timeout of a statistics task
     */
    @ConfField(mutable = true, masterOnly = true)
    public static int max_cbo_statistics_task_timeout_sec = 300;
    /*
     * the concurrency of statistics task
     */
    // TODO change it to mutable true
    @ConfField(mutable = false, masterOnly = true)
    public static int cbo_concurrency_statistics_task_num = 10;
    /*
     * default sample percentage
     * The value from 0 ~ 100. The 100 means no sampling and fetch all data.
     */
    @ConfField(mutable = true, masterOnly = true)
    public static int cbo_default_sample_percentage = 10;

    /*
     * the system automatically checks the time interval for statistics
     */
    @ConfField(mutable = true, masterOnly = true, description = {
            "该参数控制自动收集作业检查库表统计信息健康度并触发自动收集的时间间隔",
            "This parameter controls the time interval for automatic collection jobs to check the health of table"
                    + "statistics and trigger automatic collection"
    })
    public static int auto_check_statistics_in_minutes = 5;

    /**
     * If set to TRUE, the compaction slower replica will be skipped when select get queryable replicas
     * Default is true.
     */
    @ConfField(mutable = true)
    public static boolean skip_compaction_slower_replica = true;

    /**
     * Enable quantile_state type column
     * Default is false.
     * */
    @ConfField(mutable = true, masterOnly = true)
    public static boolean enable_quantile_state_type = true;

    @ConfField(mutable = true)
    public static boolean enable_pipeline_load = true;

    /*---------------------- JOB CONFIG START------------------------*/
    /**
     * The number of threads used to dispatch timer job.
     * If we have a lot of timer jobs, we need more threads to dispatch them.
     * All timer job will be dispatched to a thread pool, and they will be dispatched to the thread queue of the
     * corresponding type of job
     * The value should be greater than 0, if it is 0 or <=0, set it to 5
     */
    @ConfField(description = {"用于分发定时任务的线程数",
            "The number of threads used to dispatch timer job."})
    public static int job_dispatch_timer_job_thread_num = 2;

    /**
     * The number of timer jobs that can be queued.
     * if consumer is slow, the queue will be full, and the producer will be blocked.
     * if you have a lot of timer jobs, you need to increase this value or increase the number of
     * {@code @dispatch_timer_job_thread_num}
     * The value should be greater than 0, if it is 0 or <=0, set it to 1024
     */
    @ConfField(description = {"任务堆积时用于存放定时任务的队列大小", "The number of timer jobs that can be queued."})
    public static int job_dispatch_timer_job_queue_size = 1024;
    @ConfField(description = {"一个 Job 的 task 最大的持久化数量，超过这个限制将会丢弃旧的 task 记录, 如果值 < 1, 将不会持久化。",
            "Maximum number of persistence allowed per task in a job,exceeding which old tasks will be discarded，"
                   + "If the value is less than 1, it will not be persisted." })
    public static int max_persistence_task_count = 100;
    @ConfField(description = {"finished 状态的 job 最长保存时间，超过这个时间将会被删除, 单位：小时",
            "The longest time to save the job in finished status, it will be deleted after this time. Unit: hour"})
    public static int finished_job_cleanup_threshold_time_hour = 24;

    @ConfField(description = {"用于执行 Insert 任务的线程数,值应该大于0，否则默认为5",
            "The number of threads used to consume Insert tasks, "
                    + "the value should be greater than 0, if it is <=0, default is 5."})
    public static int job_insert_task_consumer_thread_num = 10;

    @ConfField(description = {"用于执行 MTMV 任务的线程数,值应该大于0，否则默认为5",
            "The number of threads used to consume mtmv tasks, "
                    + "the value should be greater than 0, if it is <=0, default is 5."})
    public static int job_mtmv_task_consumer_thread_num = 10;

    /* job test config */
    /**
     * If set to true, we will allow the interval unit to be set to second, when creating a recurring job.
     */
    @ConfField
    public static boolean enable_job_schedule_second_for_test = false;

    /*---------------------- JOB CONFIG END------------------------*/
    /**
     * The number of async tasks that can be queued. @See TaskDisruptor
     * if consumer is slow, the queue will be full, and the producer will be blocked.
     */
    @ConfField
    public static int async_task_queen_size = 1024;

    /**
     * The number of threads used to consume async tasks. @See TaskDisruptor
     * if we have a lot of async tasks, we need more threads to consume them. Sure, it's depends on the cpu cores.
     */
    @ConfField
    public static int async_task_consumer_thread_num = 5;

    /**
     * When job is finished, it will be saved in job manager for a while.
     * This configuration is used to control the max saved time.
     * Default is 3 days.
     */
    @ConfField
    public static int finish_job_max_saved_second = 60 * 60 * 24 * 3;

    // enable_workload_group should be immutable and temporarily set to mutable during the development test phase
    @ConfField(mutable = true, varType = VariableAnnotation.EXPERIMENTAL)
    public static boolean enable_workload_group = true;

    @ConfField(mutable = true)
    public static boolean enable_query_queue = true;

    // used for regression test
    @ConfField(mutable = true)
    public static boolean enable_alter_queue_prop_sync = false;

    @ConfField(mutable = true)
    public static long query_queue_update_interval_ms = 5000;

    @ConfField(mutable = true, varType = VariableAnnotation.EXPERIMENTAL)
    public static boolean enable_cpu_hard_limit = false;

    @ConfField(mutable = false, masterOnly = true)
    public static int backend_rpc_timeout_ms = 60000; // 1 min

    /**
     * If set to TRUE, FE will:
     * 1. divide BE into high load and low load(no mid load) to force triggering tablet scheduling;
     * 2. ignore whether the cluster can be more balanced during tablet scheduling;
     *
     * It's used to test the reliability in single replica case when tablet scheduling are frequent.
     * Default is false.
     */
    @ConfField(mutable = true, masterOnly = true)
    public static boolean be_rebalancer_fuzzy_test = false;

    /**
     * If set to TRUE, FE will convert date/datetime to datev2/datetimev2(0) automatically.
     */
    @ConfField(mutable = true)
    public static boolean enable_date_conversion = true;

    @ConfField(mutable = false, masterOnly = true)
    public static boolean enable_multi_tags = false;

    /**
     * If set to TRUE, FE will convert DecimalV2 to DecimalV3 automatically.
     */
    @ConfField(mutable = true)
    public static boolean enable_decimal_conversion = true;

    /**
     * Support complex data type ARRAY.
     */
    @ConfField(mutable = true, masterOnly = true)
    public static boolean enable_array_type = false;

    /**
     * The timeout of executing async remote fragment.
     * In normal case, the async remote fragment will be executed in a short time. If system are under high load
     * condition，try to set this timeout longer.
     */
    @ConfField(mutable = true)
    public static long remote_fragment_exec_timeout_ms = 30000; // 30 sec

    /**
     * Max data version of backends serialize block.
     */
    @ConfField(mutable = false)
    public static int max_be_exec_version = 4;

    /**
     * Min data version of backends serialize block.
     */
    @ConfField(mutable = false)
    public static int min_be_exec_version = 0;

    /**
     * Data version of backends serialize block.
     */
    @ConfField(mutable = true, masterOnly = true)
    public static int be_exec_version = max_be_exec_version;

    /*
     * mtmv is still under dev, remove this config when it is graduate.
     */
    @ConfField(mutable = true, masterOnly = true, varType = VariableAnnotation.EXPERIMENTAL)
    public static boolean enable_mtmv = false;

    /* Max running task num at the same time, otherwise the submitted task will still be keep in pending poll*/
    @ConfField(mutable = true, masterOnly = true)
    public static int max_running_mtmv_scheduler_task_num = 100;

    /* Max pending task num keep in pending poll, otherwise it reject the task submit*/
    @ConfField(mutable = true, masterOnly = true)
    public static int max_pending_mtmv_scheduler_task_num = 100;

    /* Remove the completed mtmv job after this expired time. */
    @ConfField(mutable = true, masterOnly = true)
    public static long scheduler_mtmv_job_expired = 24 * 60 * 60L; // 1day

    /* Remove the finished mtmv task after this expired time. */
    @ConfField(mutable = true, masterOnly = true)
    public static long scheduler_mtmv_task_expired = 24 * 60 * 60L; // 1day

    @ConfField(mutable = true, masterOnly = true)
    public static boolean keep_scheduler_mtmv_task_when_job_deleted = false;

    /**
     * If set to true, query on external table will prefer to assign to compute node.
     * And the max number of compute node is controlled by min_backend_num_for_external_table.
     * If set to false, query on external table will assign to any node.
     */
    @ConfField(mutable = true, description = {"如果设置为true，外部表的查询将优先分配给计算节点。",
            "并且计算节点的最大数量由min_backend_num_for_external_table控制。",
            "如果设置为false，外部表的查询将分配给任何节点。"
                    + "如果集群内没有计算节点，则该参数不生效。",
            "If set to true, query on external table will prefer to assign to compute node. "
                    + "And the max number of compute node is controlled by min_backend_num_for_external_table. "
                    + "If set to false, query on external table will assign to any node. "
                    + "If there is no compute node in cluster, this config takes no effect."})
    public static boolean prefer_compute_node_for_external_table = false;

    @ConfField(mutable = true, description = {"只有当prefer_compute_node_for_external_table为true时生效，"
            + "如果计算节点数小于这个值，外部表的查询会尝试获取一些混合节点来分配，以使节点总数达到这个值。"
            + "如果计算节点数大于这个值，外部表的查询将只分配给计算节点。-1表示只是用当前数量的计算节点",
            "Only take effect when prefer_compute_node_for_external_table is true. "
                    + "If the compute node number is less than this value, "
                    + "query on external table will try to get some mix de to assign, "
                    + "to let the total number of node reach this value. "
                    + "If the compute node number is larger than this value, "
                    + "query on external table will assign to compute de only. "
                    + "-1 means only use current compute node."})
    public static int min_backend_num_for_external_table = -1;

    /**
     * Max query profile num.
     */
    @ConfField(mutable = true, masterOnly = false)
    public static int max_query_profile_num = 100;

    /**
     * Set to true to disable backend black list, so that even if we failed to send task to a backend,
     * that backend won't be added to black list.
     * This should only be set when running tests, such as regression test.
     * Highly recommended NOT disable it in product environment.
     */
    @ConfField(mutable = true, masterOnly = false)
    public static boolean disable_backend_black_list = false;

    /**
     * Maximum backend heartbeat failure tolerance count.
     * Default is 1, which means if 1 heart failed, the backend will be marked as dead.
     * A larger value can improve the tolerance of the cluster to occasional heartbeat failures.
     * For example, when running regression tests, this value can be increased.
     */
    @ConfField(mutable = true, masterOnly = true)
    public static long max_backend_heartbeat_failure_tolerance_count = 1;

    /**
     * Abort transaction time after lost heartbeat.
     * The default value is 300s, which means transactions of be will be aborted after lost heartbeat 300s.
     */
    @ConfField(mutable = true, masterOnly = true)
    public static int abort_txn_after_lost_heartbeat_time_second = 300;

    /**
     * Heartbeat interval in seconds.
     * Default is 10, which means every 10 seconds, the master will send a heartbeat to all backends.
     */
    @ConfField(mutable = false, masterOnly = false)
    public static int heartbeat_interval_second = 10;

    /**
     * After a backend is marked as unavailable, it will be added to blacklist.
     * Default is 120.
     */
    @ConfField(mutable = true, masterOnly = false)
    public static int blacklist_duration_second = 120;

    @ConfField(mutable = true, masterOnly = false, description = {
            "禁止创建odbc, mysql, broker类型的外表", "Disallow the creation of odbc, mysql, broker type external tables"})
    public static boolean enable_odbc_mysql_broker_table = false;

    /**
     * The default connection timeout for hive metastore.
     * hive.metastore.client.socket.timeout
     */
    @ConfField(mutable = true, masterOnly = false)
    public static long hive_metastore_client_timeout_second = 10;

    /**
     * Used to determined how many statistics collection SQL could run simultaneously.
     */
    @ConfField
    public static int statistics_simultaneously_running_task_num = 3;

    /**
     * if table has too many replicas, Fe occur oom when schema change.
     * 10W replicas is a reasonable value for testing.
     */
    @ConfField(mutable = true, masterOnly = true)
    public static long max_replica_count_when_schema_change = 100000;

    /**
     * Max cache num of hive partition.
     * Decrease this value if FE's memory is small
     */
    @ConfField(mutable = false, masterOnly = false)
    public static long max_hive_partition_cache_num = 100000;

    @ConfField(mutable = false, masterOnly = false, description = {"Hive表到分区名列表缓存的最大数量。",
        "Max cache number of hive table to partition names list."})
    public static long max_hive_table_cache_num = 1000;

    @ConfField(mutable = false, masterOnly = false, description = {"获取Hive分区值时候的最大返回数量，-1代表没有限制。",
        "Max number of hive partition values to return while list partitions, -1 means no limitation."})
    public static short max_hive_list_partition_num = -1;

    @ConfField(mutable = false, masterOnly = false, description = {"远程文件系统缓存的最大数量",
        "Max cache number of remote file system."})
    public static long max_remote_file_system_cache_num = 100;

    @ConfField(mutable = false, masterOnly = false, description = {"外表行数缓存最大数量",
        "Max cache number of external table row count"})
    public static long max_external_table_row_count_cache_num = 100000;

    /**
     * Max cache loader thread-pool size.
     * Max thread pool size for loading external meta cache
     */
    @ConfField(mutable = false, masterOnly = false)
    public static int max_external_cache_loader_thread_pool_size = 64;

    /**
     * Max cache num of external catalog's file
     * Decrease this value if FE's memory is small
     */
    @ConfField(mutable = false, masterOnly = false)
    public static long max_external_file_cache_num = 100000;

    /**
     * Max cache num of external table's schema
     * Decrease this value if FE's memory is small
     */
    @ConfField(mutable = false, masterOnly = false)
    public static long max_external_schema_cache_num = 10000;

    /**
     * The expiration time of a cache object after last access of it.
     * For external schema cache and hive meta cache.
     */
    @ConfField(mutable = false, masterOnly = false)
    public static long external_cache_expire_time_minutes_after_access = 10; // 10 mins

    /**
     * Github workflow test type, for setting some session variables
     * only for certain test type. E.g. only settting batch_size to small
     * value for p0.
     */
    @ConfField(mutable = true, masterOnly = false)
    public static String fuzzy_test_type = "";

    /**
     * Set session variables randomly to check more issues in github workflow
     */
    @ConfField(mutable = true, masterOnly = false)
    public static boolean use_fuzzy_session_variable = false;

    /**
     * Max num of same name meta informatntion in catalog recycle bin.
     * Default is 3.
     * 0 means do not keep any meta obj with same name.
     * < 0 means no limit
     */
    @ConfField(mutable = true, masterOnly = true)
    public static int max_same_name_catalog_trash_num = 3;

    /**
     * NOTE: The storage policy is still under developement.
     */
    @ConfField(mutable = false, masterOnly = true)
    public static boolean enable_storage_policy = true;

    /**
     * This config is mainly used in the k8s cluster environment.
     * When enable_fqdn_mode is true, the name of the pod where be is located will remain unchanged
     * after reconstruction, while the ip can be changed.
     */
    @ConfField(mutable = false, varType = VariableAnnotation.EXPERIMENTAL)
    public static boolean enable_fqdn_mode = false;

    /**
     * If set to true, doris will try to parse the ddl of a hive view and try to execute the query
     * otherwise it will throw an AnalysisException.
     */
    @ConfField(mutable = true)
    public static boolean enable_query_hive_views = true;

    /**
     * If set to true, doris will automatically synchronize hms metadata to the cache in fe.
     */
    @ConfField(masterOnly = true)
    public static boolean enable_hms_events_incremental_sync = false;

    /**
     * If set to true, doris will try to parse the ddl of a hive view and try to execute the query
     * otherwise it will throw an AnalysisException.
     */
    @ConfField(mutable = true, varType = VariableAnnotation.EXPERIMENTAL, description = {
            "当前默认设置为 false，开启后支持使用新优化器的load语句导入数据，失败后会降级旧的load语句。",
            "Now default set to true, After this function is enabled, the load statement of "
                    + "the new optimizer can be used to import data. If this function fails, "
                    + "the old load statement will be degraded."})
    public static boolean enable_nereids_load = false;


    /**
     * Maximum number of events to poll in each RPC.
     */
    @ConfField(mutable = true, masterOnly = true)
    public static int hms_events_batch_size_per_rpc = 500;

    /**
     * HMS polling interval in milliseconds.
     */
    @ConfField(masterOnly = true)
    public static int hms_events_polling_interval_ms = 10000;

    /**
     * Maximum number of error tablets showed in broker load
     */
    @ConfField(masterOnly = true, mutable = true)
    public static int max_error_tablet_of_broker_load = 3;

    /**
     * If set to ture, doris will establish an encrypted channel based on the SSL protocol with mysql.
     */
    @ConfField(mutable = false, masterOnly = false, varType = VariableAnnotation.EXPERIMENTAL)
    public static boolean enable_ssl = false;

    /**
     * If set to ture, ssl connection needs to authenticate client's certificate.
     */
    @ConfField(mutable = false, masterOnly = false)
    public static boolean ssl_force_client_auth = false;

    /**
     * ssl connection needs to authenticate client's certificate store type.
     */
    @ConfField(mutable = false, masterOnly = false)
    public static String ssl_trust_store_type = "PKCS12";

    /**
     * Default CA certificate file location for mysql ssl connection.
     */
    @ConfField(mutable = false, masterOnly = false)
    public static String mysql_ssl_default_ca_certificate = System.getenv("DORIS_HOME")
            + "/mysql_ssl_default_certificate/ca_certificate.p12";

    /**
     * Default server certificate file location for mysql ssl connection.
     */
    @ConfField(mutable = false, masterOnly = false)
    public static String mysql_ssl_default_server_certificate = System.getenv("DORIS_HOME")
            + "/mysql_ssl_default_certificate/server_certificate.p12";

    /**
     * Password for default CA certificate file.
     */
    @ConfField(mutable = false, masterOnly = false)
    public static String mysql_ssl_default_ca_certificate_password = "doris";

    /**
     * Password for default CA certificate file.
     */
    @ConfField(mutable = false, masterOnly = false)
    public static String mysql_ssl_default_server_certificate_password = "doris";

    /**
     * Used to set session variables randomly to check more issues in github workflow
     */
    @ConfField(mutable = true)
    public static int pull_request_id = 0;

    /**
     * Used to set default db transaction quota num.
     */
    @ConfField(mutable = true, masterOnly = true)
    public static long default_db_max_running_txn_num = -1;

    /**
     * Used by TokenManager to control the number of tokens keep in memory.
     * One token will keep alive for {token_queue_size * token_generate_period_hour} hours.
     * By defaults, one token will keep for 3 days.
     */
    @ConfField(mutable = false, masterOnly = true)
    public static int token_queue_size = 6;

    /**
     * TokenManager will generate token every token_generate_period_hour.
     */
    @ConfField(mutable = false, masterOnly = true)
    public static int token_generate_period_hour = 12;

    /**
     * The secure local path of the FE node the place the data which will be loaded in doris.
     * The default value is empty for this config which means this feature is not allowed.
     * User who want to load fe server local file should config the value to a right local path.
     */
    @ConfField(mutable = false, masterOnly = false)
    public static String mysql_load_server_secure_path = "";

    @ConfField(mutable = false, masterOnly = false)
    public static int mysql_load_in_memory_record = 20;

    @ConfField(mutable = false, masterOnly = false)
    public static int mysql_load_thread_pool = 4;

    /**
     * BDBJE file logging level
     * OFF, SEVERE, WARNING, INFO, CONFIG, FINE, FINER, FINEST, ALL
     */
    @ConfField
    public static String bdbje_file_logging_level = "INFO";

    /**
     * When holding lock time exceeds the threshold, need to report it.
     */
    @ConfField
    public static long lock_reporting_threshold_ms = 500L;

    /**
     * If true, auth check will be disabled. The default value is false.
     * This is to solve the case that user forgot the password.
     */
    @ConfField(mutable = false)
    public static boolean skip_localhost_auth_check  = true;

    @ConfField(mutable = true)
    public static boolean enable_round_robin_create_tablet = true;

    @ConfField(mutable = true, masterOnly = true, description = {
            "创建分区时，总是从第一个 BE 开始创建。注意：这种方式可能造成BE不均衡",
            "When creating tablet of a partition, always start from the first BE. "
                    + "Note: This method may cause BE imbalance"})
    public static boolean create_tablet_round_robin_from_start = false;

    /**
     * To prevent different types (V1, V2, V3) of behavioral inconsistencies,
     * we may delete the DecimalV2 and DateV1 types in the future.
     * At this stage, we use ‘disable_decimalv2’ and ‘disable_datev1’
     * to determine whether these two types take effect.
     */
    @ConfField(mutable = true)
    public static boolean disable_decimalv2  = true;

    @ConfField(mutable = true)
    public static boolean disable_datev1  = true;

    /*
     * This variable indicates the number of digits by which to increase the scale
     * of the result of division operations performed with the `/` operator. The
     * default value is 4, and it is currently only used for the DECIMALV3 type.
     */
    @ConfField(mutable = true)
    public static int div_precision_increment = 4;

    /**
     * This config used for export/outfile.
     * Whether delete all files in the directory specified by export/outfile.
     * It is a very dangerous operation, should only be used in test env.
     */

    @ConfField(mutable = false)
    public static boolean enable_delete_existing_files  = false;
    /*
     * The actual memory size taken by stats cache highly depends on characteristics of data, since on the different
     * dataset and scenarios the max/min literal's average size and buckets count of histogram would be highly
     * different. Besides, JVM version etc. also has influence on it, though not much as data itself.
     * Here I would give the mem size taken by stats cache with 10_0000 items.Each item's avg length of max/min literal
     * is 32, and the avg column name length is 16, and each column has a histogram with 128 buckets
     * In this case, stats cache takes total 911.954833984MiB mem.
     * If without histogram, stats cache takes total 61.2777404785MiB mem.
     * It's strongly discourage analyzing a column with a very large STRING value in the column, since it would cause
     * FE OOM.
     */
    @ConfField
    public static long stats_cache_size = 50_0000;

    /**
     * This configuration is used to enable the statistics of query information, which will record
     * the access status of databases, tables, and columns, and can be used to guide the
     * optimization of table structures
     *
     */
    @ConfField(mutable = true)
    public static boolean enable_query_hit_stats = false;

    @ConfField(mutable = true, description = {
            "设置为 true，如果查询无法选择到健康副本时，会打印出该tablet所有副本的详细信息，" + "以及不可查询的具体原因。",
            "When set to true, if a query is unable to select a healthy replica, "
                    + "the detailed information of all the replicas of the tablet,"
                    + " including the specific reason why they are unqueryable, will be printed out."})
    public static boolean show_details_for_unaccessible_tablet = true;

    @ConfField(mutable = false, masterOnly = false, varType = VariableAnnotation.EXPERIMENTAL, description = {
            "是否启用binlog特性",
            "Whether to enable binlog feature"})
    public static boolean enable_feature_binlog = false;

    @ConfField(mutable = false, masterOnly = false, varType = VariableAnnotation.EXPERIMENTAL, description = {
        "设置 binlog 消息最字节长度",
        "Set the maximum byte length of binlog message"})
    public static int max_binlog_messsage_size = 1024 * 1024 * 1024;

    @ConfField(mutable = true, masterOnly = true, description = {
            "是否禁止使用 WITH REOSOURCE 语句创建 Catalog。",
            "Whether to disable creating catalog with WITH RESOURCE statement."})
    public static boolean disallow_create_catalog_with_resource = true;

    @ConfField(mutable = true, masterOnly = false, description = {
        "Hive行数估算分区采样数",
        "Sample size for hive row count estimation."})
    public static int hive_stats_partition_sample_size = 3000;

    @ConfField(mutable = true, masterOnly = true, description = {
            "启用外表DDL",
            "Enable external table DDL"})
    public static boolean enable_external_ddl = false;

    @ConfField(mutable = true, masterOnly = true, description = {
            "Hive创建外部表默认指定的文件格式",
            "Default hive file format for creating table."})
    public static String hive_default_file_format = "orc";

    @ConfField
    public static int statistics_sql_parallel_exec_instance_num = 1;

    @ConfField
    public static long statistics_sql_mem_limit_in_bytes = 2L * 1024 * 1024 * 1024;

    @ConfField(mutable = true, masterOnly = true, description = {
            "用于强制设定内表的副本数，如果该参数大于零，则用户在建表时指定的副本数将被忽略，而使用本参数设置的值。"
                    + "同时，建表语句中指定的副本标签等参数会被忽略。该参数不影响包括创建分区、修改表属性的操作。该参数建议仅用于测试环境",
            "Used to force the number of replicas of the internal table. If the config is greater than zero, "
                    + "the number of replicas specified by the user when creating the table will be ignored, "
                    + "and the value set by this parameter will be used. At the same time, the replica tags "
                    + "and other parameters specified in the create table statement will be ignored. "
                    + "This config does not effect the operations including creating partitions "
                    + "and modifying table properties. "
                    + "This config is recommended to be used only in the test environment"})
    public static int force_olap_table_replication_num = 0;

    @ConfField
    public static int auto_analyze_simultaneously_running_task_num = 1;

    @ConfField
    public static final int period_analyze_simultaneously_running_task_num = 1;

    @ConfField(mutable = false)
    public static boolean allow_analyze_statistics_info_polluting_file_cache = true;

    @ConfField(mutable = true)
    public static boolean force_sample_analyze = false; // avoid full analyze for performance reason

    @ConfField(mutable = true, description = {
            "Export任务允许的最大分区数量",
            "The maximum number of partitions allowed by Export job"})
    public static int maximum_number_of_export_partitions = 2000;

    @ConfField(mutable = true, description = {
            "Export任务允许的最大并行数",
            "The maximum parallelism allowed by Export job"})
    public static int maximum_parallelism_of_export_job = 50;

    @ConfField(mutable = true, description = {
            "ExportExecutorTask任务中一个OutFile语句允许的最大tablets数量",
            "The maximum number of tablets allowed by an OutfileStatement in an ExportExecutorTask"})
    public static int maximum_tablets_of_outfile_in_export = 10;

    @ConfField(mutable = true, description = {
            "是否用 mysql 的 bigint 类型来返回 Doris 的 largeint 类型",
            "Whether to use mysql's bigint type to return Doris's largeint type"})
    public static boolean use_mysql_bigint_for_largeint = false;

    @ConfField(description = {
            "是否开启列权限",
            "Whether to enable col auth"})
    public static boolean enable_col_auth = false;

    @ConfField
    public static boolean forbid_running_alter_job = false;

    @ConfField(description = {
            "暂时性配置项，开启后会自动将所有的olap表修改为可light schema change",
            "temporary config filed, will make all olap tables enable light schema change"
    })
    public static boolean enable_convert_light_weight_schema_change = false;

    @ConfField(mutable = true, masterOnly = false, description = {
            "查询information_schema.metadata_name_ids表时,获取一个数据库中所有表用的时间",
            "When querying the information_schema.metadata_name_ids table,"
                    + " the time used to obtain all tables in one database"
    })
    public static long query_metadata_name_ids_timeout = 3;

    @ConfField(mutable = true, masterOnly = true, description = {
            "是否禁止LocalDeployManager删除节点",
            "Whether to disable LocalDeployManager drop node"})
    public static boolean disable_local_deploy_manager_drop_node = true;

    @ConfField(mutable = true, description = {
            "开启 file cache 后，一致性哈希算法中，每个节点的虚拟节点数。"
                    + "该值越大，哈希算法的分布越均匀，但是会增加内存开销。",
            "When file cache is enabled, the number of virtual nodes of each node in the consistent hash algorithm. "
                    + "The larger the value, the more uniform the distribution of the hash algorithm, "
                    + "but it will increase the memory overhead."})
    public static int split_assigner_virtual_node_number = 256;

    @ConfField(mutable = true, description = {
            "本地节点软亲缘性优化。尽可能地优先选取本地副本节点。",
            "Local node soft affinity optimization. Prefer local replication node."})
    public static boolean split_assigner_optimized_local_scheduling = true;

    @ConfField(mutable = true, description = {
            "随机算法最小的候选数目，会选取相对最空闲的节点。",
            "The random algorithm has the smallest number of candidates and will select the most idle node."})
    public static int split_assigner_min_random_candidate_num = 2;

    @ConfField(mutable = true, description = {
            "一致性哈希算法最小的候选数目，会选取相对最空闲的节点。",
            "The consistent hash algorithm has the smallest number of candidates and will select the most idle node."})
    public static int split_assigner_min_consistent_hash_candidate_num = 2;

    @ConfField(mutable = true, description = {
            "各节点之间最大的 split 数目差异，如果超过这个数目就会重新分布 split。",
            "The maximum difference in the number of splits between nodes. "
                    + "If this number is exceeded, the splits will be redistributed."})
    public static int split_assigner_max_split_num_variance = 1;

    @ConfField(description = {
            "控制统计信息的自动触发作业执行记录的持久化行数",
            "Determine the persist number of automatic triggered analyze job execution status"
    })
    public static long analyze_record_limit = 20000;

    @ConfField(description = {
            "Auto Buckets中最小的buckets数目",
            "min buckets of auto bucket"
    })
    public static int autobucket_min_buckets = 1;

    @ConfField(description = {"Arrow Flight Server中所有用户token的缓存上限，超过后LRU淘汰，默认值为2000",
            "The cache limit of all user tokens in Arrow Flight Server. which will be eliminated by"
            + "LRU rules after exceeding the limit, the default value is 2000."})
    public static int arrow_flight_token_cache_size = 2000;

    @ConfField(description = {"Arrow Flight Server中用户token的存活时间，自上次写入后过期时间，单位分钟，默认值为4320，即3天",
            "The alive time of the user token in Arrow Flight Server, expire after write, unit minutes,"
            + "the default value is 4320, which is 3 days"})
    public static int arrow_flight_token_alive_time = 4320;

    @ConfField(mutable = true, description = {
            "Doris 为了兼用 mysql 周边工具生态，会内置一个名为 mysql 的数据库，如果该数据库与用户自建数据库冲突，"
            + "请修改这个字段，为 doris 内置的 mysql database 更换一个名字",
            "To ensure compatibility with the MySQL ecosystem, Doris includes a built-in database called mysql. "
            + "If this database conflicts with a user's own database, please modify this field to replace "
            + "the name of the Doris built-in MySQL database with a different name."})
    public static String mysqldb_replace_name = "mysql";

    @ConfField(description = {
        "设置允许跨域访问的特定域名,默认允许任何域名跨域访问",
        "Set the specific domain name that allows cross-domain access. "
            + "By default, any domain name is allowed cross-domain access"
    })
    public static String access_control_allowed_origin_domain = "*";

    @ConfField(description = {
            "开启java_udf, 默认为true。如果该配置为false，则禁止创建和使用java_udf。在一些场景下关闭该配置可防止命令注入攻击。",
            "Used to enable java_udf, default is true. if this configuration is false, creation and use of java_udf is "
                    + "disabled. in some scenarios it may be necessary to disable this configuration to prevent "
                    + "command injection attacks."
    })
    public static boolean enable_java_udf = true;

    @ConfField(description = {
            "是否忽略 Image 文件中未知的模块。如果为 true，不在 PersistMetaModules.MODULE_NAMES 中的元数据模块将被忽略并跳过。"
                    + "默认为 false，如果 Image 文件中包含未知的模块，Doris 将会抛出异常。"
                    + "该参数主要用于降级操作中，老版本可以兼容新版本的 Image 文件。",
            "Whether to ignore unknown modules in Image file. "
                    + "If true, metadata modules not in PersistMetaModules.MODULE_NAMES "
                    + "will be ignored and skipped. Default is false, if Image file contains unknown modules, "
                    + "Doris will throw exception. "
                    + "This parameter is mainly used in downgrade operation, "
                    + "old version can be compatible with new version Image file."
    })
    public static boolean ignore_unknown_metadata_module = false;

    @ConfField(mutable = true, masterOnly = true, description = {
            "从主节点同步image文件的超时时间，用户可根据${meta_dir}/image文件夹下面的image文件大小和节点间的网络环境调整，"
                    + "单位为秒，默认值300",
            "The timeout for FE Follower/Observer synchronizing an image file from the FE Master, can be adjusted by "
                    + "the user on the size of image file in the ${meta_dir}/image and the network environment between "
                    + "nodes. The default values is 300."
    })
    public static int sync_image_timeout_second = 300;

    @ConfField(mutable = true, masterOnly = true)
    public static int publish_topic_info_interval_ms = 30000; // 30s

    @ConfField(mutable = true)
    public static int workload_sched_policy_interval_ms = 10000; // 10s

    @ConfField(mutable = true, masterOnly = true)
    public static int workload_max_policy_num = 25;

    @ConfField(mutable = true, masterOnly = true)
    public static int workload_max_condition_num_in_policy = 5;

    @ConfField(mutable = true, masterOnly = true)
    public static int workload_max_action_num_in_policy = 5; // mainly used to limit set session var action

    @ConfField(mutable = true)
    public static int workload_runtime_status_thread_interval_ms = 2000;

    // NOTE: it should bigger than be config report_query_statistics_interval_ms
    @ConfField(mutable = true)
    public static int query_audit_log_timeout_ms = 5000;

    @ConfField(mutable = true)
    public static int be_report_query_statistics_timeout_ms = 60000;

    @ConfField(mutable = true, masterOnly = true)
    public static int workload_group_max_num = 15;

    @ConfField(description = {"查询be wal_queue 的超时阈值(ms)",
            "the timeout threshold of checking wal_queue on be(ms)"})
    public static int check_wal_queue_timeout_threshold = 180000;   // 3 min

    @ConfField(mutable = true, masterOnly = true, description = {
            "对于自动分区表，防止用户意外创建大量分区，每个OLAP表允许的分区数量为`max_auto_partition_num`。默认2000。",
            "For auto-partitioned tables to prevent users from accidentally creating a large number of partitions, "
                    + "the number of partitions allowed per OLAP table is `max_auto_partition_num`. Default 2000."
    })
    public static int max_auto_partition_num = 2000;

    @ConfField(mutable = true, masterOnly = true, description = {
            "Partition rebalance 方式下各个 BE 的 tablet 数最大差值，小于该值时，会诊断为已均衡",
            "The maximum difference in the number of tablets of each BE in partition rebalance mode. "
                    + "If it is less than this value, it will be diagnosed as balanced."
    })
    public static int diagnose_balance_max_tablet_num_diff = 50;

    @ConfField(mutable = true, masterOnly = true, description = {
            "Partition rebalance 方式下各个 BE 的 tablet 数的最大比率，小于该值时，会诊断为已均衡",
            "The maximum ratio of the number of tablets in each BE in partition rebalance mode. "
                    + "If it is less than this value, it will be diagnosed as balanced."
    })
    public static double diagnose_balance_max_tablet_num_ratio = 1.1;

    @ConfField(masterOnly = true, description = {
            "设置 root 用户初始化2阶段 SHA-1 加密密码，默认为''，即不设置 root 密码。"
                    + "后续 root 用户的 `set password` 操作会将 root 初始化密码覆盖。"
                    + "示例：如要配置密码的明文是 `root@123`，可在Doris执行SQL `select password('root@123')` "
                    + "获取加密密码 `*A00C34073A26B40AB4307650BFB9309D6BFA6999`",
            "Set root user initial 2-staged SHA-1 encrypted password, default as '', means no root password. "
                    + "Subsequent `set password` operations for root user will overwrite the initial root password. "
                    + "Example: If you want to configure a plaintext password `root@123`."
                    + "You can execute Doris SQL `select password('root@123')` to generate encrypted "
                    + "password `*A00C34073A26B40AB4307650BFB9309D6BFA6999`"})
    public static String initial_root_password = "";

    @ConfField(description = {"nereids trace文件的存放路径。",
            "The path of the nereids trace file."})
    public static String nereids_trace_log_dir = System.getenv("DORIS_HOME") + "/log/nereids_trace";

    @ConfField(mutable = true, masterOnly = true, description = {
            "备份过程中，分配给每个be的upload任务最大个数，默认值为3个。",
            "The max number of upload tasks assigned to each be during the backup process, the default value is 3."
    })
    public static int backup_upload_task_num_per_be = 3;

    @ConfField(mutable = true, masterOnly = true, description = {
            "恢复过程中，分配给每个be的download任务最大个数，默认值为3个。",
            "The max number of download tasks assigned to each be during the restore process, the default value is 3."
    })
    public static int restore_download_task_num_per_be = 3;

    @ConfField(description = {"是否开启通过http接口获取log文件的功能",
            "Whether to enable the function of getting log files through http interface"})
    public static boolean enable_get_log_file_api = false;

    @ConfField(mutable = true)
    public static boolean enable_profile_when_analyze = false;
    @ConfField(mutable = true)
    public static boolean enable_collect_internal_query_profile = false;

    @ConfField(mutable = false, masterOnly = false, description = {
        "http请求处理/api/query中sql任务的最大线程池。",
        "The max number work threads of http sql submitter."
    })
    public static int http_sql_submitter_max_worker_threads = 2;

    @ConfField(mutable = false, masterOnly = false, description = {
        "http请求处理/api/upload任务的最大线程池。",
        "The max number work threads of http upload submitter."
    })
    public static int http_load_submitter_max_worker_threads = 2;

    @ConfField(mutable = true, masterOnly = true, description = {
            "load label个数阈值，超过该个数后，对于已经完成导入作业或者任务，其label会被删除，被删除的 label 可以被重用。",
            "The threshold of load labels' number. After this number is exceeded, "
                    + "the labels of the completed import jobs or tasks will be deleted, "
                    + "and the deleted labels can be reused."
    })
    public static int label_num_threshold = 2000;

    @ConfField(description = {"指定 internal catalog 的默认鉴权类",
            "Specify the default authentication class of internal catalog"},
            options = {"default", "ranger-doris"})
    public static String access_controller_type = "default";

    @ConfField(mutable = true, masterOnly = false, description = {"指定 trino-connector catalog 的插件默认加载路径",
            "Specify the default plugins loading path for the trino-connector catalog"})
    public static String trino_connector_plugin_dir = EnvUtils.getDorisHome() + "/connectors";

<<<<<<< HEAD
    @ConfField(mutable = true)
    public static boolean fix_tablet_partition_id_eq_0 = false;
=======
    @ConfField(mutable = true, masterOnly = true, description = {
            "倒排索引默认存储格式",
            "Default storage format of inverted index, the default value is V1."
    })
    public static String inverted_index_storage_format = "V1";

    @ConfField(description = {
            "是否开启 Proxy Protocol 支持",
            "Whether to enable proxy protocol"
    })
    public static boolean enable_proxy_protocol = false;
>>>>>>> 09c03288

    //==========================================================================
    //                    begin of cloud config
    //==========================================================================

    @ConfField
    public static String cloud_unique_id = "";

    public static boolean isCloudMode() {
        return !cloud_unique_id.isEmpty();
    }

    public static boolean isNotCloudMode() {
        return cloud_unique_id.isEmpty();
    }

    /**
     * MetaService endpoint, ip:port, such as meta_service_endpoint = "192.0.0.10:8866"
     */
    @ConfField
    public static String meta_service_endpoint = "";

    @ConfField(mutable = true)
    public static boolean meta_service_connection_pooled = true;

    @ConfField(mutable = true)
    public static int meta_service_connection_pool_size = 20;

    @ConfField(mutable = true)
    public static int meta_service_rpc_retry_times = 200;

    // A connection will expire after a random time during [base, 2*base), so that the FE
    // has a chance to connect to a new RS. Set zero to disable it.
    @ConfField(mutable = true)
    public static int meta_service_connection_age_base_minutes = 5;

    @ConfField(mutable = false)
    public static boolean enable_sts_vpc = true;

    @ConfField(mutable = true)
    public static int sts_duration = 3600;

    @ConfField(mutable = true)
    public static int drop_rpc_retry_num = 200;

    @ConfField
    public static int cloud_meta_service_rpc_failed_retry_times = 200;

    @ConfField
    public static int default_get_version_from_ms_timeout_second = 3;

    @ConfField(mutable = true)
    public static boolean enable_cloud_multi_replica = false;

    @ConfField(mutable = true)
    public static int cloud_replica_num = 3;

    @ConfField(mutable = true)
    public static int cloud_cold_read_percent = 10; // 10%

    @ConfField(mutable = true)
    public static int get_tablet_stat_batch_size = 1000;

    @ConfField(mutable = true, masterOnly = true)
    public static boolean enable_light_index_change = true;

    // The original meta read lock is not enough to keep a snapshot of partition versions,
    // so the execution of `createScanRangeLocations` are delayed to `Coordinator::exec`,
    // to help to acquire a snapshot of partition versions.
    @ConfField
    public static boolean enable_cloud_snapshot_version = true;

    @ConfField
    public static int cloud_cluster_check_interval_second = 10;

    @ConfField
    public static String cloud_sql_server_cluster_name = "RESERVED_CLUSTER_NAME_FOR_SQL_SERVER";

    @ConfField
    public static String cloud_sql_server_cluster_id = "RESERVED_CLUSTER_ID_FOR_SQL_SERVER";

    @ConfField
    public static int cloud_txn_tablet_batch_size = 50;

    //==========================================================================
    //                      end of cloud config
    //==========================================================================
}<|MERGE_RESOLUTION|>--- conflicted
+++ resolved
@@ -2512,10 +2512,9 @@
             "Specify the default plugins loading path for the trino-connector catalog"})
     public static String trino_connector_plugin_dir = EnvUtils.getDorisHome() + "/connectors";
 
-<<<<<<< HEAD
     @ConfField(mutable = true)
     public static boolean fix_tablet_partition_id_eq_0 = false;
-=======
+
     @ConfField(mutable = true, masterOnly = true, description = {
             "倒排索引默认存储格式",
             "Default storage format of inverted index, the default value is V1."
@@ -2527,7 +2526,7 @@
             "Whether to enable proxy protocol"
     })
     public static boolean enable_proxy_protocol = false;
->>>>>>> 09c03288
+
 
     //==========================================================================
     //                    begin of cloud config
