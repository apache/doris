// Licensed to the Apache Software Foundation (ASF) under one
// or more contributor license agreements.  See the NOTICE file
// distributed with this work for additional information
// regarding copyright ownership.  The ASF licenses this file
// to you under the Apache License, Version 2.0 (the
// "License"); you may not use this file except in compliance
// with the License.  You may obtain a copy of the License at
//
//   http://www.apache.org/licenses/LICENSE-2.0
//
// Unless required by applicable law or agreed to in writing,
// software distributed under the License is distributed on an
// "AS IS" BASIS, WITHOUT WARRANTIES OR CONDITIONS OF ANY
// KIND, either express or implied.  See the License for the
// specific language governing permissions and limitations
// under the License.

package org.apache.doris.common;

import java.io.File;

public class Config extends ConfigBase {

    @ConfField(description = {"用户自定义配置文件的路径，用于存放 fe_custom.conf。该文件中的配置会覆盖 fe.conf 中的配置",
            "The path of the user-defined configuration file, used to store fe_custom.conf. "
                    + "The configuration in this file will override the configuration in fe.conf"})
    public static String custom_config_dir = EnvUtils.getDorisHome() + "/conf";

    @ConfField(description = {"fe.log 和 fe.audit.log 的最大文件大小。超过这个大小后，日志文件会被切分",
            "The maximum file size of fe.log and fe.audit.log. After exceeding this size, the log file will be split"})
    public static int log_roll_size_mb = 1024; // 1 GB

    /**
     * sys_log_dir:
     *      This specifies FE log dir. FE will produces 2 log files:
     *      fe.log:      all logs of FE process.
     *      fe.warn.log  all WARN and ERROR log of FE process.
     *
     * sys_log_level:
     *      INFO, WARN, ERROR, FATAL
     *
     * sys_log_roll_num:
     *      Maximal FE log files to be kept within an sys_log_roll_interval.
     *      default is 10, which means there will be at most 10 log files in a day
     *
     * sys_log_verbose_modules:
     *      Verbose modules. VERBOSE level is implemented by log4j DEBUG level.
     *      eg:
     *          sys_log_verbose_modules = org.apache.doris.catalog
     *      This will only print debug log of files in package org.apache.doris.catalog and all its sub packages.
     *
     * sys_log_roll_interval:
     *      DAY:  log suffix is yyyyMMdd
     *      HOUR: log suffix is yyyyMMddHH
     *
     * sys_log_delete_age:
     *      default is 7 days, if log's last modify time is 7 days ago, it will be deleted.
     *      support format:
     *          7d      7 days
     *          10h     10 hours
     *          60m     60 mins
     *          120s    120 seconds
     *
     * sys_log_enable_compress:
     *      default is false. if true, will compress fe.log & fe.warn.log by gzip
     */
    @Deprecated // use env var LOG_DIR instead
    @ConfField(description = {"FE 日志文件的存放路径，用于存放 fe.log。",
            "The path of the FE log file, used to store fe.log"})
    public static String sys_log_dir = "";

    @ConfField(description = {"FE 日志的级别", "The level of FE log"}, options = {"INFO", "WARN", "ERROR", "FATAL"})
    public static String sys_log_level = "INFO";

    @ConfField(description = {"FE 日志的输出模式，其中 NORMAL 模式是日志同步输出且包含位置信息；ASYNC 模式为默认模式，日志异步输出"
            + "且包含位置信息；BRIEF 是日志异步输出但不包含位置信息，三种日志输出模式的性能依次递增",
            "The output mode of FE log. NORMAL mode is synchronous output with location information; "
                    + "ASYNC mode is the default mode, asynchronous output with location information; "
                    + "BRIEF is asynchronous output without location information. "
                    + "The performance of the three log output modes increases in turn"},
            options = {"NORMAL", "ASYNC", "BRIEF"})
    public static String sys_log_mode = "ASYNC";

    @ConfField(description = {"FE 日志文件的最大数量。超过这个数量后，最老的日志文件会被删除",
            "The maximum number of FE log files. After exceeding this number, the oldest log file will be deleted"})
    public static int sys_log_roll_num = 10;

    @ConfField(description = {
            "Verbose 模块。VERBOSE 级别的日志是通过 log4j 的 DEBUG 级别实现的。"
                    + "如设置为 `org.apache.doris.catalog`，则会打印这个 package 下的类的 DEBUG 日志。",
            "Verbose module. The VERBOSE level log is implemented by the DEBUG level of log4j. "
                    + "If set to `org.apache.doris.catalog`, "
                    + "the DEBUG log of the class under this package will be printed."})
    public static String[] sys_log_verbose_modules = {};
    @ConfField(description = {"FE 日志文件的切分周期", "The split cycle of the FE log file"}, options = {"DAY", "HOUR"})
    public static String sys_log_roll_interval = "DAY";
    @ConfField(description = {
            "FE 日志文件的最大存活时间。超过这个时间后，日志文件会被删除。支持的格式包括：7d, 10h, 60m, 120s",
            "The maximum survival time of the FE log file. After exceeding this time, the log file will be deleted. "
                    + "Supported formats include: 7d, 10h, 60m, 120s"})
    public static String sys_log_delete_age = "7d";
    @ConfField(description = {"是否压缩 FE 的历史日志", "enable compression for FE log file"})
    public static boolean sys_log_enable_compress = false;

    @ConfField(description = {"FE 审计日志文件的存放路径，用于存放 fe.audit.log。",
            "The path of the FE audit log file, used to store fe.audit.log"})
    public static String audit_log_dir = System.getenv("LOG_DIR");
    @ConfField(description = {"FE 审计日志文件的最大数量。超过这个数量后，最老的日志文件会被删除",
            "The maximum number of FE audit log files. "
                    + "After exceeding this number, the oldest log file will be deleted"})
    public static int audit_log_roll_num = 90;
    @ConfField(description = {"FE 审计日志文件的种类", "The type of FE audit log file"},
            options = {"slow_query", "query", "load", "stream_load"})
    public static String[] audit_log_modules = {"slow_query", "query", "load", "stream_load"};
    @ConfField(mutable = true, description = {"慢查询的阈值，单位为毫秒。如果一个查询的响应时间超过这个阈值，"
            + "则会被记录在 audit log 中。",
            "The threshold of slow query, in milliseconds. "
                    + "If the response time of a query exceeds this threshold, it will be recorded in audit log."})
    public static long qe_slow_log_ms = 5000;
    @ConfField(description = {"FE 审计日志文件的切分周期", "The split cycle of the FE audit log file"},
            options = {"DAY", "HOUR"})
    public static String audit_log_roll_interval = "DAY";
    @ConfField(description = {
            "FE 审计日志文件的最大存活时间。超过这个时间后，日志文件会被删除。支持的格式包括：7d, 10h, 60m, 120s",
            "The maximum survival time of the FE audit log file. "
                    + "After exceeding this time, the log file will be deleted. "
                    + "Supported formats include: 7d, 10h, 60m, 120s"})
    public static String audit_log_delete_age = "30d";
    @ConfField(description = {"是否压缩 FE 的 Audit 日志", "enable compression for FE audit log file"})
    public static boolean audit_log_enable_compress = false;

    @ConfField(description = {"是否使用文件记录日志。当使用 --console 启动 FE 时，全部日志同时写入到标准输出和文件。"
            + "如果关闭这个选项，不再使用文件记录日志。",
            "Whether to use file to record log. When starting FE with --console, "
                    + "all logs will be written to both standard output and file. "
                    + "Close this option will no longer use file to record log."})
    public static boolean enable_file_logger = true;

    @ConfField(mutable = false, masterOnly = false,
            description = {"是否检查table锁泄漏", "Whether to check table lock leaky"})
    public static boolean check_table_lock_leaky = false;

    @ConfField(description = {"插件的安装目录", "The installation directory of the plugin"})
    public static String plugin_dir = System.getenv("DORIS_HOME") + "/plugins";

    @ConfField(mutable = true, masterOnly = true, description = {"是否启用插件", "Whether to enable the plugin"})
    public static boolean plugin_enable = true;

    @ConfField(description = {
            "JDBC 驱动的存放路径。在创建 JDBC Catalog 时，如果指定的驱动文件路径不是绝对路径，则会在这个目录下寻找",
            "The path to save jdbc drivers. When creating JDBC Catalog,"
                    + "if the specified driver file path is not an absolute path, Doris will find jars from this path"})
    public static String jdbc_drivers_dir = System.getenv("DORIS_HOME") + "/jdbc_drivers";

    @ConfField(description = {"JDBC 驱动的安全路径。在创建 JDBC Catalog 时，允许使用的文件或者网络路径，可配置多个，使用分号分隔"
            + "默认为 * 表示全部允许，如果设置为空也表示全部允许",
            "The safe path of the JDBC driver. When creating a JDBC Catalog,"
                    + "you can configure multiple files or network paths that are allowed to be used,"
                    + "separated by semicolons"
                    + "The default is * to allow all, if set to empty, also means to allow all"})
    public static String jdbc_driver_secure_path = "*";

    @ConfField(description = {"MySQL Jdbc Catalog mysql 不支持下推的函数",
            "MySQL Jdbc Catalog mysql does not support pushdown functions"})
    public static String[] jdbc_mysql_unsupported_pushdown_functions = {"date_trunc", "money_format", "negative"};

    @ConfField(mutable = true, masterOnly = true, description = {"强制 SQLServer Jdbc Catalog 加密为 false",
            "Force SQLServer Jdbc Catalog encrypt to false"})
    public static boolean force_sqlserver_jdbc_encrypt_false = false;

    @ConfField(mutable = true, masterOnly = true, description = {"broker load 时，单个节点上 load 执行计划的默认并行度",
            "The default parallelism of the load execution plan on a single node when the broker load is submitted"})
    public static int default_load_parallelism = 8;

    @ConfField(mutable = true, masterOnly = true, description = {
            "已完成或取消的导入作业信息的 label 会在这个时间后被删除。被删除的 label 可以被重用。",
            "Labels of finished or cancelled load jobs will be removed after this time"
                    + "The removed labels can be reused."})
    public static int label_keep_max_second = 3 * 24 * 3600; // 3 days

    @ConfField(mutable = true, masterOnly = true, description = {
            "针对一些高频的导入作业，比如 INSERT, STREAMING LOAD, ROUTINE_LOAD_TASK, DELETE"
                    + "如果导入作业或者任务已经完成，且超过这个时间后，会被删除。被删除的作业或者任务可以被重用。",
            "For some high frequency load jobs such as INSERT, STREAMING LOAD, ROUTINE_LOAD_TASK, DELETE"
                    + "Remove the finished job or task if expired. The removed job or task can be reused."})
    public static int streaming_label_keep_max_second = 43200; // 12 hour

    @ConfField(mutable = true, masterOnly = true, description = {
            "针对 ALTER, EXPORT 作业，如果作业已经完成，且超过这个时间后，会被删除。",
            "For ALTER, EXPORT jobs, remove the finished job if expired."})
    public static int history_job_keep_max_second = 7 * 24 * 3600; // 7 days

    @ConfField(description = {"事务的清理周期，单位为秒。每个周期内，将会清理已经结束的并且过期的历史事务信息",
            "The clean interval of transaction, in seconds. "
                    + "In each cycle, the expired history transaction will be cleaned"})
    public static int transaction_clean_interval_second = 30;

    @ConfField(description = {"导入作业的清理周期，单位为秒。每个周期内，将会清理已经结束的并且过期的导入作业",
            "The clean interval of load job, in seconds. "
                    + "In each cycle, the expired history load job will be cleaned"})
    public static int label_clean_interval_second = 1 * 3600; // 1 hours

    @ConfField(description = {"元数据的存储目录", "The directory to save Doris meta data"})
    public static String meta_dir = System.getenv("DORIS_HOME") + "/doris-meta";

    @ConfField(description = {"临时文件的存储目录", "The directory to save Doris temp data"})
    public static String tmp_dir = System.getenv("DORIS_HOME") + "/temp_dir";

    @ConfField(description = {"元数据日志的存储类型。BDB: 日志存储在 BDBJE 中。LOCAL：日志存储在本地文件中（仅用于测试）",
            "The storage type of the metadata log. BDB: Logs are stored in BDBJE. "
                    + "LOCAL: logs are stored in a local file (for testing only)"}, options = {"BDB", "LOCAL"})
    public static String edit_log_type = "bdb";

    @ConfField(description = {"BDBJE 的端口号", "The port of BDBJE"})
    public static int edit_log_port = 9010;

    @ConfField(mutable = true, masterOnly = true, description = {
            "BDBJE 的日志滚动大小。当日志条目数超过这个值后，会触发日志滚动",
            "The log roll size of BDBJE. When the number of log entries exceeds this value, the log will be rolled"})
    public static int edit_log_roll_num = 50000;

    @ConfField(mutable = true, masterOnly = true, description = {
            "批量 BDBJE 日志包含的最大条目数", "The max number of log entries for batching BDBJE"})
    public static int batch_edit_log_max_item_num = 100;

    @ConfField(mutable = true, masterOnly = true, description = {
            "批量 BDBJE 日志包含的最大长度", "The max size for batching BDBJE"})
    public static long batch_edit_log_max_byte_size = 640 * 1024L;

    @ConfField(mutable = true, masterOnly = true, description = {
            "连续写多批 BDBJE 日志后的停顿时间", "The sleep time after writting multiple batching BDBJE continuously"})
    public static long batch_edit_log_rest_time_ms = 10;

    @ConfField(mutable = true, masterOnly = true, description = {
            "连续写多批 BDBJE 日志后需要短暂停顿。这里最大的连写次数。",
            "After writting multiple batching BDBJE continuously, need a short rest. "
                    + "Indicates the writting count before a rest"})
    public static long batch_edit_log_continuous_count_for_rest = 1000;

    @ConfField(description = {"元数据同步的容忍延迟时间，单位为秒。如果元数据的延迟超过这个值，非主 FE 会停止提供服务",
            "The toleration delay time of meta data synchronization, in seconds. "
                    + "If the delay of meta data exceeds this value, non-master FE will stop offering service"})
    public static int meta_delay_toleration_second = 300;    // 5 min

    @ConfField(description = {"元数据日志的写同步策略。如果仅部署一个 Follower FE，"
            + "则推荐设置为 `SYNC`，如果有多个 Follower FE，则可以设置为 `WRITE_NO_SYNC`。"
            + "可参阅：http://docs.oracle.com/cd/E17277_02/html/java/com/sleepycat/je/Durability.SyncPolicy.html",
            "The sync policy of meta data log. If you only deploy one Follower FE, "
                    + "set this to `SYNC`. If you deploy more than 3 Follower FE, "
                    + "you can set this and the following `replica_sync_policy` to `WRITE_NO_SYNC`. "
                    + "See: http://docs.oracle.com/cd/E17277_02/html/java/com/sleepycat/je/Durability.SyncPolicy.html"},
            options = {"SYNC", "NO_SYNC", "WRITE_NO_SYNC"})
    public static String master_sync_policy = "SYNC"; // SYNC, NO_SYNC, WRITE_NO_SYNC

    @ConfField(description = {"同 `master_sync_policy`", "Same as `master_sync_policy`"},
            options = {"SYNC", "NO_SYNC", "WRITE_NO_SYNC"})
    public static String replica_sync_policy = "SYNC"; // SYNC, NO_SYNC, WRITE_NO_SYNC

    @ConfField(description = {"BDBJE 节点间同步策略，"
            + "可参阅：http://docs.oracle.com/cd/E17277_02/html/java/com/sleepycat/je/Durability.ReplicaAckPolicy.html",
            "The replica ack policy of bdbje. "
                    + "See: http://docs.oracle.com/cd/E17277_02/html/java/com/sleepycat/je/Durability.ReplicaAckPolicy.html"},
            options = {"ALL", "NONE", "SIMPLE_MAJORITY"})
    public static String replica_ack_policy = "SIMPLE_MAJORITY"; // ALL, NONE, SIMPLE_MAJORITY

    @ConfField(description = {"BDBJE 主从节点间心跳超时时间，单位为秒。默认值为 30 秒，与 BDBJE 的默认值相同。"
            + "如果网络不稳定，或者 Java GC 经常导致长时间的暂停，可以适当增大这个值，减少误报超时的概率",
            "The heartbeat timeout of bdbje between master and follower, in seconds. "
                    + "The default is 30 seconds, which is same as default value in bdbje. "
                    + "If the network is experiencing transient problems, "
                    + "of some unexpected long java GC annoying you, "
                    + "you can try to increase this value to decrease the chances of false timeouts"})
    public static int bdbje_heartbeat_timeout_second = 30;

    @ConfField(description = {"BDBJE 操作的锁超时时间，单位为秒。如果 FE 的 WARN 日志中出现大量的 LockTimeoutException，"
            + "可以适当增大这个值",
            "The lock timeout of bdbje operation, in seconds. "
                    + "If there are many LockTimeoutException in FE WARN log, you can try to increase this value"})
    public static int bdbje_lock_timeout_second = 5;

    @ConfField(description = {"BDBJE 主从节点间同步的超时时间，单位为秒。如果出现大量的 ReplicaWriteException，"
            + "可以适当增大这个值",
            "The replica ack timeout of bdbje between master and follower, in seconds. "
                    + "If there are many ReplicaWriteException in FE WARN log, you can try to increase this value"})
    public static int bdbje_replica_ack_timeout_second = 10;

    @ConfField(description = {"在HA模式下，BDBJE 中保留的预留空间字节数的期望上限。非 HA 模式下无效",
            "The desired upper limit on the number of bytes of reserved space to retain "
                    + "in a replicated JE Environment. "
                    + "This parameter is ignored in a non-replicated JE Environment."})
    public static long bdbje_reserved_disk_bytes = 1 * 1024 * 1024 * 1024; // 1G

    @ConfField(description = {"BDBJE 所需的空闲磁盘空间大小。如果空闲磁盘空间小于这个值，则BDBJE将无法写入。",
            "Amount of free disk space required by BDBJE. "
                    + "If the free disk space is less than this value, BDBJE will not be able to write."})
    public static long bdbje_free_disk_bytes = 1 * 1024 * 1024 * 1024; // 1G

    @ConfField(masterOnly = true, description = {"心跳线程池的线程数",
            "Num of thread to handle heartbeat events"})
    public static int heartbeat_mgr_threads_num = 8;

    @ConfField(masterOnly = true, description = {"心跳线程池的队列大小",
            "Queue size to store heartbeat task in heartbeat_mgr"})
    public static int heartbeat_mgr_blocking_queue_size = 1024;

    @ConfField(masterOnly = true, description = {"Agent任务线程池的线程数",
            "Num of thread to handle agent task in agent task thread-pool"})
    public static int max_agent_task_threads_num = 4096;

    @ConfField(description = {"BDBJE 重加入集群时，最多回滚的事务数。如果回滚的事务数超过这个值，"
            + "则 BDBJE 将无法重加入集群，需要手动清理 BDBJE 的数据。",
            "The max txn number which bdbje can rollback when trying to rejoin the group. "
                    + "If the number of rollback txn is larger than this value, "
                    + "bdbje will not be able to rejoin the group, and you need to clean up bdbje data manually."})
    public static int txn_rollback_limit = 100;

    @ConfField(description = {"优先使用的网络地址，如果 FE 有多个网络地址，"
            + "可以通过这个配置来指定优先使用的网络地址。"
            + "这是一个分号分隔的列表，每个元素是一个 CIDR 表示的网络地址",
            "The preferred network address. If FE has multiple network addresses, "
                    + "this configuration can be used to specify the preferred network address. "
                    + "This is a semicolon-separated list, "
                    + "each element is a CIDR representation of the network address"})
    public static String priority_networks = "";

    @ConfField(mutable = true, description = {"是否忽略元数据延迟，如果 FE 的元数据延迟超过这个阈值，"
            + "则非 Master FE 仍然提供读服务。这个配置可以用于当 Master FE 因为某些原因停止了较长时间，"
            + "但是仍然希望非 Master FE 可以提供读服务。",
            "If true, non-master FE will ignore the meta data delay gap between Master FE and its self, "
                    + "even if the metadata delay gap exceeds this threshold. "
                    + "Non-master FE will still offer read service. "
                    + "This is helpful when you try to stop the Master FE for a relatively long time for some reason, "
                    + "but still wish the non-master FE can offer read service."})
    public static boolean ignore_meta_check = false;

    @ConfField(description = {"非 Master FE 与 Master FE 的最大时钟偏差，单位为毫秒。"
            + "这个配置用于在非 Master FE 与 Master FE 之间建立 BDBJE 连接时检查时钟偏差，"
            + "如果时钟偏差超过这个阈值，则 BDBJE 连接会被放弃。",
            "The maximum clock skew between non-master FE to Master FE host, in milliseconds. "
                    + "This value is checked whenever a non-master FE establishes a connection to master FE via BDBJE. "
                    + "The connection is abandoned if the clock skew is larger than this value."})
    public static long max_bdbje_clock_delta_ms = 5000; // 5s

    @ConfField(mutable = true, description = {"是否启用所有 http 接口的认证",
            "Whether to enable all http interface authentication"}, varType = VariableAnnotation.EXPERIMENTAL)
    public static boolean enable_all_http_auth = false;

    @ConfField(description = {"FE http 端口，目前所有 FE 的 http 端口必须相同",
            "Fe http port, currently all FE's http port must be same"})
    public static int http_port = 8030;

    @ConfField(description = {"FE https 端口，目前所有 FE 的 https 端口必须相同",
            "Fe https port, currently all FE's https port must be same"})
    public static int https_port = 8050;

    @ConfField(description = {"FE https 服务的 key store 路径",
            "The key store path of FE https service"})
    public static String key_store_path = System.getenv("DORIS_HOME")
            + "/conf/ssl/doris_ssl_certificate.keystore";

    @ConfField(description = {"FE https 服务的 key store 密码",
            "The key store password of FE https service"})
    public static String key_store_password = "";

    @ConfField(description = {"FE https 服务的 key store 类型",
            "The key store type of FE https service"})
    public static String key_store_type = "JKS";

    @ConfField(description = {"FE https 服务的 key store 别名",
            "The key store alias of FE https service"})
    public static String key_store_alias = "doris_ssl_certificate";

    @ConfField(description = {"是否启用 https，如果启用，http 端口将不可用",
            "Whether to enable https, if enabled, http port will not be available"},
            varType = VariableAnnotation.EXPERIMENTAL)
    public static boolean enable_https = false;

    @ConfField(description = {"Jetty 的 acceptor 线程数。Jetty的线程架构模型很简单，分为三个线程池：acceptor、selector 和 worker。"
            + "acceptor 负责接受新的连接，然后交给 selector 处理HTTP报文协议的解包，最后由 worker 处理请求。"
            + "前两个线程池采用非阻塞模型，并且一个线程可以处理很多socket的读写，所以线程池的数量少。"
            + "对于大多数项目，只需要 1-2 个 acceptor 线程，2 到 4 个就足够了。Worker 的数量取决于应用的QPS和IO事件的比例。"
            + "越高QPS，或者IO占比越高，等待的线程越多，需要的线程总数越多。",
            "The number of acceptor threads for Jetty. Jetty's thread architecture model is very simple, "
                    + "divided into three thread pools: acceptor, selector and worker. "
                    + "The acceptor is responsible for accepting new connections, "
                    + "and then handing it over to the selector to process the unpacking of the HTTP message protocol, "
                    + "and finally the worker processes the request. "
                    + "The first two thread pools adopt a non-blocking model, "
                    + "and one thread can handle many socket reads and writes, "
                    + "so the number of thread pools is small. For most projects, "
                    + "only 1-2 acceptor threads are needed, 2 to 4 should be enough. "
                    + "The number of workers depends on the ratio of QPS and IO events of the application. "
                    + "The higher the QPS, or the higher the IO ratio, the more threads are waiting, "
                    + "and the more threads are required."})
    public static int jetty_server_acceptors = 2;
    @ConfField(description = {"Jetty 的 selector 线程数。", "The number of selector threads for Jetty."})
    public static int jetty_server_selectors = 4;
    @ConfField(description = {"Jetty 的 worker 线程数。0 表示使用默认线程池。",
            "The number of worker threads for Jetty. 0 means using the default thread pool."})
    public static int jetty_server_workers = 0;

    @ConfField(description = {"Jetty 的线程池的默认最小线程数。",
            "The default minimum number of threads for jetty."})
    public static int jetty_threadPool_minThreads = 20;
    @ConfField(description = {"Jetty 的线程池的默认最大线程数。",
            "The default maximum number of threads for jetty."})
    public static int jetty_threadPool_maxThreads = 400;

    @ConfField(description = {"Jetty 的最大 HTTP POST 大小，单位是字节，默认值是 100MB。",
            "The maximum HTTP POST size of Jetty, in bytes, the default value is 100MB."})
    public static int jetty_server_max_http_post_size = 100 * 1024 * 1024;

    @ConfField(description = {"Jetty 的最大 HTTP header 大小，单位是字节，默认值是 1MB。",
            "The maximum HTTP header size of Jetty, in bytes, the default value is 1MB."})
    public static int jetty_server_max_http_header_size = 1048576;

    @ConfField(description = {"是否禁用 mini load，默认禁用",
            "Whether to disable mini load, disabled by default"})
    public static boolean disable_mini_load = true;

    @ConfField(description = {"mysql nio server 的 backlog 数量。"
            + "如果调大这个值，则需同时调整 /proc/sys/net/core/somaxconn 的值",
            "The backlog number of mysql nio server. "
                    + "If you enlarge this value, you should enlarge the value in "
                    + "`/proc/sys/net/core/somaxconn` at the same time"})
    public static int mysql_nio_backlog_num = 1024;

    @ConfField(description = {"是否启用 mysql 连接中的 TCP keep alive，默认禁用",
            "Whether to enable TCP Keep-Alive for MySQL connections, disabled by default"})
    public static boolean mysql_nio_enable_keep_alive = false;

    @ConfField(description = {"thrift client 的连接超时时间，单位是毫秒。0 表示不设置超时时间。",
            "The connection timeout of thrift client, in milliseconds. 0 means no timeout."})
    public static int thrift_client_timeout_ms = 0;

    // The default value is inherited from org.apache.thrift.TConfiguration
    @ConfField(description = {"thrift server 接收请求大小的上限",
            "The maximum size of a (received) message of the thrift server, in bytes"})
    public static int thrift_max_message_size = 100 * 1024 * 1024;

    // The default value is inherited from org.apache.thrift.TConfiguration
    @ConfField(description = {"thrift server transport 接收的每帧数据大小的上限",
            "The limits of the size of one frame of thrift server transport"})
    public static int thrift_max_frame_size = 16384000;

    @ConfField(description = {"thrift server 的 backlog 数量。"
            + "如果调大这个值，则需同时调整 /proc/sys/net/core/somaxconn 的值",
            "The backlog number of thrift server. "
                    + "If you enlarge this value, you should enlarge the value in "
                    + "`/proc/sys/net/core/somaxconn` at the same time"})
    public static int thrift_backlog_num = 1024;

    @ConfField(description = {"FE thrift server 的端口号", "The port of FE thrift server"})
    public static int rpc_port = 9020;

    @ConfField(description = {"FE MySQL server 的端口号", "The port of FE MySQL server"})
    public static int query_port = 9030;

    @ConfField(description = {"FE Arrow-Flight-SQL server 的端口号", "The port of FE Arrow-Flight-SQL server"})
    public static int arrow_flight_sql_port = -1;

    @ConfField(description = {"MySQL 服务的 IO 线程数", "The number of IO threads in MySQL service"})
    public static int mysql_service_io_threads_num = 4;

    @ConfField(description = {"MySQL 服务的最大任务线程数", "The max number of task threads in MySQL service"})
    public static int max_mysql_service_task_threads_num = 4096;

    @ConfField(description = {"BackendServiceProxy数量, 用于池化GRPC channel",
            "BackendServiceProxy pool size for pooling GRPC channels."})
    public static int backend_proxy_num = 48;

    @ConfField(description = {
            "集群 ID，用于内部认证。通常在集群第一次启动时，会随机生成一个 cluster id. 用户也可以手动指定。",
            "Cluster id used for internal authentication. Usually a random integer generated when master FE "
                    + "start at first time. You can also specify one."})
    public static int cluster_id = -1;

    @ConfField(description = {"集群 token，用于内部认证。",
            "Cluster token used for internal authentication."})
    public static String auth_token = "";

    @ConfField(mutable = true, masterOnly = true,
            description = {"创建单个 Replica 的最大超时时间，单位是秒。如果你要创建 m 个 tablet，每个 tablet 有 n 个 replica。"
                    + "则总的超时时间为 `m * n * tablet_create_timeout_second`",
                    "Maximal waiting time for creating a single replica, in seconds. "
                            + "eg. if you create a table with #m tablets and #n replicas for each tablet, "
                            + "the create table request will run at most "
                            + "(m * n * tablet_create_timeout_second) before timeout"})
    public static int tablet_create_timeout_second = 2;

    @ConfField(mutable = true, masterOnly = true, description = {"创建表的最小超时时间，单位是秒。",
            "Minimal waiting time for creating a table, in seconds."})
    public static int min_create_table_timeout_second = 30;

    @ConfField(mutable = true, masterOnly = true, description = {"创建表的最大超时时间，单位是秒。",
            "Maximal waiting time for creating a table, in seconds."})
    public static int max_create_table_timeout_second = 3600;

    @ConfField(mutable = true, masterOnly = true, description = {"导入 Publish 阶段的最大超时时间，单位是秒。",
            "Maximal waiting time for all publish version tasks of one transaction to be finished, in seconds."})
    public static int publish_version_timeout_second = 30; // 30 seconds

    @ConfField(mutable = true, masterOnly = true, description = {"导入 Publish 阶段的等待时间，单位是秒。超过此时间，"
            + "则只需每个tablet包含一个成功副本，则导入成功。值为 -1 时，表示无限等待。",
            "Waiting time for one transaction changing to \"at least one replica success\", in seconds."
            + "If time exceeds this, and for each tablet it has at least one replica publish successful, "
            + "then the load task will be successful." })
    public static int publish_wait_time_second = 300;

    @ConfField(mutable = true, masterOnly = true, description = {"导入 Publish 阶段是否检查正在做 Schema 变更的副本。"
            + "正常情况下，不要关闭此检查。除非在极端情况下出现导入和 Schema 变更出现互相等待死锁时才临时打开。",
            "Check the replicas which are doing schema change when publish transaction. Do not turn off this check "
            + " under normal circumstances. It's only temporarily skip check if publish version and schema change have"
            + " dead lock" })
    public static boolean publish_version_check_alter_replica = true;

    @ConfField(mutable = true, masterOnly = true, description = {"单个事务 publish 失败打日志间隔",
            "print log interval for publish transaction failed interval"})
    public static long publish_fail_log_interval_second = 5 * 60;

    @ConfField(mutable = true, masterOnly = true, description = {"一个 PUBLISH_VERSION 任务打印失败日志的次数上限",
            "the upper limit of failure logs of PUBLISH_VERSION task"})
    public static long publish_version_task_failed_log_threshold = 80;

    @ConfField(mutable = true, masterOnly = true, description = {"提交事务的最大超时时间，单位是秒。"
            + "该参数仅用于事务型 insert 操作中。",
            "Maximal waiting time for all data inserted before one transaction to be committed, in seconds. "
                    + "This parameter is only used for transactional insert operation"})
    public static int commit_timeout_second = 30; // 30 seconds

    @ConfField(masterOnly = true, description = {"Publish 任务触发线程的执行间隔，单位是毫秒。",
            "The interval of publish task trigger thread, in milliseconds"})
    public static int publish_version_interval_ms = 10;

    @ConfField(description = {"thrift server 的最大 worker 线程数", "The max worker threads of thrift server"})
    public static int thrift_server_max_worker_threads = 4096;

    @ConfField(mutable = true, masterOnly = true, description = {"Delete 操作的最大超时时间，单位是秒。",
            "Maximal timeout for delete job, in seconds."})
    public static int delete_job_max_timeout_second = 300;

    @ConfField(mutable = true, masterOnly = true, description = {"Load 成功所需的最小写入副本数。",
            "Minimal number of write successful replicas for load job."})
    public static short min_load_replica_num = -1;

    @ConfField(description = {"load job 调度器的执行间隔，单位是秒。",
            "The interval of load job scheduler, in seconds."})
    public static int load_checker_interval_second = 5;

    @ConfField(description = {"spark load job 调度器的执行间隔，单位是秒。",
            "The interval of spark load job scheduler, in seconds."})
    public static int spark_load_checker_interval_second = 60;

    @ConfField(mutable = true, masterOnly = true, description = {"Broker load 的默认超时时间，单位是秒。",
            "Default timeout for broker load job, in seconds."})
    public static int broker_load_default_timeout_second = 14400; // 4 hour

    @ConfField(description = {"和 Broker 进程交互的 RPC 的超时时间，单位是毫秒。",
            "The timeout of RPC between FE and Broker, in milliseconds"})
    public static int broker_timeout_ms = 10000; // 10s

    @ConfField(description = {"主键高并发点查短路径超时时间。",
            "The timeout of RPC for high concurrenty short circuit query"})
    public static int point_query_timeout_ms = 10000; // 10s

    @ConfField(mutable = true, masterOnly = true, description = {"Insert load 的默认超时时间，单位是秒。",
            "Default timeout for insert load job, in seconds."})
    public static int insert_load_default_timeout_second = 14400; // 4 hour

    @ConfField(mutable = true, masterOnly = true, description = {"对mow表随机设置cluster keys，用于测试",
            "random set cluster keys for mow table for test"})
    public static boolean random_add_cluster_keys_for_mow = false;

    @ConfField(mutable = true, masterOnly = true, description = {
            "等内部攒批真正写入完成才返回；insert into和stream load默认开启攒批",
            "Wait for the internal batch to be written before returning; "
                    + "insert into and stream load use group commit by default."})
    public static boolean wait_internal_group_commit_finish = false;

    @ConfField(mutable = false, masterOnly = true, description = {"攒批的默认提交时间，单位是毫秒",
            "Default commit interval in ms for group commit"})
    public static int group_commit_interval_ms_default_value = 10000;

    @ConfField(mutable = false, masterOnly = true, description = {"攒批的默认提交数据量，单位是字节，默认128M",
            "Default commit data bytes for group commit"})
    public static int group_commit_data_bytes_default_value = 134217728;

    @ConfField(mutable = true, masterOnly = true, description = {
            "内部攒批的超时时间为table的group_commit_interval_ms的倍数",
            "The internal group commit timeout is the multiple of table's group_commit_interval_ms"})
    public static int group_commit_timeout_multipler = 10;

    @ConfField(mutable = true, masterOnly = true, description = {"Stream load 的默认超时时间，单位是秒。",
            "Default timeout for stream load job, in seconds."})
    public static int stream_load_default_timeout_second = 86400 * 3; // 3days

    @ConfField(mutable = true, masterOnly = true, description = {"Stream load 的默认预提交超时时间，单位是秒。",
            "Default pre-commit timeout for stream load job, in seconds."})
    public static int stream_load_default_precommit_timeout_second = 3600; // 3600s

    @ConfField(mutable = true, masterOnly = true, description = {"Stream Load 是否默认打开 memtable 前移",
            "Whether to enable memtable on sink node by default in stream load"})
    public static boolean stream_load_default_memtable_on_sink_node = false;

    @ConfField(mutable = true, masterOnly = true, description = {"Load 的最大超时时间，单位是秒。",
            "Maximal timeout for load job, in seconds."})
    public static int max_load_timeout_second = 259200; // 3days

    @ConfField(mutable = true, masterOnly = true, description = {"Stream load 的最大超时时间，单位是秒。",
            "Maximal timeout for stream load job, in seconds."})
    public static int max_stream_load_timeout_second = 259200; // 3days

    @ConfField(mutable = true, masterOnly = true, description = {"Load 的最小超时时间，单位是秒。",
            "Minimal timeout for load job, in seconds."})
    public static int min_load_timeout_second = 1; // 1s

    @ConfField(mutable = true, masterOnly = true, description = {"Hadoop load 的默认超时时间，单位是秒。",
            "Default timeout for hadoop load job, in seconds."})
    public static int hadoop_load_default_timeout_second = 86400 * 3; // 3 day

    @ConfField(description = {"Spark DPP 程序的版本", "Default spark dpp version"})
    public static String spark_dpp_version = "1.2-SNAPSHOT";

    @ConfField(mutable = true, masterOnly = true, description = {"Spark load 的默认超时时间，单位是秒。",
            "Default timeout for spark load job, in seconds."})
    public static int spark_load_default_timeout_second = 86400; // 1 day

    @ConfField(mutable = true, masterOnly = true, description = {"Spark Load 所使用的 Spark 程序目录",
            "Spark dir for Spark Load"})
    public static String spark_home_default_dir = System.getenv("DORIS_HOME") + "/lib/spark2x";

    @ConfField(description = {"Spark load 所使用的依赖项目录", "Spark dependencies dir for Spark Load"})
    public static String spark_resource_path = "";

    @ConfField(description = {"Spark launcher 日志路径", "Spark launcher log dir"})
    public static String spark_launcher_log_dir = System.getenv("LOG_DIR") + "/spark_launcher_log";

    @ConfField(description = {"Yarn client 的路径", "Yarn client path"})
    public static String yarn_client_path = System.getenv("DORIS_HOME") + "/lib/yarn-client/hadoop/bin/yarn";

    @ConfField(description = {"Yarn 配置文件的路径", "Yarn config path"})
    public static String yarn_config_dir = System.getenv("DORIS_HOME") + "/lib/yarn-config";

    @ConfField(mutable = true, masterOnly = true, description = {"Sync job 的最大提交间隔，单位是秒。",
            "Maximal intervals between two sync job's commits."})
    public static long sync_commit_interval_second = 10;

    @ConfField(description = {"Sync job 调度器的执行间隔，单位是秒。",
            "The interval of sync job scheduler, in seconds."})
    public static int sync_checker_interval_second = 5;

    @ConfField(description = {"Sync job 的最大并发数。",
            "Maximal concurrent num of sync job."})
    public static int max_sync_task_threads_num = 10;

    @ConfField(mutable = true, masterOnly = true, description = {"Sync job 的最小提交事件数。如果收到的事件数小于该值，"
            + "Sync Job 会继续等待下一批数据，直到时间超过 `sync_commit_interval_second`。这个值应小于 canal 的缓冲区大小。",
            "Min events that a sync job will commit. When receiving events less than it, SyncJob will continue "
                    + "to wait for the next batch of data until the time exceeds `sync_commit_interval_second`."})
    public static long min_sync_commit_size = 10000;

    @ConfField(mutable = true, masterOnly = true, description = {"Sync job 的最小提交字节数。如果收到的字节数小于该值，"
            + "Sync Job 会继续等待下一批数据，直到时间超过 `sync_commit_interval_second`。这个值应小于 canal 的缓冲区大小。",
            "Min bytes that a sync job will commit. When receiving bytes less than it, SyncJob will continue "
                    + "to wait for the next batch of data until the time exceeds `sync_commit_interval_second`."})
    public static long min_bytes_sync_commit = 15 * 1024 * 1024; // 15 MB

    @ConfField(mutable = true, masterOnly = true, description = {"Sync job 的最大提交字节数。如果收到的字节数大于该值，"
            + "Sync Job 会立即提交所有数据。这个值应大于 canal 的缓冲区大小和 `min_bytes_sync_commit`。",
            "Max bytes that a sync job will commit. When receiving bytes larger than it, SyncJob will commit "
                    + "all data immediately. You should set it larger than canal memory and "
                    + "`min_bytes_sync_commit`."})
    public static long max_bytes_sync_commit = 64 * 1024 * 1024; // 64 MB

    @ConfField(mutable = true, masterOnly = true, description = {"Broker Load 的最大等待 job 数量。"
            + "这个值是一个期望值。在某些情况下，比如切换 master，当前等待的 job 数量可能会超过这个值。",
            "Maximal number of waiting jobs for Broker Load. This is a desired number. "
                    + "In some situation, such as switch the master, "
                    + "the current number is maybe more than this value."})
    public static int desired_max_waiting_jobs = 100;

    @ConfField(mutable = true, masterOnly = true, description = {"FE 从 BE 获取 Stream Load 作业信息的间隔。",
            "The interval of FE fetch stream load record from BE."})
    public static int fetch_stream_load_record_interval_second = 120;

    @ConfField(mutable = true, masterOnly = true, description = {"Stream load 的默认最大记录数。",
            "Default max number of recent stream load record that can be stored in memory."})
    public static int max_stream_load_record_size = 5000;

    @ConfField(mutable = true, masterOnly = true, description = {
            "是否禁用 show stream load 和 clear stream load 命令，以及是否清理内存中的 stream load 记录。",
            "Whether to disable show stream load and clear stream load records in memory."})
    public static boolean disable_show_stream_load = false;

    @ConfField(mutable = true, masterOnly = true, description = {
            "是否启用 stream load 和 broker load 的单副本写入。",
            "Whether to enable to write single replica for stream load and broker load."},
            varType = VariableAnnotation.EXPERIMENTAL)
    public static boolean enable_single_replica_load = false;

    @ConfField(mutable = true, masterOnly = true, description = {
            "对于 tablet 数量小于该数目的 DUPLICATE KEY 表，将不会启用 shuffle",
            "Shuffle won't be enabled for DUPLICATE KEY tables if its tablet num is lower than this number"},
            varType = VariableAnnotation.EXPERIMENTAL)
    public static int min_tablets_for_dup_table_shuffle = 64;

    @ConfField(mutable = true, masterOnly = true, description = {
            "单个数据库最大并发运行的事务数，包括 prepare 和 commit 事务。",
            "Maximum concurrent running txn num including prepare, commit txns under a single db.",
            "Txn manager will reject coming txns."})
    public static int max_running_txn_num_per_db = 1000;

    @ConfField(masterOnly = true, description = {"pending load task 执行线程数。这个配置可以限制当前等待的导入作业数。"
            + "并且应小于 `max_running_txn_num_per_db`。",
            "The pending load task executor pool size. "
                    + "This pool size limits the max running pending load tasks.",
            "Currently, it only limits the pending load task of broker load and spark load.",
            "It should be less than `max_running_txn_num_per_db`"})
    public static int async_pending_load_task_pool_size = 10;

    @ConfField(masterOnly = true, description = {"loading load task 执行线程数。这个配置可以限制当前正在导入的作业数。",
            "The loading load task executor pool size. "
                    + "This pool size limits the max running loading load tasks.",
            "Currently, it only limits the loading load task of broker load."})
    public static int async_loading_load_task_pool_size = 10;

    @ConfField(mutable = true, masterOnly = true, description = {
            "和 `tablet_create_timeout_second` 含义相同，但是是用于 Delete 操作的。",
            "The same meaning as `tablet_create_timeout_second`, but used when delete a tablet."})
    public static int tablet_delete_timeout_second = 2;

    @ConfField(mutable = true, masterOnly = true, description = {
            "磁盘使用率的高水位线。用于计算 BE 的负载分数。",
            "The high water of disk capacity used percent. This is used for calculating load score of a backend."})
    public static double capacity_used_percent_high_water = 0.75;

    @ConfField(mutable = true, masterOnly = true, description = {
            "负载均衡时，磁盘使用率最大差值。",
            "The max diff of disk capacity used percent between BE. "
                    + "It is used for calculating load score of a backend."})
    public static double used_capacity_percent_max_diff = 0.30;

    @ConfField(mutable = true, masterOnly = true, description = {
            "设置固定的 BE 负载分数中磁盘使用率系数。BE 负载分数会综合磁盘使用率和副本数而得。有效值范围为[0, 1]，"
                    + "当超出此范围时，则使用其他方法自动计算此系数。",
            "Sets a fixed disk usage factor in the BE load fraction. The BE load score is a combination of disk usage "
                    + "and replica count. The valid value range is [0, 1]. When it is out of this range, other "
                    + "methods are used to automatically calculate this coefficient."})
    public static double backend_load_capacity_coeficient = -1.0;

    @ConfField(mutable = true, masterOnly = true, description = {
            "ALTER TABLE 请求的最大超时时间。设置的足够长以适应表的数据量。",
            "Maximal timeout of ALTER TABLE request. Set long enough to fit your table data size."})
    public static int alter_table_timeout_second = 86400 * 30; // 1month

    @ConfField(mutable = true, masterOnly = true, description = {
            "是否禁用存储介质检查。如果禁用，ReportHandler 将不会检查 tablet 的存储介质，"
                    + "并且禁用存储介质冷却功能。默认值为 false。",
            "When disable_storage_medium_check is true, ReportHandler would not check tablet's storage medium "
                    + "and disable storage cool down function."})
    public static boolean disable_storage_medium_check = false;

    @ConfField(description = {"创建表或分区时，可以指定存储介质(HDD 或 SSD)。如果未指定，"
            + "则使用此配置指定的默认介质。",
            "When create a table(or partition), you can specify its storage medium(HDD or SSD)."})
    public static String default_storage_medium = "HDD";

    @ConfField(mutable = true, masterOnly = true, description = {
            "删除数据库(表/分区)后，可以使用 RECOVER 语句恢复。此配置指定了数据的最大保留时间。"
                    + "超过此时间，数据将被永久删除。",
            "After dropping database(table/partition), you can recover it by using RECOVER stmt.",
            "And this specifies the maximal data retention time. After time, the data will be deleted permanently."})
    public static long catalog_trash_expire_second = 86400L; // 1day

    @ConfField
    public static boolean catalog_trash_ignore_min_erase_latency = false;

    @ConfField(mutable = true, masterOnly = true, description = {
            "单个 broker scanner 读取的最小字节数。Broker Load 切分文件时，"
                    + "如果切分后的文件大小小于此值，将不会切分。",
            "Minimal bytes that a single broker scanner will read. When splitting file in broker load, "
                    + "if the size of split file is less than this value, it will not be split."})
    public static long min_bytes_per_broker_scanner = 67108864L; // 64MB

    @ConfField(mutable = true, masterOnly = true, description = {
            "单个 broker scanner 的最大并发数。", "Maximal concurrency of broker scanners."})
    public static int max_broker_concurrency = 100;

    // TODO(cmy): Disable by default because current checksum logic has some bugs.
    @ConfField(mutable = true, masterOnly = true, description = {
            "一致性检查的开始时间。与 `consistency_check_end_time` 配合使用，决定一致性检查的起止时间。"
                    + "如果将两个参数设置为相同的值，则一致性检查将不会被调度。",
            "Start time of consistency check. Used with `consistency_check_end_time` "
                    + "to decide the start and end time of consistency check. "
                    + "If set to the same value, consistency check will not be scheduled."})
    public static String consistency_check_start_time = "23";
    @ConfField(mutable = true, masterOnly = true, description = {
            "一致性检查的结束时间。与 `consistency_check_start_time` 配合使用，决定一致性检查的起止时间。"
                    + "如果将两个参数设置为相同的值，则一致性检查将不会被调度。",
            "End time of consistency check. Used with `consistency_check_start_time` "
                    + "to decide the start and end time of consistency check. "
                    + "If set to the same value, consistency check will not be scheduled."})
    public static String consistency_check_end_time = "23";

    @ConfField(mutable = true, masterOnly = true, description = {
            "单个一致性检查任务的默认超时时间。设置的足够长以适应表的数据量。",
            "Default timeout of a single consistency check task. Set long enough to fit your tablet size."})
    public static long check_consistency_default_timeout_second = 600; // 10 min

    @ConfField(description = {"单个 FE 的 MySQL Server 的最大连接数。",
            "Maximal number of connections of MySQL server per FE."})
    public static int qe_max_connection = 1024;

    @ConfField(mutable = true, description = {"Colocate join 每个 instance 的内存 penalty 系数。"
            + "计算方式：`exec_mem_limit / min (query_colocate_join_memory_limit_penalty_factor, instance_num)`",
            "Colocate join PlanFragment instance memory limit penalty factor.",
            "The memory_limit for colocote join PlanFragment instance = "
                    + "`exec_mem_limit / min (query_colocate_join_memory_limit_penalty_factor, instance_num)`"})
    public static int query_colocate_join_memory_limit_penalty_factor = 1;

    /**
     * This configs can set to true to disable the automatic colocate tables's relocate and balance.
     * If 'disable_colocate_balance' is set to true,
     *   ColocateTableBalancer will not relocate and balance colocate tables.
     * Attention:
     *   Under normal circumstances, there is no need to turn off balance at all.
     *   Because once the balance is turned off, the unstable colocate table may not be restored
     *   Eventually the colocate plan cannot be used when querying.
     */
    @ConfField(mutable = true, masterOnly = true) public static boolean disable_colocate_balance = false;

    @ConfField(mutable = true, masterOnly = true, description = {"是否启用group间的均衡",
            "is allow colocate balance between all groups"})
    public static boolean disable_colocate_balance_between_groups = false;

    /**
     * The default user resource publishing timeout.
     */
    @Deprecated
    @ConfField public static int meta_publish_timeout_ms = 1000;
    @ConfField public static boolean proxy_auth_enable = false;
    @ConfField public static String proxy_auth_magic_prefix = "x@8";
    /**
     * Limit on the number of expr children of an expr tree.
     * Exceed this limit may cause long analysis time while holding database read lock.
     * Do not set this if you know what you are doing.
     */
    @ConfField(mutable = true)
    public static int expr_children_limit = 10000;
    /**
     * Limit on the depth of an expr tree.
     * Exceed this limit may cause long analysis time while holding db read lock.
     * Do not set this if you know what you are doing.
     */
    @ConfField(mutable = true)
    public static int expr_depth_limit = 3000;

    // Configurations for backup and restore
    /**
     * Plugins' path for BACKUP and RESTORE operations. Currently deprecated.
     */
    @Deprecated
    @ConfField public static String backup_plugin_path = "/tools/trans_file_tool/trans_files.sh";

    // Configurations for hadoop dpp
    /**
     * The following configurations are not available.
     */
    @ConfField public static String dpp_hadoop_client_path = "/lib/hadoop-client/hadoop/bin/hadoop";
    @ConfField public static long dpp_bytes_per_reduce = 100 * 1024 * 1024L; // 100M
    @ConfField public static String dpp_default_cluster = "palo-dpp";
    @ConfField public static String dpp_default_config_str = ""
            + "{"
            + "hadoop_configs : '"
            + "mapred.job.priority=NORMAL;"
            + "mapred.job.map.capacity=50;"
            + "mapred.job.reduce.capacity=50;"
            + "mapred.hce.replace.streaming=false;"
            + "abaci.long.stored.job=true;"
            + "dce.shuffle.enable=false;"
            + "dfs.client.authserver.force_stop=true;"
            + "dfs.client.auth.method=0"
            + "'}";
    @ConfField public static String dpp_config_str = ""
            + "{palo-dpp : {"
            + "hadoop_palo_path : '/dir',"
            + "hadoop_configs : '"
            + "fs.default.name=hdfs://host:port;"
            + "mapred.job.tracker=host:port;"
            + "hadoop.job.ugi=user,password"
            + "'}"
            + "}";

    // For forward compatibility, will be removed later.
    // check token when download image file.
    @ConfField public static boolean enable_token_check = true;

    /**
     * Set to true if you deploy Palo using thirdparty deploy manager
     * Valid options are:
     *      disable:    no deploy manager
     *      k8s:        Kubernetes
     *      ambari:     Ambari
     *      local:      Local File (for test or Boxer2 BCC version)
     */
    @ConfField public static String enable_deploy_manager = "disable";

    // If use k8s deploy manager locally, set this to true and prepare the certs files
    @ConfField public static boolean with_k8s_certs = false;

    // Set runtime locale when exec some cmds
    @ConfField public static String locale = "zh_CN.UTF-8";

    // default timeout of backup job
    @ConfField(mutable = true, masterOnly = true)
    public static int backup_job_default_timeout_ms = 86400 * 1000; // 1 day

    /**
     * 'storage_high_watermark_usage_percent' limit the max capacity usage percent of a Backend storage path.
     * 'storage_min_left_capacity_bytes' limit the minimum left capacity of a Backend storage path.
     * If both limitations are reached, this storage path can not be chose as tablet balance destination.
     * But for tablet recovery, we may exceed these limit for keeping data integrity as much as possible.
     */
    @ConfField(mutable = true, masterOnly = true)
    public static int storage_high_watermark_usage_percent = 85;
    @ConfField(mutable = true, masterOnly = true)
    public static long storage_min_left_capacity_bytes = 2 * 1024 * 1024 * 1024L; // 2G

    /**
     * If capacity of disk reach the 'storage_flood_stage_usage_percent' and 'storage_flood_stage_left_capacity_bytes',
     * the following operation will be rejected:
     * 1. load job
     * 2. restore job
     */
    @ConfField(mutable = true, masterOnly = true)
    public static int storage_flood_stage_usage_percent = 95;
    @ConfField(mutable = true, masterOnly = true)
    public static long storage_flood_stage_left_capacity_bytes = 1 * 1024 * 1024 * 1024; // 1GB

    // update interval of tablet stat
    // All frontends will get tablet stat from all backends at each interval
    @ConfField public static int tablet_stat_update_interval_second = 60;  // 1 min

    /**
     * Max bytes a broker scanner can process in one broker load job.
     * Commonly, each Backends has one broker scanner.
     */
    @ConfField(mutable = true, masterOnly = true)
    public static long max_bytes_per_broker_scanner = 500 * 1024 * 1024 * 1024L; // 500G

    /**
     * Max number of load jobs, include PENDING、ETL、LOADING、QUORUM_FINISHED.
     * If exceed this number, load job is not allowed to be submitted.
     */
    @Deprecated
    @ConfField(mutable = true, masterOnly = true)
    public static long max_unfinished_load_job = 1000;

    /**
     * If set to true, Planner will try to select replica of tablet on same host as this Frontend.
     * This may reduce network transmission in following case:
     * 1. N hosts with N Backends and N Frontends deployed.
     * 2. The data has N replicas.
     * 3. High concurrency queries are sent to all Frontends evenly
     * In this case, all Frontends can only use local replicas to do the query.
     * If you want to allow fallback to nonlocal replicas when no local replicas available,
     * set enable_local_replica_selection_fallback to true.
     */
    @ConfField(mutable = true)
    public static boolean enable_local_replica_selection = false;

    /**
     * Used with enable_local_replica_selection.
     * If the local replicas is not available, fallback to the nonlocal replicas.
     * */
    @ConfField(mutable = true)
    public static boolean enable_local_replica_selection_fallback = false;

    /**
     * The number of query retries.
     * A query may retry if we encounter RPC exception and no result has been sent to user.
     * You may reduce this number to avoid Avalanche disaster.
     */
    @ConfField(mutable = true)
    public static int max_query_retry_time = 3;

    /**
     * The number of point query retries in executor.
     * A query may retry if we encounter RPC exception and no result has been sent to user.
     * You may reduce this number to avoid Avalanche disaster.
     */
    @ConfField(mutable = true)
    public static int max_point_query_retry_time = 2;

    /**
     * The tryLock timeout configuration of catalog lock.
     * Normally it does not need to change, unless you need to test something.
     */
    @ConfField(mutable = true)
    public static long catalog_try_lock_timeout_ms = 5000; // 5 sec

    /**
     * if this is set to true
     *    all pending load job will failed when call begin txn api
     *    all prepare load job will failed when call commit txn api
     *    all committed load job will waiting to be published
     */
    @ConfField(mutable = true, masterOnly = true)
    public static boolean disable_load_job = false;

    /*
     * One master daemon thread will update database used data quota for db txn manager
     * every db_used_data_quota_update_interval_secs
     */
    @ConfField(mutable = false, masterOnly = true)
    public static int db_used_data_quota_update_interval_secs = 300;

    /**
     * Set to true to disable this kind of load.
     */
    @Deprecated
    @ConfField(mutable = true, masterOnly = true)
    public static boolean disable_hadoop_load = false;

    /**
     * fe will call es api to get es index shard info every es_state_sync_interval_secs
     */
    @ConfField
    public static long es_state_sync_interval_second = 10;

    /**
     * the factor of delay time before deciding to repair tablet.
     * if priority is VERY_HIGH, repair it immediately.
     * HIGH, delay tablet_repair_delay_factor_second * 1;
     * NORMAL: delay tablet_repair_delay_factor_second * 2;
     * LOW: delay tablet_repair_delay_factor_second * 3;
     */
    @ConfField(mutable = true, masterOnly = true)
    public static long tablet_repair_delay_factor_second = 60;

    /**
     * clone a tablet, further repair timeout.
     */
    @ConfField(mutable = true, masterOnly = true)
    public static long tablet_further_repair_timeout_second = 20 * 60;

    /**
     * clone a tablet, further repair max times.
     */
    @ConfField(mutable = true, masterOnly = true)
    public static int tablet_further_repair_max_times = 5;

    /**
     * if tablet loaded txn failed recently, it will get higher priority to repair.
     */
    @ConfField(mutable = true, masterOnly = true)
    public static long tablet_recent_load_failed_second = 30 * 60;

    /**
     * base time for higher tablet scheduler task,
     * set this config value bigger if want the high priority effect last longer.
     */
    @ConfField(mutable = true, masterOnly = true)
    public static long tablet_schedule_high_priority_second = 30 * 60;

    /**
     * publish version queue's size in be, report it to fe,
     * if publish task in be exceed direct_publish_limit_number,
     * fe will direct publish task
     */
    @ConfField(mutable = true, masterOnly = true)
    public static int publish_version_queued_limit_number = 1000;

    /**
     * the default slot number per path for hdd in tablet scheduler
     * TODO(cmy): remove this config and dynamically adjust it by clone task statistic
     */
    @ConfField(mutable = true, masterOnly = true)
    public static int schedule_slot_num_per_hdd_path = 4;


    /**
     * the default slot number per path for ssd in tablet scheduler
     * TODO(cmy): remove this config and dynamically adjust it by clone task statistic
     */
    @ConfField(mutable = true, masterOnly = true)
    public static int schedule_slot_num_per_ssd_path = 8;

    /**
     * the default batch size in tablet scheduler for a single schedule.
     */
    @ConfField(mutable = true, masterOnly = true)
    public static int schedule_batch_size = 50;

    /**
     * tablet health check interval. Do not modify it in production environment.
     */
    @ConfField(mutable = false, masterOnly = true)
    public static long tablet_checker_interval_ms = 20 * 1000;

    /**
     * tablet scheduled interval. Do not modify it in production environment.
     */
    @ConfField(mutable = false, masterOnly = true)
    public static long tablet_schedule_interval_ms = 1000;

    /**
     * Deprecated after 0.10
     */
    @Deprecated
    @ConfField public static boolean use_new_tablet_scheduler = true;

    /**
     * the threshold of cluster balance score, if a backend's load score is 10% lower than average score,
     * this backend will be marked as LOW load, if load score is 10% higher than average score, HIGH load
     * will be marked.
     */
    @ConfField(mutable = true, masterOnly = true)
    public static double balance_load_score_threshold = 0.1; // 10%

    // if disk usage > balance_load_score_threshold + urgent_disk_usage_extra_threshold
    // then this disk need schedule quickly
    // this value could less than 0.
    @ConfField(mutable = true, masterOnly = true)
    public static double urgent_balance_disk_usage_extra_threshold = 0.05;

    // when run urgent disk balance, shuffle the top large tablets
    // range: [ 0 ~ 100 ]
    @ConfField(mutable = true, masterOnly = true)
    public static int urgent_balance_shuffle_large_tablet_percentage = 1;

    @ConfField(mutable = true, masterOnly = true)
    public static double urgent_balance_pick_large_tablet_num_threshold = 1000;

    // range: 0 ~ 100
    @ConfField(mutable = true, masterOnly = true)
    public static int urgent_balance_pick_large_disk_usage_percentage = 80;

    // there's a case, all backend has a high disk, by default, it will not run urgent disk balance.
    // if set this value to true, urgent disk balance will always run,
    // the backends will exchange tablets among themselves.
    @ConfField(mutable = true, masterOnly = true)
    public static boolean enable_urgent_balance_no_low_backend = true;

    /**
     * if set to true, TabletScheduler will not do balance.
     */
    @ConfField(mutable = true, masterOnly = true)
    public static boolean disable_balance = false;

    /**
     * when be rebalancer idle, then disk balance will occurs.
     */
    @ConfField(mutable = true, masterOnly = true)
    public static int be_rebalancer_idle_seconds = 0;

    /**
     * if set to true, TabletScheduler will not do disk balance.
     */
    @ConfField(mutable = true, masterOnly = true)
    public static boolean disable_disk_balance = false;

    // balance order
    // ATTN: a temporary config, may delete later.
    @ConfField(mutable = true, masterOnly = true)
    public static boolean balance_be_then_disk = true;

    /**
     * if set to false, TabletScheduler will not do disk balance for replica num = 1.
     */
    @ConfField(mutable = true, masterOnly = true)
    public static boolean enable_disk_balance_for_single_replica = false;

    // if the number of scheduled tablets in TabletScheduler exceed max_scheduling_tablets
    // skip checking.
    @ConfField(mutable = true, masterOnly = true)
    public static int max_scheduling_tablets = 2000;

    // if the number of balancing tablets in TabletScheduler exceed max_balancing_tablets,
    // no more balance check
    @ConfField(mutable = true, masterOnly = true)
    public static int max_balancing_tablets = 100;

    // Rebalancer type(ignore case): BeLoad, Partition. If type parse failed, use BeLoad as default.
    @ConfField(masterOnly = true)
    public static String tablet_rebalancer_type = "BeLoad";

    // Valid only if use PartitionRebalancer. If this changed, cached moves will be cleared.
    @ConfField(mutable = true, masterOnly = true)
    public static long partition_rebalance_move_expire_after_access = 600; // 600s

    // Valid only if use PartitionRebalancer
    @ConfField(mutable = true, masterOnly = true)
    public static int partition_rebalance_max_moves_num_per_selection = 10;

    // 1 slot for reduce unnecessary balance task, provided a more accurate estimate of capacity
    @ConfField(masterOnly = true, mutable = true)
    public static int balance_slot_num_per_path = 1;

    // when execute admin set replica status = 'drop', the replica will marked as user drop.
    // will try to drop this replica within time not exceeds manual_drop_replica_valid_second
    @ConfField(masterOnly = true, mutable = true)
    public static long manual_drop_replica_valid_second = 24 * 3600L;

    // This threshold is to avoid piling up too many report task in FE, which may cause OOM exception.
    // In some large Doris cluster, eg: 100 Backends with ten million replicas, a tablet report may cost
    // several seconds after some modification of metadata(drop partition, etc..).
    // And one Backend will report tablets info every 1 min, so unlimited receiving reports is unacceptable.
    // TODO(cmy): we will optimize the processing speed of tablet report in future, but now, just discard
    // the report if queue size exceeding limit.
    // Some online time cost:
    // 1. disk report: 0-1 ms
    // 2. task report: 0-1 ms
    // 3. tablet report
    //      10000 replicas: 200ms
    @ConfField(mutable = true, masterOnly = true)
    public static int report_queue_size = 100;

    // if the number of report task in FE exceed max_report_task_num_per_rpc, then split it to multiple rpc
    @ConfField(mutable = true, masterOnly = true, description = {
            "重新发送 agent task 时，单次 RPC 分配给每个be的任务最大个数，默认值为10000个。",
            "The maximum number of batched tasks per RPC assigned to each BE when resending agent tasks, "
            + "the default value is 10000."
    })
    public static int report_resend_batch_task_num_per_rpc = 10000;

    /**
     * If set to true, metric collector will be run as a daemon timer to collect metrics at fix interval
     */
    @ConfField public static boolean enable_metric_calculator = true;

    /**
     * the max routine load job num, including NEED_SCHEDULED, RUNNING, PAUSE
     */
    @ConfField(mutable = true, masterOnly = true)
    public static int max_routine_load_job_num = 100;

    /**
     * the max concurrent routine load task num of a single routine load job
     */
    @ConfField(mutable = true, masterOnly = true)
    public static int max_routine_load_task_concurrent_num = 256;

    /**
     * the max concurrent routine load task num per BE.
     * This is to limit the num of routine load tasks sending to a BE, and it should also less
     * than BE config 'max_routine_load_thread_pool_size'(default 1024),
     * which is the routine load task thread pool max size on BE.
     */
    @ConfField(mutable = true, masterOnly = true)
    public static int max_routine_load_task_num_per_be = 1024;

    /**
     * routine load timeout is equal to maxBatchIntervalS * routine_load_task_timeout_multiplier.
     */
    @ConfField(mutable = true, masterOnly = true)
    public static int routine_load_task_timeout_multiplier = 10;

    /**
     * the max timeout of get kafka meta.
     */
    @ConfField(mutable = true, masterOnly = true)
    public static int max_get_kafka_meta_timeout_second = 60;

    /**
     * The max number of files store in SmallFileMgr
     */
    @ConfField(mutable = true, masterOnly = true)
    public static int max_small_file_number = 100;

    /**
     * The max size of a single file store in SmallFileMgr
     */
    @ConfField(mutable = true, masterOnly = true)
    public static int max_small_file_size_bytes = 1024 * 1024; // 1MB

    /**
     * Save small files
     */
    @ConfField
    public static String small_file_dir = System.getenv("DORIS_HOME") + "/small_files";

    /**
     * This will limit the max recursion depth of hash distribution pruner.
     * eg: where a in (5 elements) and b in (4 elements) and c in (3 elements) and d in (2 elements).
     * a/b/c/d are distribution columns, so the recursion depth will be 5 * 4 * 3 * 2 = 120, larger than 100,
     * So that distribution pruner will no work and just return all buckets.
     *
     * Increase the depth can support distribution pruning for more elements, but may cost more CPU.
     */
    @ConfField(mutable = true, masterOnly = false)
    public static int max_distribution_pruner_recursion_depth = 100;

    /**
     * If the jvm memory used percent(heap or old mem pool) exceed this threshold, checkpoint thread will
     * not work to avoid OOM.
     */
    @ConfField(mutable = true, masterOnly = true)
    public static long metadata_checkpoint_memory_threshold = 70;

    /**
     * If set to true, the checkpoint thread will make the checkpoint regardless of the jvm memory used percent.
     */
    @ConfField(mutable = true, masterOnly = true)
    public static boolean force_do_metadata_checkpoint = false;

    /**
     * If some joural is wrong, and FE can't start, we can use this to skip it.
     */
    @ConfField(mutable = false, masterOnly = false)
    public static String[] force_skip_journal_ids = {};

    /**
     * Decide how often to check dynamic partition
     */
    @ConfField(mutable = true, masterOnly = true)
    public static long dynamic_partition_check_interval_seconds = 600;

    /**
     * If set to true, dynamic partition feature will open
     */
    @ConfField(mutable = true, masterOnly = true)
    public static boolean dynamic_partition_enable = true;

    /**
     * control rollup job concurrent limit
     */
    @ConfField(mutable = true, masterOnly = true)
    public static int max_running_rollup_job_num_per_table = 1;

    /**
     * If set to true, Doris will check if the compiled and running versions of Java are compatible
     */
    @ConfField
    public static boolean check_java_version = true;

    /**
     * it can't auto-resume routine load job as long as one of the backends is down
     */
    @ConfField(mutable = true, masterOnly = true)
    public static int max_tolerable_backend_down_num = 0;

    /**
     * a period for auto resume routine load
     */
    @ConfField(mutable = true, masterOnly = true)
    public static int period_of_auto_resume_min = 10;

    /**
     * If set to true, the backend will be automatically dropped after finishing decommission.
     * If set to false, the backend will not be dropped and remaining in DECOMMISSION state.
     */
    @ConfField(mutable = true, masterOnly = true)
    public static boolean drop_backend_after_decommission = true;

    /**
     * When tablet size of decommissioned backend is lower than this threshold,
     * SystemHandler will start to check if all tablets of this backend are in recycled status,
     * this backend will be dropped immediately if the check result is true.
     * For performance based considerations, better not set a very high value for this.
     */
    @ConfField(mutable = true, masterOnly = true)
    public static int decommission_tablet_check_threshold = 50000;

    /**
     * When decommission a backend, need to migrate all its tablets to other backends.
     * But there maybe some leaky tablets due to forgetting to delete them from TabletInvertIndex.
     * They are not in use. Decommission can skip migrating them.
     * For safety, decommission wait for a period after founding leaky tablets.
     */
    @ConfField(mutable = true, masterOnly = true)
    public static int decommission_skip_leaky_tablet_second = 3600 * 5;

    /**
     * Decommission a tablet need to wait all the previous txns finished.
     * If wait timeout, decommission will fail.
     * Need to increase this wait time if the txn take a long time.
     *
     */
    @ConfField(mutable = true, masterOnly = true)
    public static int decommission_tablet_wait_time_seconds = 3600;

    /**
     * Define thrift server's server model, default is TThreadPoolServer model
     */
    @ConfField
    public static String thrift_server_type = "THREAD_POOL";

    /**
     * This config will decide whether to resend agent task when create_time for agent_task is set,
     * only when current_time - create_time > agent_task_resend_wait_time_ms can ReportHandler do resend agent task
     */
    @ConfField (mutable = true, masterOnly = true)
    public static long agent_task_resend_wait_time_ms = 5000;

    /**
     * min_clone_task_timeout_sec and max_clone_task_timeout_sec is to limit the
     * min and max timeout of a clone task.
     * Under normal circumstances, the timeout of a clone task is estimated by
     * the amount of data and the minimum transmission speed(5MB/s).
     * But in special cases, you may need to manually set these two configs
     * to ensure that the clone task will not fail due to timeout.
     */
    @ConfField(mutable = true, masterOnly = true)
    public static long min_clone_task_timeout_sec = 3 * 60; // 3min
    @ConfField(mutable = true, masterOnly = true)
    public static long max_clone_task_timeout_sec = 2 * 60 * 60; // 2h

    /**
     * If set to true, fe will enable sql result cache
     * This option is suitable for offline data update scenarios
     *                              case1   case2   case3   case4
     * enable_sql_cache             false   true    true    false
     * enable_partition_cache       false   false   true    true
     */
    @ConfField(mutable = true, masterOnly = false)
    public static boolean cache_enable_sql_mode = true;

    /**
     *  Minimum interval between last version when caching results,
     *  This parameter distinguishes between offline and real-time updates
     */
    @ConfField(mutable = true, masterOnly = false)
    public static int cache_last_version_interval_second = 30;

    /**
     *  Expire sql sql in frontend time
     */
    @ConfField(
            mutable = true,
            masterOnly = false,
            callbackClassString = "org.apache.doris.common.NereidsSqlCacheManager$UpdateConfig"
    )
    public static int expire_sql_cache_in_fe_second = 300;

    /**
     * Set the maximum number of rows that can be cached
     */
    @ConfField(mutable = true, masterOnly = false, description = {"SQL/Partition Cache可以缓存的最大行数。",
        "Maximum number of rows that can be cached in SQL/Partition Cache, is 3000 by default."})
    public static int cache_result_max_row_count = 3000;

    /**
     * Set the maximum data size that can be cached
     */
    @ConfField(mutable = true, masterOnly = false, description = {"SQL/Partition Cache可以缓存的最大数据大小。",
        "Maximum data size of rows that can be cached in SQL/Partition Cache, is 3000 by default."})
    public static int cache_result_max_data_size = 31457280; // 30M

    /**
     * Used to limit element num of InPredicate in delete statement.
     */
    @ConfField(mutable = true, masterOnly = true)
    public static int max_allowed_in_element_num_of_delete = 1024;

    /**
     * In some cases, some tablets may have all replicas damaged or lost.
     * At this time, the data has been lost, and the damaged tablets
     * will cause the entire query to fail, and the remaining healthy tablets cannot be queried.
     * In this case, you can set this configuration to true.
     * The system will replace damaged tablets with empty tablets to ensure that the query
     * can be executed. (but at this time the data has been lost, so the query results may be inaccurate)
     */
    @ConfField(mutable = true, masterOnly = true)
    public static boolean recover_with_empty_tablet = false;

    /**
     * Whether to add a version column when create unique table
     */
    @ConfField(mutable = true, masterOnly = true)
    public static boolean enable_hidden_version_column_by_default = true;

    /**
     * Whether to add a skip bitmap column when create merge-on-write unique table
     */
    @ConfField(mutable = true, masterOnly = true)
    public static boolean enable_skip_bitmap_column_by_default = false;

    /**
     * Used to set default db data quota bytes.
     */
    @ConfField(mutable = true, masterOnly = true)
    public static long default_db_data_quota_bytes = 1024L * 1024 * 1024 * 1024 * 1024L; // 1PB

    /**
     * Used to set default db replica quota num.
     */
    @ConfField(mutable = true, masterOnly = true)
    public static long default_db_replica_quota_size = 1024 * 1024 * 1024;

    /*
     * Maximum percentage of data that can be filtered (due to reasons such as data is irregularly)
     * The default value is 0.
     */
    @ConfField(mutable = true, masterOnly = true)
    public static double default_max_filter_ratio = 0;

    /**
     * HTTP Server V2 is implemented by SpringBoot.
     * It uses an architecture that separates front and back ends.
     * Only enable httpv2 can user to use the new Frontend UI interface
     */
    @ConfField
    public static boolean enable_http_server_v2 = true;

    /*
     * Base path is the URL prefix for all API paths.
     * Some deployment environments need to configure additional base path to match resources.
     * This Api will return the path configured in Config.http_api_extra_base_path.
     * Default is empty, which means not set.
     */
    @ConfField
    public static String http_api_extra_base_path = "";

    /**
     * If set to true, FE will be started in BDBJE debug mode
     */
    @ConfField
    public static boolean enable_bdbje_debug_mode = false;

    @ConfField(mutable = false, masterOnly = true, description = {"是否开启debug point模式，测试使用",
            "is enable debug points, use in test."})
    public static boolean enable_debug_points = false;

    /**
     * This config is used to try skip broker when access bos or other cloud storage via broker
     */
    @ConfField(mutable = true, masterOnly = true)
    public static boolean enable_access_file_without_broker = false;

    /**
     * Whether to allow the outfile function to export the results to the local disk.
     * If set to true, there's risk to run out of FE disk capacity.
     */
    @ConfField
    public static boolean enable_outfile_to_local = false;

    /**
     * Used to set the initial flow window size of the GRPC client channel, and also used to max message size.
     * When the result set is large, you may need to increase this value.
     */
    @ConfField
    public static int grpc_max_message_size_bytes = 2147483647; // 2GB

    /**
     * num of thread to handle grpc events in grpc_threadmgr
     */
    @ConfField
    public static int grpc_threadmgr_threads_nums = 4096;

    /**
     * sets the time without read activity before sending a keepalive ping
     * the smaller the value, the sooner the channel is unavailable, but it will increase network io
     */
    @ConfField(description = { "设置grpc连接发送 keepalive ping 之前没有数据传输的时间。",
            "The time without grpc read activity before sending a keepalive ping" })
    public static int grpc_keep_alive_second = 10;

    /**
     * Used to set minimal number of replication per tablet.
     */
    @ConfField(mutable = true, masterOnly = true)
    public static short min_replication_num_per_tablet = 1;

    /**
     * Used to set maximal number of replication per tablet.
     */
    @ConfField(mutable = true, masterOnly = true)
    public static short max_replication_num_per_tablet = Short.MAX_VALUE;

    /**
     * Used to limit the maximum number of partitions that can be created when creating a dynamic partition table,
     * to avoid creating too many partitions at one time.
     * The number is determined by "start" and "end" in the dynamic partition parameters.
     */
    @ConfField(mutable = true, masterOnly = true)
    public static int max_dynamic_partition_num = 500;

    /**
     * Used to limit the maximum number of partitions that can be created when creating multi partition,
     * to avoid creating too many partitions at one time.
     * The number is determined by "start" and "end" in the multi partition parameters.
     */
    @ConfField(mutable = true, masterOnly = true)
    public static int max_multi_partition_num = 4096;

    /**
     * Use this parameter to set the partition name prefix for multi partition,
     * Only multi partition takes effect, not dynamic partitions.
     * The default prefix is "p_".
     */
    @ConfField(mutable = true, masterOnly = true)
    public static String multi_partition_name_prefix = "p_";

    /**
     * Control the max num of backup/restore job per db
     */
    @ConfField(mutable = true, masterOnly = true)
    public static int max_backup_restore_job_num_per_db = 10;

    /**
     * A internal config, to reduce the restore job size during serialization by compress.
     *
     * WARNING: Once this option is enabled and a restore is performed, the FE version cannot be rolled back.
     */
    @ConfField(mutable = false)
    public static boolean restore_job_compressed_serialization = false;

    /**
     * A internal config, to reduce the backup job size during serialization by compress.
     *
     * WARNING: Once this option is enabled and a backup is performed, the FE version cannot be rolled back.
     */
    @ConfField(mutable = false)
    public static boolean backup_job_compressed_serialization = false;

    /**
     * A internal config, to indicate whether to enable the restore snapshot rpc compression.
     *
     * The ccr syncer will depends this config to decide whether to compress the meta and job
     * info of the restore snapshot request.
     */
    @ConfField(mutable = false)
    public static boolean enable_restore_snapshot_rpc_compression = true;

    /**
     * A internal config, to indicate whether to reset the index id when restore olap table.
     *
     * The inverted index saves the index id in the file path/header, so the index id between
     * two clusters must be the same.
     */
    @ConfField(mutable = true, masterOnly = true)
    public static boolean restore_reset_index_id = true;

    /**
     * Control the max num of tablets per backup job involved.
     */
    @ConfField(mutable = true, masterOnly = true, description = {
        "用于控制每次 backup job 允许备份的 tablet 上限，以避免 OOM",
        "Control the max num of tablets per backup job involved, to avoid OOM"
    })
    public static int max_backup_tablets_per_job = 300000;

    /**
     * whether to ignore table that not support type when backup, and not report exception.
     */
    @ConfField(mutable = true, masterOnly = true)
    public static boolean ignore_backup_not_support_table_type = false;

    /**
     * whether to ignore temp partitions when backup, and not report exception.
     */
    @ConfField(mutable = true, masterOnly = true, description = {
        "是否忽略备份临时分区，不报异常",
        "Whether to ignore temp partitions when backup, and not report exception."
    })
    public static boolean ignore_backup_tmp_partitions = false;

    /**
     * A internal config, to control the update interval of backup handler. Only used to speed up tests.
     */
    @ConfField(mutable = false)
    public static long backup_handler_update_interval_millis = 3000;

    /**
     * Control the default max num of the instance for a user.
     */
    @ConfField(mutable = true)
    public static int default_max_query_instances = -1;

    /*
     * One master daemon thread will update global partition info, include in memory and visible version
     * info every partition_info_update_interval_secs
     */
    @ConfField(mutable = false, masterOnly = true)
    public static int partition_info_update_interval_secs = 60;

    @Deprecated
    @ConfField(masterOnly = true)
    public static boolean enable_concurrent_update = false;

    /**
     * This configuration can only be configured during cluster initialization and cannot be modified during cluster
     * restart and upgrade after initialization is complete.
     *
     * 0: table names are stored as specified and comparisons are case sensitive.
     * 1: table names are stored in lowercase and comparisons are not case sensitive.
     * 2: table names are stored as given but compared in lowercase.
     */
    @ConfField(masterOnly = true)
    public static int lower_case_table_names = 0;

    @ConfField(mutable = true, masterOnly = true)
    public static int table_name_length_limit = 64;

    /*
     * The job scheduling interval of the schema change handler.
     * The user should not set this parameter.
     * This parameter is currently only used in the regression test environment to appropriately
     * reduce the running speed of the schema change job to test the correctness of the system
     * in the case of multiple tasks in parallel.
     */
    @ConfField(mutable = false, masterOnly = true)
    public static int default_schema_change_scheduler_interval_millisecond = 500;

    /*
     * If set to true, the thrift structure of query plan will be sent to BE in compact mode.
     * This will significantly reduce the size of rpc data, which can reduce the chance of rpc timeout.
     * But this may slightly decrease the concurrency of queries, because compress and decompress cost more CPU.
     */
    @ConfField(mutable = true, masterOnly = false)
    public static boolean use_compact_thrift_rpc = true;

    /*
     * If set to true, the tablet scheduler will not work, so that all tablet repair/balance task will not work.
     */
    @ConfField(mutable = true, masterOnly = true)
    public static boolean disable_tablet_scheduler = false;

    /*
     * When doing clone or repair tablet task, there may be replica is REDUNDANT state, which
     * should be dropped later. But there are be loading task on these replicas, so the default strategy
     * is to wait until the loading task finished before dropping them.
     * But the default strategy may takes very long time to handle these redundant replicas.
     * So we can set this config to true to not wait any loading task.
     * Set this config to true may cause loading task failed, but will
     * speed up the process of tablet balance and repair.
     */
    @ConfField(mutable = true, masterOnly = true)
    public static boolean enable_force_drop_redundant_replica = false;

    /*
     * auto set the slowest compaction replica's status to bad
     */
    @ConfField(mutable = true, masterOnly = true)
    public static boolean repair_slow_replica = false;

    /*
     * The relocation of a colocation group may involve a large number of tablets moving within the cluster.
     * Therefore, we should use a more conservative strategy to avoid relocation
     * of colocation groups as much as possible.
     * Reloaction usually occurs after a BE node goes offline or goes down.
     * This parameter is used to delay the determination of BE node unavailability.
     * The default is 30 minutes, i.e., if a BE node recovers within 30 minutes, relocation of the colocation group
     * will not be triggered.
     */
    @ConfField(mutable = true, masterOnly = true)
    public static long colocate_group_relocate_delay_second = 1800; // 30 min

    /*
     * If set to true, when creating table, Doris will allow to locate replicas of a tablet
     * on same host.
     * This is only for local test, so that we can deploy multi BE on same host and create table
     * with multi replicas.
     * DO NOT use it for production env.
     */
    @ConfField
    public static boolean allow_replica_on_same_host = false;

    /**
     *  The version count threshold used to judge whether replica compaction is too slow
     */
    @ConfField(mutable = true)
    public static int min_version_count_indicate_replica_compaction_too_slow = 200;

    /**
     * The valid ratio threshold of the difference between the version count of the slowest replica and the fastest
     * replica. If repair_slow_replica is set to true, it is used to determine whether to repair the slowest replica
     */
    @ConfField(mutable = true, masterOnly = true)
    public static double valid_version_count_delta_ratio_between_replicas = 0.5;

    /**
     * The data size threshold used to judge whether replica is too large
     */
    @ConfField(mutable = true, masterOnly = true)
    public static long min_bytes_indicate_replica_too_large = 2 * 1024 * 1024 * 1024L;

    // statistics
    /*
     * the max unfinished statistics job number
     */
    @Deprecated
    @ConfField(mutable = true, masterOnly = true)
    public static int cbo_max_statistics_job_num = 20;
    /*
     * the max timeout of a statistics task
     */
    @Deprecated
    @ConfField(mutable = true, masterOnly = true)
    public static int max_cbo_statistics_task_timeout_sec = 300;
    /*
     * the concurrency of statistics task
     */
    @Deprecated
    @ConfField(mutable = false, masterOnly = true)
    public static int cbo_concurrency_statistics_task_num = 10;
    /*
     * default sample percentage
     * The value from 0 ~ 100. The 100 means no sampling and fetch all data.
     */
    @Deprecated
    @ConfField(mutable = true, masterOnly = true)
    public static int cbo_default_sample_percentage = 10;

    /*
     * the system automatically checks the time interval for statistics
     */
    @ConfField(mutable = true, masterOnly = true, description = {
            "该参数控制自动收集作业检查库表统计信息健康度并触发自动收集的时间间隔",
            "This parameter controls the time interval for automatic collection jobs to check the health of table"
                    + "statistics and trigger automatic collection"
    })
    public static int auto_check_statistics_in_minutes = 1;

    /**
     * If set to TRUE, the compaction slower replica will be skipped when select get queryable replicas
     * Default is true.
     */
    @ConfField(mutable = true)
    public static boolean skip_compaction_slower_replica = true;

    /**
     * Enable quantile_state type column
     * Default is false.
     * */
    @ConfField(mutable = true, masterOnly = true)
    public static boolean enable_quantile_state_type = true;

    /*---------------------- JOB CONFIG START------------------------*/
    /**
     * The number of threads used to dispatch timer job.
     * If we have a lot of timer jobs, we need more threads to dispatch them.
     * All timer job will be dispatched to a thread pool, and they will be dispatched to the thread queue of the
     * corresponding type of job
     * The value should be greater than 0, if it is 0 or <=0, set it to 5
     */
    @ConfField(masterOnly = true, description = {"用于分发定时任务的线程数",
            "The number of threads used to dispatch timer job."})
    public static int job_dispatch_timer_job_thread_num = 2;

    /**
     * The number of timer jobs that can be queued.
     * if consumer is slow, the queue will be full, and the producer will be blocked.
     * if you have a lot of timer jobs, you need to increase this value or increase the number of
     * {@code @dispatch_timer_job_thread_num}
     * The value should be greater than 0, if it is 0 or <=0, set it to 1024
     */
    @ConfField(masterOnly = true, description = {"任务堆积时用于存放定时任务的队列大小", "The number of timer jobs that can be queued."})
    public static int job_dispatch_timer_job_queue_size = 1024;
    @ConfField(masterOnly = true, description = {"一个 Job 的 task 最大的持久化数量，超过这个限制将会丢弃旧的 task 记录, 如果值 < 1, 将不会持久化。",
            "Maximum number of persistence allowed per task in a job,exceeding which old tasks will be discarded，"
                   + "If the value is less than 1, it will not be persisted." })
    public static int max_persistence_task_count = 100;
    @ConfField(masterOnly = true, description = {"MV task 的等待队列大小，如果是负数，则会使用 1024，如果不是 2 的幂，则会自动选择一个最接近的"
            + " 2 的幂次方数", "The size of the MV task's waiting queue If the size is negative, 1024 will be used. If "
            + "the size is not a power of two, the nearest power of the size will be"
            + " automatically selected."})
    public static int mtmv_task_queue_size = 1024;
    @ConfField(masterOnly = true, description = {"Insert task 的等待队列大小，如果是负数，则会使用 1024，如果不是 2 的幂，则会自动选择一个最接近"
            + " 的 2 的幂次方数", "The size of the Insert task's waiting queue If the size is negative, 1024 will be used."
            + " If the size is not a power of two, the nearest power of the size will "
            + "be automatically selected."})
    public static int insert_task_queue_size = 1024;
    @ConfField(masterOnly = true, description = {"finished 状态的 job 最长保存时间，超过这个时间将会被删除, 单位：小时",
            "The longest time to save the job in finished status, it will be deleted after this time. Unit: hour"})
    public static int finished_job_cleanup_threshold_time_hour = 24;

    @ConfField(masterOnly = true, description = {"用于执行 Insert 任务的线程数,值应该大于0，否则默认为10",
            "The number of threads used to consume Insert tasks, "
                    + "the value should be greater than 0, if it is <=0, default is 10."})
    public static int job_insert_task_consumer_thread_num = 10;

    @ConfField(masterOnly = true, description = {"用于执行 MTMV 任务的线程数,值应该大于0，否则默认为10",
            "The number of threads used to consume mtmv tasks, "
                    + "the value should be greater than 0, if it is <=0, default is 10."})
    public static int job_mtmv_task_consumer_thread_num = 10;

    /* job test config */
    /**
     * If set to true, we will allow the interval unit to be set to second, when creating a recurring job.
     */
    @ConfField
    public static boolean enable_job_schedule_second_for_test = false;

    /*---------------------- JOB CONFIG END------------------------*/
    /**
     * The number of async tasks that can be queued. @See TaskDisruptor
     * if consumer is slow, the queue will be full, and the producer will be blocked.
     */
    @ConfField
    public static int async_task_queen_size = 1024;

    /**
     * The number of threads used to consume async tasks. @See TaskDisruptor
     * if we have a lot of async tasks, we need more threads to consume them. Sure, it's depends on the cpu cores.
     */
    @ConfField
    public static int async_task_consumer_thread_num = 64;

    /**
     * When job is finished, it will be saved in job manager for a while.
     * This configuration is used to control the max saved time.
     * Default is 3 days.
     */
    @Deprecated
    @ConfField
    public static int finish_job_max_saved_second = 60 * 60 * 24 * 3;

    // enable_workload_group should be immutable and temporarily set to mutable during the development test phase
    @ConfField(mutable = true, varType = VariableAnnotation.EXPERIMENTAL)
    public static boolean enable_workload_group = true;

    @ConfField(mutable = true)
    public static boolean enable_query_queue = true;

    // used for regression test
    @ConfField(mutable = true)
    public static boolean enable_alter_queue_prop_sync = false;

    @ConfField(mutable = true)
    public static long query_queue_update_interval_ms = 5000;

    @ConfField(mutable = true, varType = VariableAnnotation.EXPERIMENTAL)
    public static boolean enable_cpu_hard_limit = false;

    @ConfField(mutable = true, description = {
            "当BE内存用量大于该值时，查询会进入排队逻辑，默认值为-1，代表该值不生效。取值范围0~1的小数",
            "When be memory usage bigger than this value, query could queue, "
                    + "default value is -1, means this value not work. Decimal value range from 0 to 1"})
    public static double query_queue_by_be_used_memory = -1;

    @ConfField(mutable = true, description = {"基于内存反压场景FE定时拉取BE内存用量的时间间隔",
            "In the scenario of memory backpressure, "
                    + "the time interval for obtaining BE memory usage at regular intervals"})
    public static long get_be_resource_usage_interval_ms = 10000;

    @ConfField(mutable = false, masterOnly = true)
    public static int backend_rpc_timeout_ms = 60000; // 1 min

    /**
     * If set to TRUE, FE will:
     * 1. divide BE into high load and low load(no mid load) to force triggering tablet scheduling;
     * 2. ignore whether the cluster can be more balanced during tablet scheduling;
     *
     * It's used to test the reliability in single replica case when tablet scheduling are frequent.
     * Default is false.
     */
    @ConfField(mutable = true, masterOnly = true)
    public static boolean be_rebalancer_fuzzy_test = false;

    /**
     * If set to TRUE, FE will convert date/datetime to datev2/datetimev2(0) automatically.
     */
    @ConfField(mutable = true)
    public static boolean enable_date_conversion = true;

    @ConfField(mutable = false, masterOnly = true)
    public static boolean enable_multi_tags = true;

    /**
     * If set to TRUE, FE will convert DecimalV2 to DecimalV3 automatically.
     */
    @ConfField(mutable = true)
    public static boolean enable_decimal_conversion = true;

    /**
     * Support complex data type ARRAY.
     */
    @Deprecated
    @ConfField(mutable = true, masterOnly = true)
    public static boolean enable_array_type = false;

    /**
     * The timeout of executing async remote fragment.
     * In normal case, the async remote fragment will be executed in a short time. If system are under high load
     * condition，try to set this timeout longer.
     */
    @ConfField(mutable = true)
    public static long remote_fragment_exec_timeout_ms = 30000; // 30 sec

    /**
     * Max data version of backends serialize block.
     */
    @ConfField(mutable = false)
    public static int max_be_exec_version = 8;

    /**
     * Min data version of backends serialize block.
     */
    @ConfField(mutable = false)
    public static int min_be_exec_version = 0;

    /**
     * Data version of backends serialize block.
     */
    @ConfField(mutable = true, masterOnly = true)
    public static int be_exec_version = max_be_exec_version;

    /*
     * mtmv is still under dev, remove this config when it is graduate.
     */
    @ConfField(mutable = true, masterOnly = true, varType = VariableAnnotation.EXPERIMENTAL)
    public static boolean enable_mtmv = false;

    /* Max running task num at the same time, otherwise the submitted task will still be keep in pending poll*/
    @Deprecated
    @ConfField(mutable = true, masterOnly = true)
    public static int max_running_mtmv_scheduler_task_num = 100;

    /* Max pending task num keep in pending poll, otherwise it reject the task submit*/
    @Deprecated
    @ConfField(mutable = true, masterOnly = true)
    public static int max_pending_mtmv_scheduler_task_num = 100;

    /* Remove the completed mtmv job after this expired time. */
    @Deprecated
    @ConfField(mutable = true, masterOnly = true)
    public static long scheduler_mtmv_job_expired = 24 * 60 * 60L; // 1day

    /* Remove the finished mtmv task after this expired time. */
    @Deprecated
    @ConfField(mutable = true, masterOnly = true)
    public static long scheduler_mtmv_task_expired = 24 * 60 * 60L; // 1day

    @Deprecated
    @ConfField(mutable = true, masterOnly = true)
    public static boolean keep_scheduler_mtmv_task_when_job_deleted = false;

    /**
     * If set to true, query on external table will prefer to assign to compute node.
     * And the max number of compute node is controlled by min_backend_num_for_external_table.
     * If set to false, query on external table will assign to any node.
     */
    @ConfField(mutable = true, description = {"如果设置为true，外部表的查询将优先分配给计算节点。",
            "并且计算节点的最大数量由min_backend_num_for_external_table控制。",
            "如果设置为false，外部表的查询将分配给任何节点。"
                    + "如果集群内没有计算节点，则该参数不生效。",
            "If set to true, query on external table will prefer to assign to compute node. "
                    + "And the max number of compute node is controlled by min_backend_num_for_external_table. "
                    + "If set to false, query on external table will assign to any node. "
                    + "If there is no compute node in cluster, this config takes no effect."})
    public static boolean prefer_compute_node_for_external_table = false;

    @ConfField(mutable = true, description = {"只有当prefer_compute_node_for_external_table为true时生效，"
            + "如果计算节点数小于这个值，外部表的查询会尝试获取一些混合节点来分配，以使节点总数达到这个值。"
            + "如果计算节点数大于这个值，外部表的查询将只分配给计算节点。-1表示只是用当前数量的计算节点",
            "Only take effect when prefer_compute_node_for_external_table is true. "
                    + "If the compute node number is less than this value, "
                    + "query on external table will try to get some mix de to assign, "
                    + "to let the total number of node reach this value. "
                    + "If the compute node number is larger than this value, "
                    + "query on external table will assign to compute de only. "
                    + "-1 means only use current compute node."})
    public static int min_backend_num_for_external_table = -1;

    /**
     * Max query profile num.
     */
    @ConfField(mutable = true, masterOnly = false)
    public static int max_query_profile_num = 500;

    /**
     * Set to true to disable backend black list, so that even if we failed to send task to a backend,
     * that backend won't be added to black list.
     * This should only be set when running tests, such as regression test.
     * Highly recommended NOT disable it in product environment.
     */
    @ConfField(mutable = true, masterOnly = false)
    public static boolean disable_backend_black_list = false;

    @ConfField(mutable = true, masterOnly = false, description = {
        "If a backend is tried to be added to black list do_add_backend_black_list_threshold_count times "
            + "in do_add_backend_black_list_threshold_seconds, it will be added to black list."})
    public static long do_add_backend_black_list_threshold_count = 10;

    @ConfField(mutable = true, masterOnly = false, description = {
        "If a backend is tried to be added to black list do_add_backend_black_list_threshold_count times "
            + "in do_add_backend_black_list_threshold_seconds, it will be added to black list."})
    public static long do_add_backend_black_list_threshold_seconds = 30;

    @ConfField(mutable = true, masterOnly = false, description = {
        "Backend will stay in black list for this time after it is added to black list."})
    public static long stay_in_backend_black_list_threshold_seconds = 60;

    /**
     * Maximum backend heartbeat failure tolerance count.
     * Default is 1, which means if 1 heart failed, the backend will be marked as dead.
     * A larger value can improve the tolerance of the cluster to occasional heartbeat failures.
     * For example, when running regression tests, this value can be increased.
     */
    @ConfField(mutable = true, masterOnly = true)
    public static long max_backend_heartbeat_failure_tolerance_count = 1;

    /**
     * Even if a backend is healthy, still write a heartbeat editlog to update backend's lastUpdateMs of bdb image.
     */
    @ConfField(mutable = true, masterOnly = true)
    public static int editlog_healthy_heartbeat_seconds = 300;

    /**
     * Abort transaction time after lost heartbeat.
     * The default value is 300s, which means transactions of be will be aborted after lost heartbeat 300s.
     */
    @ConfField(mutable = true, masterOnly = true)
    public static int abort_txn_after_lost_heartbeat_time_second = 300;

    /**
     * Heartbeat interval in seconds.
     * Default is 10, which means every 10 seconds, the master will send a heartbeat to all backends.
     */
    @ConfField(mutable = false, masterOnly = false)
    public static int heartbeat_interval_second = 10;

    /**
     * After a backend is marked as unavailable, it will be added to blacklist.
     * Default is 120.
     */
    @ConfField(mutable = true, masterOnly = false)
    public static int blacklist_duration_second = 120;

    @ConfField(mutable = true, masterOnly = false, description = {
            "禁止创建odbc, mysql, broker类型的外表", "Disallow the creation of odbc, mysql, broker type external tables"})
    public static boolean enable_odbc_mysql_broker_table = false;

    /**
     * The default connection timeout for hive metastore.
     * hive.metastore.client.socket.timeout
     */
    @ConfField(mutable = true, masterOnly = false)
    public static long hive_metastore_client_timeout_second = 10;

    /**
     * Used to determined how many statistics collection SQL could run simultaneously.
     */
    @ConfField
    public static int statistics_simultaneously_running_task_num = 3;

    /**
     * if table has too many replicas, Fe occur oom when schema change.
     * 10W replicas is a reasonable value for testing.
     */
    @ConfField(mutable = true, masterOnly = true)
    public static long max_replica_count_when_schema_change = 100000;

    /**
     * Max cache num of hive partition.
     * Decrease this value if FE's memory is small
     */
    @ConfField(description = {"Hive Metastore 表级别分区缓存的最大数量。",
            "Max cache number of partition at table level in Hive Metastore."})
    public static long max_hive_partition_cache_num = 10000;

    @ConfField(description = {"Hudi/Iceberg 表级别缓存的最大数量。",
            "Max cache number of hudi/iceberg table."})
    public static long max_external_table_cache_num = 1000;

    @ConfField(description = {"External Catalog 中，Database 和 Table 的实例缓存的最大数量。",
            "Max cache number of database and table instance in external catalog."})
    public static long max_meta_object_cache_num = 1000;

    @ConfField(description = {"Hive分区表缓存的最大数量",
            "Max cache number of hive partition table"})
    public static long max_hive_partition_table_cache_num = 1000;

    @ConfField(mutable = false, masterOnly = false, description = {"获取Hive分区值时候的最大返回数量，-1代表没有限制。",
            "Max number of hive partition values to return while list partitions, -1 means no limitation."})
    public static short max_hive_list_partition_num = -1;

    @ConfField(mutable = false, masterOnly = false, description = {"远程文件系统缓存的最大数量",
            "Max cache number of remote file system."})
    public static long max_remote_file_system_cache_num = 100;

    @ConfField(mutable = false, masterOnly = false, description = {"外表行数缓存最大数量",
        "Max cache number of external table row count"})
    public static long max_external_table_row_count_cache_num = 100000;

    /**
     * Max cache loader thread-pool size.
     * Max thread pool size for loading external meta cache
     */
    @ConfField(mutable = false, masterOnly = false)
    public static int max_external_cache_loader_thread_pool_size = 64;

    /**
     * Max cache num of external catalog's file
     * Decrease this value if FE's memory is small
     */
    @ConfField(mutable = false, masterOnly = false)
    public static long max_external_file_cache_num = 10000;

    /**
     * Max cache num of external table's schema
     * Decrease this value if FE's memory is small
     */
    @ConfField(mutable = false, masterOnly = false)
    public static long max_external_schema_cache_num = 10000;

    /**
     * The expiration time of a cache object after last access of it.
     * For external schema cache and hive meta cache.
     */
    @ConfField(mutable = false, masterOnly = false)
    public static long external_cache_expire_time_minutes_after_access = 10; // 10 mins

    /**
     * Github workflow test type, for setting some session variables
     * only for certain test type. E.g. only settting batch_size to small
     * value for p0.
     */
    @ConfField(mutable = true, masterOnly = false, options = {"p0", "daily", "rqg"})
    public static String fuzzy_test_type = "";

    /**
     * Set session variables randomly to check more issues in github workflow
     */
    @ConfField(mutable = true, masterOnly = false)
    public static boolean use_fuzzy_session_variable = false;

    /**
     * Set config variables randomly to check more issues in github workflow
     */
    @ConfField(mutable = true, masterOnly = false)
    public static boolean use_fuzzy_conf = false;

    /**
     * Max num of same name meta informatntion in catalog recycle bin.
     * Default is 3.
     * 0 means do not keep any meta obj with same name.
     * < 0 means no limit
     */
    @ConfField(mutable = true, masterOnly = true)
    public static int max_same_name_catalog_trash_num = 3;

    /**
     * NOTE: The storage policy is still under developement.
     */
    @ConfField(mutable = false, masterOnly = true)
    public static boolean enable_storage_policy = true;

    /**
     * This config is mainly used in the k8s cluster environment.
     * When enable_fqdn_mode is true, the name of the pod where be is located will remain unchanged
     * after reconstruction, while the ip can be changed.
     */
    @ConfField(mutable = false, varType = VariableAnnotation.EXPERIMENTAL)
    public static boolean enable_fqdn_mode = false;

    /**
     * If set to true, doris will try to parse the ddl of a hive view and try to execute the query
     * otherwise it will throw an AnalysisException.
     */
    @ConfField(mutable = true)
    public static boolean enable_query_hive_views = true;

    /**
     * If set to true, doris will automatically synchronize hms metadata to the cache in fe.
     */
    @ConfField(masterOnly = true)
    public static boolean enable_hms_events_incremental_sync = false;

    /**
     * If set to true, doris will try to parse the ddl of a hive view and try to execute the query
     * otherwise it will throw an AnalysisException.
     */
    @ConfField(mutable = true, varType = VariableAnnotation.EXPERIMENTAL, description = {
            "当前默认设置为 false，开启后支持使用新优化器的load语句导入数据，失败后会降级旧的load语句。",
            "Now default set to true, After this function is enabled, the load statement of "
                    + "the new optimizer can be used to import data. If this function fails, "
                    + "the old load statement will be degraded."})
    public static boolean enable_nereids_load = false;

    /**
     * the plan cache num which can be reused for the next query
     */
    @ConfField(
            mutable = true,
            varType = VariableAnnotation.EXPERIMENTAL,
            callbackClassString = "org.apache.doris.common.NereidsSqlCacheManager$UpdateConfig",
            description = {
                "当前默认设置为 100，用来控制控制NereidsSqlCacheManager管理的sql cache数量。",
                "Now default set to 100, this config is used to control the number of "
                        + "sql cache managed by NereidsSqlCacheManager"
            }
    )
    public static int sql_cache_manage_num = 100;

    /**
     * Maximum number of events to poll in each RPC.
     */
    @ConfField(mutable = true, masterOnly = true)
    public static int hms_events_batch_size_per_rpc = 500;

    /**
     * HMS polling interval in milliseconds.
     */
    @ConfField(masterOnly = true)
    public static int hms_events_polling_interval_ms = 10000;

    /**
     * Maximum number of error tablets showed in broker load
     */
    @ConfField(masterOnly = true, mutable = true)
    public static int max_error_tablet_of_broker_load = 3;

    /**
     * If set to ture, doris will establish an encrypted channel based on the SSL protocol with mysql.
     */
    @ConfField(mutable = false, masterOnly = false, varType = VariableAnnotation.EXPERIMENTAL)
    public static boolean enable_ssl = false;

    /**
     * If set to ture, ssl connection needs to authenticate client's certificate.
     */
    @ConfField(mutable = false, masterOnly = false)
    public static boolean ssl_force_client_auth = false;

    /**
     * ssl connection needs to authenticate client's certificate store type.
     */
    @ConfField(mutable = false, masterOnly = false)
    public static String ssl_trust_store_type = "PKCS12";

    /**
     * Default CA certificate file location for mysql ssl connection.
     */
    @ConfField(mutable = false, masterOnly = false)
    public static String mysql_ssl_default_ca_certificate = System.getenv("DORIS_HOME")
            + "/mysql_ssl_default_certificate/ca_certificate.p12";

    /**
     * Default server certificate file location for mysql ssl connection.
     */
    @ConfField(mutable = false, masterOnly = false)
    public static String mysql_ssl_default_server_certificate = System.getenv("DORIS_HOME")
            + "/mysql_ssl_default_certificate/server_certificate.p12";

    /**
     * Password for default CA certificate file.
     */
    @ConfField(mutable = false, masterOnly = false)
    public static String mysql_ssl_default_ca_certificate_password = "doris";

    /**
     * Password for default CA certificate file.
     */
    @ConfField(mutable = false, masterOnly = false)
    public static String mysql_ssl_default_server_certificate_password = "doris";

    /**
     * Used to set session variables randomly to check more issues in github workflow
     */
    @ConfField(mutable = true)
    public static int pull_request_id = 0;

    /**
     * Used to set default db transaction quota num.
     */
    @ConfField(mutable = true, masterOnly = true)
    public static long default_db_max_running_txn_num = -1;

    /**
     * Used by TokenManager to control the number of tokens keep in memory.
     * One token will keep alive for {token_queue_size * token_generate_period_hour} hours.
     * By defaults, one token will keep for 3 days.
     */
    @ConfField(mutable = false, masterOnly = true)
    public static int token_queue_size = 6;

    /**
     * TokenManager will generate token every token_generate_period_hour.
     */
    @ConfField(mutable = false, masterOnly = true)
    public static int token_generate_period_hour = 12;

    /**
     * The secure local path of the FE node the place the data which will be loaded in doris.
     * The default value is empty for this config which means this feature is not allowed.
     * User who want to load fe server local file should config the value to a right local path.
     */
    @ConfField(mutable = false, masterOnly = false)
    public static String mysql_load_server_secure_path = "";

    @ConfField(mutable = false, masterOnly = false)
    public static int mysql_load_in_memory_record = 20;

    @ConfField(mutable = false, masterOnly = false)
    public static int mysql_load_thread_pool = 4;

    /**
     * BDBJE file logging level
     * OFF, SEVERE, WARNING, INFO, CONFIG, FINE, FINER, FINEST, ALL
     */
    @ConfField
    public static String bdbje_file_logging_level = "INFO";

    /**
     * When holding lock time exceeds the threshold, need to report it.
     */
    @ConfField
    public static long lock_reporting_threshold_ms = 500L;

    /**
     * If true, auth check will be disabled. The default value is false.
     * This is to solve the case that user forgot the password.
     */
    @ConfField(mutable = false)
    public static boolean skip_localhost_auth_check  = true;

    @ConfField(mutable = true)
    public static boolean enable_round_robin_create_tablet = true;

    @ConfField(mutable = true, masterOnly = true, description = {
            "创建分区时，总是从第一个 BE 开始创建。注意：这种方式可能造成BE不均衡",
            "When creating tablet of a partition, always start from the first BE. "
                    + "Note: This method may cause BE imbalance"})
    public static boolean create_tablet_round_robin_from_start = false;

    /**
     * To prevent different types (V1, V2, V3) of behavioral inconsistencies,
     * we may delete the DecimalV2 and DateV1 types in the future.
     * At this stage, we use ‘disable_decimalv2’ and ‘disable_datev1’
     * to determine whether these two types take effect.
     */
    @ConfField(mutable = true)
    public static boolean disable_decimalv2  = true;

    @ConfField(mutable = true)
    public static boolean disable_datev1  = true;

    /*
     * This variable indicates the number of digits by which to increase the scale
     * of the result of division operations performed with the `/` operator. The
     * default value is 4, and it is currently only used for the DECIMALV3 type.
     */
    @ConfField(mutable = true)
    public static int div_precision_increment = 4;

    /**
     * This config used for export/outfile.
     * Whether delete all files in the directory specified by export/outfile.
     * It is a very dangerous operation, should only be used in test env.
     */

    @ConfField(mutable = false)
    public static boolean enable_delete_existing_files  = false;
    /*
     * The actual memory size taken by stats cache highly depends on characteristics of data, since on the different
     * dataset and scenarios the max/min literal's average size and buckets count of histogram would be highly
     * different. Besides, JVM version etc. also has influence on it, though not much as data itself.
     * Here I would give the mem size taken by stats cache with 10_0000 items.Each item's avg length of max/min literal
     * is 32, and the avg column name length is 16, and each column has a histogram with 128 buckets
     * In this case, stats cache takes total 911.954833984MiB mem.
     * If without histogram, stats cache takes total 61.2777404785MiB mem.
     * It's strongly discourage analyzing a column with a very large STRING value in the column, since it would cause
     * FE OOM.
     */
    @ConfField
    public static long stats_cache_size = 50_0000;

    /**
     * This config used for ranger cache data mask/row policy
     */
    @ConfField
    public static long ranger_cache_size = 10000;

    /**
     * This configuration is used to enable the statistics of query information, which will record
     * the access status of databases, tables, and columns, and can be used to guide the
     * optimization of table structures
     *
     */
    @ConfField(mutable = true)
    public static boolean enable_query_hit_stats = false;

    @ConfField(mutable = true, description = {
            "设置为 true，如果查询无法选择到健康副本时，会打印出该tablet所有副本的详细信息，" + "以及不可查询的具体原因。",
            "When set to true, if a query is unable to select a healthy replica, "
                    + "the detailed information of all the replicas of the tablet,"
                    + " including the specific reason why they are unqueryable, will be printed out."})
    public static boolean show_details_for_unaccessible_tablet = true;

    @ConfField(mutable = false, masterOnly = false, varType = VariableAnnotation.EXPERIMENTAL, description = {
            "是否启用binlog特性",
            "Whether to enable binlog feature"})
    public static boolean enable_feature_binlog = false;

    @ConfField(mutable = false, description = {
            "是否默认为 Database/Table 启用binlog特性",
            "Whether to enable binlog feature for Database/Table by default"})
    public static boolean force_enable_feature_binlog = false;

    @ConfField(mutable = false, masterOnly = false, varType = VariableAnnotation.EXPERIMENTAL, description = {
        "设置 binlog 消息最字节长度",
        "Set the maximum byte length of binlog message"})
    public static int max_binlog_messsage_size = 1024 * 1024 * 1024;

    @ConfField(mutable = true, masterOnly = true, description = {
            "是否禁止使用 WITH REOSOURCE 语句创建 Catalog。",
            "Whether to disable creating catalog with WITH RESOURCE statement."})
    public static boolean disallow_create_catalog_with_resource = true;

    @ConfField(mutable = true, masterOnly = false, description = {
        "Hive行数估算分区采样数",
        "Sample size for hive row count estimation."})
    public static int hive_stats_partition_sample_size = 30;

    @ConfField(mutable = true, masterOnly = true, description = {
            "启用Hive分桶表",
            "Enable external hive bucket table"})
    public static boolean enable_create_hive_bucket_table = false;

    @ConfField(mutable = true, masterOnly = true, description = {
            "Hive创建外部表默认指定的文件格式",
            "Default hive file format for creating table."})
    public static String hive_default_file_format = "orc";

    @ConfField
    public static int statistics_sql_parallel_exec_instance_num = 1;

    @ConfField
    public static long statistics_sql_mem_limit_in_bytes = 2L * 1024 * 1024 * 1024;

    @ConfField(mutable = true, masterOnly = true, description = {
            "用于强制设定内表的副本数，如果该参数大于零，则用户在建表时指定的副本数将被忽略，而使用本参数设置的值。"
                    + "同时，建表语句中指定的副本标签等参数会被忽略。该参数不影响包括创建分区、修改表属性的操作。该参数建议仅用于测试环境",
            "Used to force the number of replicas of the internal table. If the config is greater than zero, "
                    + "the number of replicas specified by the user when creating the table will be ignored, "
                    + "and the value set by this parameter will be used. At the same time, the replica tags "
                    + "and other parameters specified in the create table statement will be ignored. "
                    + "This config does not effect the operations including creating partitions "
                    + "and modifying table properties. "
                    + "This config is recommended to be used only in the test environment"})
    public static int force_olap_table_replication_num = 0;

    @ConfField(mutable = true, masterOnly = true, description = {
            "用于强制设定内表的副本分布，如果该参数不为空，则用户在建表或者创建分区时指定的副本数及副本标签将被忽略，而使用本参数设置的值。"
                    + "该参数影响包括创建分区、修改表属性、动态分区等操作。该参数建议仅用于测试环境",
            "Used to force set the replica allocation of the internal table. If the config is not empty, "
                    + "the replication_num and replication_allocation specified by the user when creating the table "
                    + "or partitions will be ignored, and the value set by this parameter will be used."
                    + "This config effect the operations including create tables, create partitions and create "
                    + "dynamic partitions. This config is recommended to be used only in the test environment"})
    public static String force_olap_table_replication_allocation = "";

    @ConfField
    public static int auto_analyze_simultaneously_running_task_num = 1;

    @Deprecated
    @ConfField
    public static final int period_analyze_simultaneously_running_task_num = 1;

    @ConfField(mutable = false)
    public static boolean allow_analyze_statistics_info_polluting_file_cache = true;

    @ConfField
    public static int cpu_resource_limit_per_analyze_task = 1;

    @ConfField(mutable = true)
    public static boolean force_sample_analyze = false; // avoid full analyze for performance reason

    @ConfField(mutable = true, description = {
            "Export任务允许的最大分区数量",
            "The maximum number of partitions allowed by Export job"})
    public static int maximum_number_of_export_partitions = 2000;

    @Deprecated
    @ConfField(mutable = true, description = {
            "Export任务允许的最大并行数",
            "The maximum parallelism allowed by Export job"})
    public static int maximum_parallelism_of_export_job = 50;

    @ConfField(mutable = true, description = {
            "ExportExecutorTask任务中一个OutFile语句允许的最大tablets数量",
            "The maximum number of tablets allowed by an OutfileStatement in an ExportExecutorTask"})
    public static int maximum_tablets_of_outfile_in_export = 10;

    @ConfField(mutable = true, description = {
            "是否用 mysql 的 bigint 类型来返回 Doris 的 largeint 类型",
            "Whether to use mysql's bigint type to return Doris's largeint type"})
    public static boolean use_mysql_bigint_for_largeint = false;

    @ConfField
    public static boolean forbid_running_alter_job = false;

    @ConfField(description = {
            "暂时性配置项，开启后会自动将所有的olap表修改为可light schema change",
            "temporary config filed, will make all olap tables enable light schema change"
    })
    public static boolean enable_convert_light_weight_schema_change = false;

    @ConfField(mutable = true, masterOnly = false, description = {
            "查询information_schema.metadata_name_ids表时,获取一个数据库中所有表用的时间",
            "When querying the information_schema.metadata_name_ids table,"
                    + " the time used to obtain all tables in one database"
    })
    public static long query_metadata_name_ids_timeout = 3;

    @ConfField(mutable = true, masterOnly = true, description = {
            "是否禁止LocalDeployManager删除节点",
            "Whether to disable LocalDeployManager drop node"})
    public static boolean disable_local_deploy_manager_drop_node = true;

    @ConfField(mutable = true, description = {
            "开启 file cache 后，一致性哈希算法中，每个节点的虚拟节点数。"
                    + "该值越大，哈希算法的分布越均匀，但是会增加内存开销。",
            "When file cache is enabled, the number of virtual nodes of each node in the consistent hash algorithm. "
                    + "The larger the value, the more uniform the distribution of the hash algorithm, "
                    + "but it will increase the memory overhead."})
    public static int split_assigner_virtual_node_number = 256;

    @ConfField(mutable = true, description = {
            "本地节点软亲缘性优化。尽可能地优先选取本地副本节点。",
            "Local node soft affinity optimization. Prefer local replication node."})
    public static boolean split_assigner_optimized_local_scheduling = true;

    @ConfField(mutable = true, description = {
            "随机算法最小的候选数目，会选取相对最空闲的节点。",
            "The random algorithm has the smallest number of candidates and will select the most idle node."})
    public static int split_assigner_min_random_candidate_num = 2;

    @ConfField(mutable = true, description = {
            "一致性哈希算法最小的候选数目，会选取相对最空闲的节点。",
            "The consistent hash algorithm has the smallest number of candidates and will select the most idle node."})
    public static int split_assigner_min_consistent_hash_candidate_num = 2;

    @ConfField(mutable = true, description = {
            "各节点之间最大的 split 数目差异，如果超过这个数目就会重新分布 split。",
            "The maximum difference in the number of splits between nodes. "
                    + "If this number is exceeded, the splits will be redistributed."})
    public static int split_assigner_max_split_num_variance = 1;

    @ConfField(description = {
            "控制统计信息的自动触发作业执行记录的持久化行数",
            "Determine the persist number of automatic triggered analyze job execution status"
    })
    public static long analyze_record_limit = 20000;

    @ConfField(mutable = true, masterOnly = true, description = {
            "Auto Buckets中最小的buckets数目",
            "min buckets of auto bucket"
    })
    public static int autobucket_min_buckets = 1;

    @ConfField(mutable = true, masterOnly = true, description = {
        "Auto Buckets中最大的buckets数目",
        "max buckets of auto bucket"
    })
    public static int autobucket_max_buckets = 128;

    @ConfField(description = {"Arrow Flight Server中所有用户token的缓存上限，超过后LRU淘汰，默认值为512, "
            + "并强制限制小于 qe_max_connection/2, 避免`Reach limit of connections`, "
            + "因为arrow flight sql是无状态的协议，连接通常不会主动断开，"
            + "bearer token 从 cache 淘汰的同时会 unregister Connection.",
            "The cache limit of all user tokens in Arrow Flight Server. which will be eliminated by"
            + "LRU rules after exceeding the limit, the default value is 512, the mandatory limit is "
            + "less than qe_max_connection/2 to avoid `Reach limit of connections`, "
            + "because arrow flight sql is a stateless protocol, the connection is usually not actively "
            + "disconnected, bearer token is evict from the cache will unregister ConnectContext."})
    public static int arrow_flight_token_cache_size = 512;

    @ConfField(description = {"Arrow Flight Server中用户token的存活时间，自上次写入后过期时间，单位分钟，默认值为4320，即3天",
            "The alive time of the user token in Arrow Flight Server, expire after write, unit minutes,"
            + "the default value is 4320, which is 3 days"})
    public static int arrow_flight_token_alive_time = 4320;

    @ConfField(mutable = true, description = {
            "Doris 为了兼用 mysql 周边工具生态，会内置一个名为 mysql 的数据库，如果该数据库与用户自建数据库冲突，"
            + "请修改这个字段，为 doris 内置的 mysql database 更换一个名字",
            "To ensure compatibility with the MySQL ecosystem, Doris includes a built-in database called mysql. "
            + "If this database conflicts with a user's own database, please modify this field to replace "
            + "the name of the Doris built-in MySQL database with a different name."})
    public static String mysqldb_replace_name = "mysql";

    @ConfField(description = {
        "设置允许跨域访问的特定域名,默认允许任何域名跨域访问",
        "Set the specific domain name that allows cross-domain access. "
            + "By default, any domain name is allowed cross-domain access"
    })
    public static String access_control_allowed_origin_domain = "*";

    @ConfField(description = {
            "开启java_udf, 默认为true。如果该配置为false，则禁止创建和使用java_udf。在一些场景下关闭该配置可防止命令注入攻击。",
            "Used to enable java_udf, default is true. if this configuration is false, creation and use of java_udf is "
                    + "disabled. in some scenarios it may be necessary to disable this configuration to prevent "
                    + "command injection attacks."
    })
    public static boolean enable_java_udf = true;

    @ConfField(mutable = true, masterOnly = true, description = {
        "开启后，可以在导入时，利用创建的全局java_udf函数处理数据, 默认为false。",
        "When enabled, data can be processed using the globally created java_udf function during import."
                + " The default setting is false."
    })
    public static boolean enable_udf_in_load = false;

    @ConfField(description = {
            "是否忽略 Image 文件中未知的模块。如果为 true，不在 PersistMetaModules.MODULE_NAMES 中的元数据模块将被忽略并跳过。"
                    + "默认为 false，如果 Image 文件中包含未知的模块，Doris 将会抛出异常。"
                    + "该参数主要用于降级操作中，老版本可以兼容新版本的 Image 文件。",
            "Whether to ignore unknown modules in Image file. "
                    + "If true, metadata modules not in PersistMetaModules.MODULE_NAMES "
                    + "will be ignored and skipped. Default is false, if Image file contains unknown modules, "
                    + "Doris will throw exception. "
                    + "This parameter is mainly used in downgrade operation, "
                    + "old version can be compatible with new version Image file."
    })
    public static boolean ignore_unknown_metadata_module = false;

    @ConfField(mutable = true, description = {
            "从主节点同步image文件的超时时间，用户可根据${meta_dir}/image文件夹下面的image文件大小和节点间的网络环境调整，"
                    + "单位为秒，默认值300",
            "The timeout for FE Follower/Observer synchronizing an image file from the FE Master, can be adjusted by "
                    + "the user on the size of image file in the ${meta_dir}/image and the network environment between "
                    + "nodes. The default values is 300."
    })
    public static int sync_image_timeout_second = 300;

    @ConfField(mutable = true, masterOnly = true)
    public static int publish_topic_info_interval_ms = 30000; // 30s

    @ConfField(mutable = true)
    public static int workload_sched_policy_interval_ms = 10000; // 10s

    @ConfField(mutable = true, masterOnly = true)
    public static int workload_max_policy_num = 25;

    @ConfField(mutable = true, masterOnly = true)
    public static int workload_max_condition_num_in_policy = 5;

    @ConfField(mutable = true, masterOnly = true)
    public static int workload_max_action_num_in_policy = 5; // mainly used to limit set session var action

    @ConfField(mutable = true)
    public static int workload_runtime_status_thread_interval_ms = 2000;

    // NOTE: it should bigger than be config report_query_statistics_interval_ms
    @ConfField(mutable = true)
    public static int query_audit_log_timeout_ms = 5000;

    @ConfField(description = {
            "在这个列表中的用户的操作，不会被记录到审计日志中。多个用户之间用逗号分隔。",
            "The operations of the users in this list will not be recorded in the audit log. "
                    + "Multiple users are separated by commas."
    })
    public static String skip_audit_user_list = "";

    @ConfField(mutable = true)
    public static int be_report_query_statistics_timeout_ms = 60000;

    @ConfField(mutable = true, masterOnly = true)
    public static int workload_group_max_num = 15;

    @ConfField(description = {"查询be wal_queue 的超时阈值(ms)",
            "the timeout threshold of checking wal_queue on be(ms)"})
    public static int check_wal_queue_timeout_threshold = 180000;   // 3 min

    @ConfField(mutable = true, masterOnly = true, description = {
            "对于自动分区表，防止用户意外创建大量分区，每个OLAP表允许的分区数量为`max_auto_partition_num`。默认2000。",
            "For auto-partitioned tables to prevent users from accidentally creating a large number of partitions, "
                    + "the number of partitions allowed per OLAP table is `max_auto_partition_num`. Default 2000."
    })
    public static int max_auto_partition_num = 2000;

    @ConfField(mutable = true, masterOnly = true, description = {
            "Partition rebalance 方式下各个 BE 的 tablet 数最大差值，小于该值时，会诊断为已均衡",
            "The maximum difference in the number of tablets of each BE in partition rebalance mode. "
                    + "If it is less than this value, it will be diagnosed as balanced."
    })
    public static int diagnose_balance_max_tablet_num_diff = 50;

    @ConfField(mutable = true, masterOnly = true, description = {
            "Partition rebalance 方式下各个 BE 的 tablet 数的最大比率，小于该值时，会诊断为已均衡",
            "The maximum ratio of the number of tablets in each BE in partition rebalance mode. "
                    + "If it is less than this value, it will be diagnosed as balanced."
    })
    public static double diagnose_balance_max_tablet_num_ratio = 1.1;

    @ConfField(masterOnly = true, description = {
            "设置 root 用户初始化2阶段 SHA-1 加密密码，默认为''，即不设置 root 密码。"
                    + "后续 root 用户的 `set password` 操作会将 root 初始化密码覆盖。"
                    + "示例：如要配置密码的明文是 `root@123`，可在Doris执行SQL `select password('root@123')` "
                    + "获取加密密码 `*A00C34073A26B40AB4307650BFB9309D6BFA6999`",
            "Set root user initial 2-staged SHA-1 encrypted password, default as '', means no root password. "
                    + "Subsequent `set password` operations for root user will overwrite the initial root password. "
                    + "Example: If you want to configure a plaintext password `root@123`."
                    + "You can execute Doris SQL `select password('root@123')` to generate encrypted "
                    + "password `*A00C34073A26B40AB4307650BFB9309D6BFA6999`"})
    public static String initial_root_password = "";

    @ConfField(description = {"nereids trace文件的存放路径。",
            "The path of the nereids trace file."})
    public static String nereids_trace_log_dir = System.getenv("LOG_DIR") + "/nereids_trace";

    @ConfField(mutable = true, masterOnly = true, description = {
            "备份过程中，一个 upload 任务上传的快照数量上限，默认值为10个",
            "The max number of snapshots assigned to a upload task during the backup process, the default value is 10."
    })
    public static int backup_upload_snapshot_batch_size = 10;

    @ConfField(mutable = true, masterOnly = true, description = {
            "恢复过程中，一个 download 任务下载的快照数量上限，默认值为10个",
            "The max number of snapshots assigned to a download task during the restore process, "
            + "the default value is 10."
    })
    public static int restore_download_snapshot_batch_size = 10;

    @ConfField(mutable = true, masterOnly = true, description = {
            "备份恢复过程中，单次 RPC 分配给每个be的任务最大个数，默认值为10000个。",
            "The max number of batched tasks per RPC assigned to each be during the backup/restore process, "
            + "the default value is 10000."
    })
    public static int backup_restore_batch_task_num_per_rpc = 10000;

    @ConfField(description = {"是否开启通过http接口获取log文件的功能",
            "Whether to enable the function of getting log files through http interface"})
    public static boolean enable_get_log_file_api = false;

    @ConfField(mutable = true)
    public static boolean enable_profile_when_analyze = false;
    @ConfField(mutable = true)
    public static boolean enable_collect_internal_query_profile = false;

    @ConfField(mutable = false, masterOnly = false, description = {
        "http请求处理/api/query中sql任务的最大线程池。",
        "The max number work threads of http sql submitter."
    })
    public static int http_sql_submitter_max_worker_threads = 2;

    @ConfField(mutable = false, masterOnly = false, description = {
        "http请求处理/api/upload任务的最大线程池。",
        "The max number work threads of http upload submitter."
    })
    public static int http_load_submitter_max_worker_threads = 2;

    @ConfField(mutable = true, masterOnly = true, description = {
            "load label个数阈值，超过该个数后，对于已经完成导入作业或者任务，"
            + "其label会被删除，被删除的 label 可以被重用。 值为 -1 时，表示此阈值不生效。",
            "The threshold of load labels' number. After this number is exceeded, "
                    + "the labels of the completed import jobs or tasks will be deleted, "
                    + "and the deleted labels can be reused. "
                    + "When the value is -1, it indicates no threshold."
    })
    public static int label_num_threshold = 2000;

    @ConfField(description = {"指定 internal catalog 的默认鉴权类",
            "Specify the default authentication class of internal catalog"},
            options = {"default", "ranger-doris"})
    public static String access_controller_type = "default";

    /* https://forums.oracle.com/ords/apexds/post/je-log-checksumexception-2812
      when meeting disk damage or other reason described in the oracle forums
      and fe cannot start due to `com.sleepycat.je.log.ChecksumException`, we
      add a param `ignore_bdbje_log_checksum_read` to ignore the exception, but
      there is no guarantee of correctness for bdbje kv data
    */
    @ConfField
    public static boolean ignore_bdbje_log_checksum_read = false;

    @ConfField(description = {"指定 mysql登录身份认证类型",
            "Specifies the authentication type"},
            options = {"default", "ldap"})
    public static String authentication_type = "default";

    @ConfField(mutable = true, masterOnly = false, description = {"指定 trino-connector catalog 的插件默认加载路径",
            "Specify the default plugins loading path for the trino-connector catalog"})
    public static String trino_connector_plugin_dir = EnvUtils.getDorisHome() + "/connectors";

    @ConfField(mutable = true)
    public static boolean fix_tablet_partition_id_eq_0 = false;

    @ConfField(mutable = true, masterOnly = true, description = {
            "倒排索引默认存储格式",
            "Default storage format of inverted index, the default value is V1."
    })
    public static String inverted_index_storage_format = "V2";

    @ConfField(mutable = true, masterOnly = true, description = {
            "是否在unique表mow上开启delete语句写delete predicate。若开启，会提升delete语句的性能，"
                    + "但delete后进行部分列更新可能会出现部分数据错误的情况。若关闭，会降低delete语句的性能来保证正确性。",
            "Enable the 'delete predicate' for DELETE statements. If enabled, it will enhance the performance of "
                    + "DELETE statements, but partial column updates after a DELETE may result in erroneous data. "
                    + "If disabled, it will reduce the performance of DELETE statements to ensure accuracy."
    })
    public static boolean enable_mow_light_delete = false;

    @ConfField(description = {
            "是否开启 Proxy Protocol 支持",
            "Whether to enable proxy protocol"
    })
    public static boolean enable_proxy_protocol = false;

    @ConfField(description = {
            "Profile 异步收集过期时间，在 query 完成后，如果在该参数指定的时长内 profile 没有收集完成，则未完成的 profile 会被放弃。",
            "Profile async collect expire time, after the query is completed, if the profile is not collected within "
                    + " the time specified by this parameter, the uncompleted profile will be abandoned."
    })
    public static int profile_async_collect_expire_time_secs = 5;

    @ConfField(description = {
            "用于控制 ProfileManager 进行 Profile 垃圾回收的间隔时间，垃圾回收期间 ProfileManager 会把多余的以及过期的 profile "
                    + "从内存和磁盘中清理掉，节省内存。",
            "Used to control the interval time of ProfileManager for profile garbage collection. "
    })
    public static int profile_manager_gc_interval_seconds = 1;
    // Used to check compatibility when upgrading.
    @ConfField
    public static boolean enable_check_compatibility_mode = false;

    // Do checkpoint after replaying edit logs.
    @ConfField
    public static boolean checkpoint_after_check_compatibility = false;

    // Advance the next id before transferring to the master.
    @ConfField(description = {
            "是否在成为 Master 后推进 ID 分配器，保证即使回滚元数据时，它也不会回滚",
            "Whether to advance the ID generator after becoming Master to ensure that the id "
                    + "generator will not be rolled back even when metadata is rolled back."
    })
    public static boolean enable_advance_next_id = false;

    // The count threshold to do manual GC when doing checkpoint but not enough memory.
    // Set zero to disable it.
    @ConfField(description = {
            "如果 checkpoint 连续多次因内存不足而无法进行时，先尝试手动触发 GC",
            "The threshold to do manual GC when doing checkpoint but not enough memory"})
    public static int checkpoint_manual_gc_threshold = 0;

    @ConfField(mutable = true, description = {
            "是否在每个请求开始之前打印一遍请求内容, 主要是query语句",
            "Should the request content be logged before each request starts, specifically the query statements"})
    public static boolean enable_print_request_before_execution = false;

    @ConfField
    public static String spilled_profile_storage_path = System.getenv("LOG_DIR") + File.separator + "profile";

    @ConfField
    public static String spilled_minidump_storage_path = System.getenv("LOG_DIR") + File.separator + "minidump";

    // The max number of profiles that can be stored to storage.
    @ConfField
    public static int max_spilled_profile_num = 500;

    // The total size of profiles that can be stored to storage.
    @ConfField
    public static long spilled_profile_storage_limit_bytes = 1 * 1024 * 1024 * 1024; // 1GB

    // Profile will be spilled to storage after query has finished for this time.
    @ConfField(mutable = true, description = {
            "Profile 在 query 完成后等待多久后才会被写入磁盘",
            "Profile will be spilled to storage after query has finished for this time"})
    public static int profile_waiting_time_for_spill_seconds = 10;

    @ConfField(mutable = true, description = {
            "是否通过检测协调者BE心跳来 abort 事务",
            "SHould abort txn by checking coorinator be heartbeat"})
    public static boolean enable_abort_txn_by_checking_coordinator_be = true;

    @ConfField(mutable = true, description = {
            "是否在 schema change 过程中, 检测冲突事物并 abort 它",
            "SHould abort txn by checking conflick txn in schema change"})
    public static boolean enable_abort_txn_by_checking_conflict_txn = true;

    @ConfField(mutable = true, description = {
            "内表自动收集时间间隔，当某一列上次收集时间距离当前时间大于该值，则会触发一次新的收集，0表示不会触发。",
            "Columns that have not been collected within the specified interval will trigger automatic analyze. "
                + "0 means not trigger."
    })
    public static long auto_analyze_interval_seconds = 86400; // 24 hours.

    // A internal config to control whether to enable the checkpoint.
    //
    // ATTN: it only used in test environment.
    @ConfField(mutable = true, masterOnly = true)
    public static boolean enable_checkpoint = true;

    //==========================================================================
    //                    begin of cloud config
    //==========================================================================
    @ConfField(description = {"是否启用FE 日志文件按照大小删除策略，当日志大小超过指定大小，删除相关的log。默认为按照时间策略删除",
        "Whether to enable the FE log file deletion policy based on size, "
            + "where logs exceeding the specified size are deleted. "
            + "It is disabled by default and follows a time-based deletion policy."},
            options = {"age", "size"})
    public static String log_rollover_strategy = "age";

    @ConfField public static int info_sys_accumulated_file_size = 4;
    @ConfField public static int warn_sys_accumulated_file_size = 2;
    @ConfField public static int audit_sys_accumulated_file_size = 4;

    @ConfField
    public static String deploy_mode = "";

    // compatibily with elder version.
    // cloud_unique_id has higher priority than cluster_id.
    @ConfField
    public static String cloud_unique_id = "";

    public static boolean isCloudMode() {
        return deploy_mode.equals("cloud") || !cloud_unique_id.isEmpty();
    }

    public static boolean isNotCloudMode() {
        return !isCloudMode();
    }

    /**
     * MetaService endpoint, ip:port, such as meta_service_endpoint = "192.0.0.10:8866"
     *
     * If you want to access a group of meta services, separated the endpoints by comma,
     * like "host-1:port,host-2:port".
     */
    @ConfField
    public static String meta_service_endpoint = "";

    @ConfField(mutable = true)
    public static boolean meta_service_connection_pooled = true;

    @ConfField(mutable = true)
    public static int meta_service_connection_pool_size = 20;

    @ConfField(mutable = true)
    public static int meta_service_rpc_retry_times = 200;

    public static int metaServiceRpcRetryTimes() {
        if (isCloudMode() && enable_check_compatibility_mode) {
            return 1;
        }
        return meta_service_rpc_retry_times;
    }

    // A connection will expire after a random time during [base, 2*base), so that the FE
    // has a chance to connect to a new RS. Set zero to disable it.
    //
    // It only works if the meta_service_endpoint is not point to a group of meta services.
    @ConfField(mutable = true)
    public static int meta_service_connection_age_base_minutes = 5;

    @ConfField(mutable = false)
    public static boolean enable_sts_vpc = true;

    @ConfField(mutable = true)
    public static int sts_duration = 3600;

    @ConfField(mutable = true)
    public static int drop_rpc_retry_num = 200;

    @ConfField
    public static int default_get_version_from_ms_timeout_second = 3;

    @ConfField(mutable = true)
    public static boolean enable_cloud_multi_replica = false;

    @ConfField(mutable = true)
    public static int cloud_replica_num = 3;

    @ConfField(mutable = true)
    public static int cloud_cold_read_percent = 10; // 10%

    @ConfField(mutable = true)
    public static int get_tablet_stat_batch_size = 1000;

    @ConfField(mutable = true, masterOnly = true)
    public static boolean enable_light_index_change = true;

    @ConfField(mutable = true, masterOnly = true)
    public static boolean enable_create_bitmap_index_as_inverted_index = true;

    // The original meta read lock is not enough to keep a snapshot of partition versions,
    // so the execution of `createScanRangeLocations` are delayed to `Coordinator::exec`,
    // to help to acquire a snapshot of partition versions.
    @ConfField
    public static boolean enable_cloud_snapshot_version = true;

    // Interval in seconds for checking the status of compute groups (cloud clusters).
    // Compute groups and cloud clusters refer to the same concept.
    @ConfField
    public static int cloud_cluster_check_interval_second = 10;

    @ConfField
    public static String cloud_sql_server_cluster_name = "RESERVED_CLUSTER_NAME_FOR_SQL_SERVER";

    @ConfField
    public static String cloud_sql_server_cluster_id = "RESERVED_CLUSTER_ID_FOR_SQL_SERVER";

    @ConfField
    public static int cloud_txn_tablet_batch_size = 50;

    /**
     * Default number of waiting copy jobs for the whole cluster
     */
    @ConfField(mutable = true)
    public static int cluster_max_waiting_copy_jobs = 100;

    /**
     * Default number of max file num for per copy into job
     */
    @ConfField(mutable = true)
    public static int max_file_num_per_copy_into_job = 50;

    /**
     * Default number of max meta size for per copy into job
     */
    @ConfField(mutable = true)
    public static int max_meta_size_per_copy_into_job = 51200;

    // 0 means no limit
    @ConfField(mutable = true)
    public static int cloud_max_copy_job_per_table = 10000;

    @ConfField(mutable = true)
    public static int cloud_filter_copy_file_num_limit = 100;

    @ConfField(mutable = true, masterOnly = true)
    public static boolean cloud_delete_loaded_internal_stage_files = false;

    @ConfField(mutable = false)
    public static int cloud_copy_txn_conflict_error_retry_num = 5;

    @ConfField(mutable = false)
    public static int cloud_copy_into_statement_submitter_threads_num = 64;

    @ConfField
    public static int drop_user_notify_ms_max_times = 86400;

    @ConfField(mutable = true, masterOnly = true)
    public static long cloud_tablet_rebalancer_interval_second = 20;

    @ConfField(mutable = true, masterOnly = true)
    public static boolean enable_cloud_partition_balance = true;

    @ConfField(mutable = true, masterOnly = true)
    public static boolean enable_cloud_table_balance = true;

    @ConfField(mutable = true, masterOnly = true)
    public static boolean enable_cloud_global_balance = true;

    @ConfField(mutable = true, masterOnly = true)
    public static int cloud_pre_heating_time_limit_sec = 300;

    @ConfField(mutable = true, masterOnly = true)
    public static double cloud_rebalance_percent_threshold = 0.05;

    @ConfField(mutable = true, masterOnly = true)
    public static long cloud_rebalance_number_threshold = 2;

    @ConfField(mutable = true, masterOnly = true)
    public static double cloud_balance_tablet_percent_per_run = 0.05;

    @ConfField(mutable = true, masterOnly = true)
    public static int cloud_min_balance_tablet_num_per_run = 2;

    @ConfField(mutable = true, masterOnly = true)
    public static boolean enable_cloud_warm_up_for_rebalance = true;

    @ConfField(mutable = true, masterOnly = false)
    public static String security_checker_class_name = "";

    @ConfField(mutable = true)
    public static int mow_calculate_delete_bitmap_retry_times = 10;

    @ConfField(mutable = true, description = {"指定S3 Load endpoint白名单, 举例: s3_load_endpoint_white_list=a,b,c",
            "the white list for the s3 load endpoint, if it is empty, no white list will be set,"
            + "for example: s3_load_endpoint_white_list=a,b,c"})
    public static String[] s3_load_endpoint_white_list = {};

    @ConfField(mutable = true, description = {"指定Jdbc driver url白名单, 举例: jdbc_driver_url_white_list=a,b,c",
            "the white list for jdbc driver url, if it is empty, no white list will be set"
            + "for example: jdbc_driver_url_white_list=a,b,c"
    })
    public static String[] jdbc_driver_url_white_list = {};

    @ConfField(description = {"Stream_Load 导入时，label 被限制的最大长度",
            "Stream_Load When importing, the maximum length of label is limited"})
    public static int label_regex_length = 128;

    @ConfField(mutable = true, masterOnly = true)
    public static int history_cloud_warm_up_job_keep_max_second = 7 * 24 * 3600;

    @ConfField(mutable = true, masterOnly = true)
    public static int max_active_cloud_warm_up_job = 10;

    @ConfField(mutable = true, masterOnly = true)
    public static int cloud_warm_up_timeout_second = 86400 * 30; // 30 days

    @ConfField(mutable = true, masterOnly = true)
    public static int cloud_warm_up_job_scheduler_interval_millisecond = 1000; // 1 seconds

    @ConfField(mutable = true, masterOnly = true)
    public static boolean enable_fetch_cluster_cache_hotspot = true;

    @ConfField(mutable = true)
    public static long fetch_cluster_cache_hotspot_interval_ms = 600000;
    // to control the max num of values inserted into cache hotspot internal table
    // insert into cache table when the size of batch values reaches this limit
    @ConfField(mutable = true)
    public static long batch_insert_cluster_cache_hotspot_num = 1000;

    /**
     * intervals between be status checks for CloudUpgradeMgr
     */
    @ConfField(mutable = true)
    public static int cloud_upgrade_mgr_interval_second = 15;

    @ConfField(mutable = true)
    public static boolean enable_cloud_running_txn_check = true;

    //* audit_event_log_queue_size = qps * query_audit_log_timeout_ms
    @ConfField(mutable = true)
    public static int audit_event_log_queue_size = 250000;

    @ConfField(description = {"存算分离模式下streamload导入使用的转发策略, 可选值为public-private或者空",
            "streamload route policy in cloud mode, availale options are public-private and empty string"})
    public static String streamload_redirect_policy = "";

    @ConfField(description = {"存算分离模式下建表是否检查残留recycler key, 默认true",
        "create table in cloud mode, check recycler key remained, default true"})
    public static boolean check_create_table_recycle_key_remained = true;

    @ConfField(mutable = true, description = {"存算分离模式下fe向ms请求锁的过期时间，默认60s"})
    public static int delete_bitmap_lock_expiration_seconds = 60;

    @ConfField(mutable = true, description = {"存算分离模式下calculate delete bitmap task 超时时间，默认15s"})
    public static int calculate_delete_bitmap_task_timeout_seconds = 15;

    @ConfField(mutable = true, description = {"存算分离模式下事务导入calculate delete bitmap task 超时时间，默认300s"})
    public static int calculate_delete_bitmap_task_timeout_seconds_for_transaction_load = 300;

    @ConfField(mutable = true, description = {"存算分离模式下commit阶段等锁超时时间，默认5s"})
    public static int try_commit_lock_timeout_seconds = 5;

    @ConfField(mutable = true, description = {"存算分离模式下是否开启大事务提交，默认false"})
    public static boolean enable_cloud_txn_lazy_commit = false;

    @ConfField(mutable = true, masterOnly = true,
            description = {"存算分离模式下，当tablet分布的be异常，是否立即映射tablet到新的be上，默认false"})
    public static boolean enable_immediate_be_assign = false;

    @ConfField(mutable = true, masterOnly = false,
            description = { "存算分离模式下，一个BE挂掉多长时间后，它的tablet彻底转移到其他BE上" })
    public static int rehash_tablet_after_be_dead_seconds = 3600;


    @ConfField(mutable = true, description = {"存算分离模式下是否启用自动启停功能，默认true",
        "Whether to enable the automatic start-stop feature in cloud model, default is true."})
    public static boolean enable_auto_start_for_cloud_cluster = true;

    @ConfField(mutable = true, description = {"存算分离模式下自动启停等待cluster唤醒退避重试次数，默认300次大约5分钟",
        "The automatic start-stop wait time for cluster wake-up backoff retry count in the cloud "
            + "model is set to 300 times, which is approximately 5 minutes by default."})
    public static int auto_start_wait_to_resume_times = 300;

<<<<<<< HEAD
    @ConfField(mutable = true, description = {"存算分离模式是否启用多default compute group，用户设置多default compute group后，"
            + "若当前正在使用的default compute group中所有be都异常，读写会自动切换到下一个default compute group",
            "In cloud mode enabled for multiple default compute groups, "
            + "if user sets multiple default compute groups, "
            + "when all backends are abnormal which default compute group in use, "
            + "doris will switch to the next default compute group automatically"
            })
    public static boolean enable_multi_default_compute_group = false;
=======
    @ConfField(description = {"Get tablet stat task的最大并发数。",
        "Maximal concurrent num of get tablet stat job."})
    public static int max_get_tablet_stat_task_threads_num = 4;
>>>>>>> 011d3934

    // ATTN: DONOT add any config not related to cloud mode here
    // ATTN: DONOT add any config not related to cloud mode here
    // ATTN: DONOT add any config not related to cloud mode here
    //==========================================================================
    //                      end of cloud config
    //==========================================================================
    //==========================================================================
    //                      start of lock config
    @ConfField(description = {"是否开启死锁检测",
            "Whether to enable deadlock detection"})
    public static boolean enable_deadlock_detection = true;

    @ConfField(description = {"死锁检测间隔时间，单位分钟",
            "Deadlock detection interval time, unit minute"})
    public static long deadlock_detection_interval_minute = 5;

    @ConfField(mutable = true, description = {"表示最大锁持有时间，超过该时间会打印告警日志，单位秒",
            "Maximum lock hold time; logs a warning if exceeded"})
    public static long max_lock_hold_threshold_seconds = 10;

    @ConfField(mutable = true, description = {"元数据同步是否开启安全模式",
        "Is metadata synchronization enabled in safe mode"})
    public static boolean meta_helper_security_mode = false;

    @ConfField(description = {"检查资源就绪的周期，单位秒",
            "Interval checking if resource is ready"})
    public static long resource_not_ready_sleep_seconds = 5;

    @ConfField(mutable = true, description = {
            "设置为 true，如果查询无法选择到健康副本时，会打印出该tablet所有副本的详细信息，"})
    public static boolean sql_block_rule_ignore_admin = false;

    @ConfField(description = {"认证插件目录",
            "Authentication plugin directory"})
    public static String authentication_plugins_dir = EnvUtils.getDorisHome() + "/plugins/authentication";

    @ConfField(description = {"鉴权插件目录",
            "Authorization plugin directory"})
    public static String authorization_plugins_dir = EnvUtils.getDorisHome() + "/plugins/authorization";

    @ConfField(description = {
            "鉴权插件配置文件路径，需在 DORIS_HOME 下，默认为 conf/authorization.conf",
            "Authorization plugin configuration file path, need to be in DORIS_HOME,"
                    + "default is conf/authorization.conf"})
    public static String authorization_config_file_path = "/conf/authorization.conf";

    @ConfField(description = {
            "认证插件配置文件路径，需在 DORIS_HOME 下，默认为 conf/authentication.conf",
            "Authentication plugin configuration file path, need to be in DORIS_HOME,"
                    + "default is conf/authentication.conf"})
    public static String authentication_config_file_path = "/conf/authentication.conf";

    @ConfField(description = {"用于测试，强制将所有的查询forward到master以验证forward query的行为",
            "For testing purposes, all queries are forcibly forwarded to the master to verify"
                    + "the behavior of forwarding queries."})
    public static boolean force_forward_all_queries = false;

    @ConfField(description = {"用于禁用某些SQL，配置项为AST的class simple name列表(例如CreateRepositoryStmt,"
            + "CreatePolicyCommand)，用逗号间隔开",
            "For disabling certain SQL queries, the configuration item is a list of simple class names of AST"
                    + "(for example CreateRepositoryStmt, CreatePolicyCommand), separated by commas."})
    public static String block_sql_ast_names = "";
}<|MERGE_RESOLUTION|>--- conflicted
+++ resolved
@@ -3250,7 +3250,6 @@
             + "model is set to 300 times, which is approximately 5 minutes by default."})
     public static int auto_start_wait_to_resume_times = 300;
 
-<<<<<<< HEAD
     @ConfField(mutable = true, description = {"存算分离模式是否启用多default compute group，用户设置多default compute group后，"
             + "若当前正在使用的default compute group中所有be都异常，读写会自动切换到下一个default compute group",
             "In cloud mode enabled for multiple default compute groups, "
@@ -3259,11 +3258,10 @@
             + "doris will switch to the next default compute group automatically"
             })
     public static boolean enable_multi_default_compute_group = false;
-=======
+
     @ConfField(description = {"Get tablet stat task的最大并发数。",
         "Maximal concurrent num of get tablet stat job."})
     public static int max_get_tablet_stat_task_threads_num = 4;
->>>>>>> 011d3934
 
     // ATTN: DONOT add any config not related to cloud mode here
     // ATTN: DONOT add any config not related to cloud mode here
