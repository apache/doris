--- conflicted
+++ resolved
@@ -2553,7 +2553,6 @@
             options = {"default", "ranger-doris"})
     public static String access_controller_type = "default";
 
-<<<<<<< HEAD
     /* https://forums.oracle.com/ords/apexds/post/je-log-checksumexception-2812
       when meeting disk damage or other reason described in the oracle forums
       and fe cannot start due to `com.sleepycat.je.log.ChecksumException`, we
@@ -2562,7 +2561,7 @@
     */
     @ConfField
     public static boolean ignore_bdbje_log_checksum_read = false;
-=======
+
     @ConfField(description = {"指定 mysql登录身份认证类型",
             "Specifies the authentication type"},
             options = {"default", "ldap"})
@@ -2596,7 +2595,6 @@
     @ConfField
     public static boolean checkpoint_after_check_compatibility = false;
 
->>>>>>> 4f06106f
     //==========================================================================
     //                    begin of cloud config
     //==========================================================================
