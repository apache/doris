// Licensed to the Apache Software Foundation (ASF) under one
// or more contributor license agreements.  See the NOTICE file
// distributed with this work for additional information
// regarding copyright ownership.  The ASF licenses this file
// to you under the Apache License, Version 2.0 (the
// "License"); you may not use this file except in compliance
// with the License.  You may obtain a copy of the License at
//
//   http://www.apache.org/licenses/LICENSE-2.0
//
// Unless required by applicable law or agreed to in writing,
// software distributed under the License is distributed on an
// "AS IS" BASIS, WITHOUT WARRANTIES OR CONDITIONS OF ANY
// KIND, either express or implied.  See the License for the
// specific language governing permissions and limitations
// under the License.

package org.apache.doris.common;

public class Config extends ConfigBase {

    @ConfField(description = {"用户自定义配置文件的路径，用于存放 fe_custom.conf。该文件中的配置会覆盖 fe.conf 中的配置",
            "The path of the user-defined configuration file, used to store fe_custom.conf. "
                    + "The configuration in this file will override the configuration in fe.conf"})
    public static String custom_config_dir = EnvUtils.getDorisHome() + "/conf";

    @ConfField(description = {"fe.log 和 fe.audit.log 的最大文件大小。超过这个大小后，日志文件会被切分",
            "The maximum file size of fe.log and fe.audit.log. After exceeding this size, the log file will be split"})
    public static int log_roll_size_mb = 1024; // 1 GB

    /**
     * sys_log_dir:
     *      This specifies FE log dir. FE will produces 2 log files:
     *      fe.log:      all logs of FE process.
     *      fe.warn.log  all WARN and ERROR log of FE process.
     *
     * sys_log_level:
     *      INFO, WARN, ERROR, FATAL
     *
     * sys_log_roll_num:
     *      Maximal FE log files to be kept within an sys_log_roll_interval.
     *      default is 10, which means there will be at most 10 log files in a day
     *
     * sys_log_verbose_modules:
     *      Verbose modules. VERBOSE level is implemented by log4j DEBUG level.
     *      eg:
     *          sys_log_verbose_modules = org.apache.doris.catalog
     *      This will only print debug log of files in package org.apache.doris.catalog and all its sub packages.
     *
     * sys_log_roll_interval:
     *      DAY:  log suffix is yyyyMMdd
     *      HOUR: log suffix is yyyyMMddHH
     *
     * sys_log_delete_age:
     *      default is 7 days, if log's last modify time is 7 days ago, it will be deleted.
     *      support format:
     *          7d      7 days
     *          10h     10 hours
     *          60m     60 mins
     *          120s    120 seconds
     *
     * sys_log_enable_compress:
     *      default is false. if true, will compress fe.log & fe.warn.log by gzip
     */
    @ConfField(description = {"FE 日志文件的存放路径，用于存放 fe.log。",
            "The path of the FE log file, used to store fe.log"})
    public static String sys_log_dir = System.getenv("DORIS_HOME") + "/log";

    @ConfField(description = {"FE 日志的级别", "The level of FE log"}, options = {"INFO", "WARN", "ERROR", "FATAL"})
    public static String sys_log_level = "INFO";

    @ConfField(description = {"FE 日志的输出模式，其中 NORMAL 为默认的输出模式，日志同步输出且包含位置信息，"
            + "BRIEF 模式是日志同步输出但不包含位置信息，ASYNC 模式是日志异步输出且不包含位置信息，三种日志输出模式的性能依次递增",
            "The output mode of FE log, and NORMAL mode is the default output mode, which means the logs are "
                    + "synchronized and contain location information. BRIEF mode is synchronized and does not contain"
                    + " location information. ASYNC mode is asynchronous and does not contain location information."
                    + " The performance of the three log output modes increases in sequence"},
            options = {"NORMAL", "BRIEF", "ASYNC"})
    public static String sys_log_mode = "NORMAL";

    @ConfField(description = {"FE 日志文件的最大数量。超过这个数量后，最老的日志文件会被删除",
            "The maximum number of FE log files. After exceeding this number, the oldest log file will be deleted"})
    public static int sys_log_roll_num = 10;

    @ConfField(description = {
            "Verbose 模块。VERBOSE 级别的日志是通过 log4j 的 DEBUG 级别实现的。"
                    + "如设置为 `org.apache.doris.catalog`，则会打印这个 package 下的类的 DEBUG 日志。",
            "Verbose module. The VERBOSE level log is implemented by the DEBUG level of log4j. "
                    + "If set to `org.apache.doris.catalog`, "
                    + "the DEBUG log of the class under this package will be printed."})
    public static String[] sys_log_verbose_modules = {};
    @ConfField(description = {"FE 日志文件的切分周期", "The split cycle of the FE log file"}, options = {"DAY", "HOUR"})
    public static String sys_log_roll_interval = "DAY";
    @ConfField(description = {
            "FE 日志文件的最大存活时间。超过这个时间后，日志文件会被删除。支持的格式包括：7d, 10h, 60m, 120s",
            "The maximum survival time of the FE log file. After exceeding this time, the log file will be deleted. "
                    + "Supported formats include: 7d, 10h, 60m, 120s"})
    public static String sys_log_delete_age = "7d";
    @ConfField(description = {"是否压缩 FE 的历史日志", "enable compression for FE log file"})
    public static boolean sys_log_enable_compress = false;

    @ConfField(description = {"FE 审计日志文件的存放路径，用于存放 fe.audit.log。",
            "The path of the FE audit log file, used to store fe.audit.log"})
    public static String audit_log_dir = System.getenv("DORIS_HOME") + "/log";
    @ConfField(description = {"FE 审计日志文件的最大数量。超过这个数量后，最老的日志文件会被删除",
            "The maximum number of FE audit log files. "
                    + "After exceeding this number, the oldest log file will be deleted"})
    public static int audit_log_roll_num = 90;
    @ConfField(description = {"FE 审计日志文件的种类", "The type of FE audit log file"},
            options = {"slow_query", "query", "load", "stream_load"})
    public static String[] audit_log_modules = {"slow_query", "query", "load", "stream_load"};
    @ConfField(mutable = true, description = {"慢查询的阈值，单位为毫秒。如果一个查询的响应时间超过这个阈值，"
            + "则会被记录在 audit log 中。",
            "The threshold of slow query, in milliseconds. "
                    + "If the response time of a query exceeds this threshold, it will be recorded in audit log."})
    public static long qe_slow_log_ms = 5000;
    @ConfField(description = {"FE 审计日志文件的切分周期", "The split cycle of the FE audit log file"},
            options = {"DAY", "HOUR"})
    public static String audit_log_roll_interval = "DAY";
    @ConfField(description = {
            "FE 审计日志文件的最大存活时间。超过这个时间后，日志文件会被删除。支持的格式包括：7d, 10h, 60m, 120s",
            "The maximum survival time of the FE audit log file. "
                    + "After exceeding this time, the log file will be deleted. "
                    + "Supported formats include: 7d, 10h, 60m, 120s"})
    public static String audit_log_delete_age = "30d";
    @ConfField(description = {"是否压缩 FE 的 Audit 日志", "enable compression for FE audit log file"})
    public static boolean audit_log_enable_compress = false;

    @ConfField(description = {"插件的安装目录", "The installation directory of the plugin"})
    public static String plugin_dir = System.getenv("DORIS_HOME") + "/plugins";

    @ConfField(mutable = true, masterOnly = true, description = {"是否启用插件", "Whether to enable the plugin"})
    public static boolean plugin_enable = true;

    @ConfField(description = {
            "JDBC 驱动的存放路径。在创建 JDBC Catalog 时，如果指定的驱动文件路径不是绝对路径，则会在这个目录下寻找",
            "The path to save jdbc drivers. When creating JDBC Catalog,"
                    + "if the specified driver file path is not an absolute path, Doris will find jars from this path"})
    public static String jdbc_drivers_dir = System.getenv("DORIS_HOME") + "/jdbc_drivers";

    @ConfField(mutable = true, masterOnly = true, description = {"broker load 时，单个节点上 load 执行计划的默认并行度",
            "The default parallelism of the load execution plan on a single node when the broker load is submitted"})
    public static int default_load_parallelism = 1;

    @ConfField(mutable = true, masterOnly = true, description = {
            "已完成或取消的导入作业信息的 label 会在这个时间后被删除。被删除的 label 可以被重用。",
            "Labels of finished or cancelled load jobs will be removed after this time"
                    + "The removed labels can be reused."})
    public static int label_keep_max_second = 3 * 24 * 3600; // 3 days

    @ConfField(mutable = true, masterOnly = true, description = {
            "针对一些高频的导入作业，比如 INSERT, STREAMING LOAD, ROUTINE_LOAD_TASK, DELETE"
                    + "如果导入作业或者任务已经完成，且超过这个时间后，会被删除。被删除的作业或者任务可以被重用。",
            "For some high frequency load jobs such as INSERT, STREAMING LOAD, ROUTINE_LOAD_TASK, DELETE"
                    + "Remove the finished job or task if expired. The removed job or task can be reused."})
    public static int streaming_label_keep_max_second = 43200; // 12 hour

    @ConfField(mutable = true, masterOnly = true, description = {
            "针对 ALTER, EXPORT 作业，如果作业已经完成，且超过这个时间后，会被删除。",
            "For ALTER, EXPORT jobs, remove the finished job if expired."})
    public static int history_job_keep_max_second = 7 * 24 * 3600; // 7 days

    @ConfField(description = {"事务的清理周期，单位为秒。每个周期内，将会清理已经结束的并且过期的历史事务信息",
            "The clean interval of transaction, in seconds. "
                    + "In each cycle, the expired history transaction will be cleaned"})
    public static int transaction_clean_interval_second = 30;

    @ConfField(description = {"导入作业的清理周期，单位为秒。每个周期内，将会清理已经结束的并且过期的导入作业",
            "The clean interval of load job, in seconds. "
                    + "In each cycle, the expired history load job will be cleaned"})
    public static int label_clean_interval_second = 1 * 3600; // 1 hours

    @ConfField(description = {"元数据的存储目录", "The directory to save Doris meta data"})
    public static String meta_dir = System.getenv("DORIS_HOME") + "/doris-meta";

    @ConfField(description = {"临时文件的存储目录", "The directory to save Doris temp data"})
    public static String tmp_dir = System.getenv("DORIS_HOME") + "/temp_dir";

    @ConfField(description = {"元数据日志的存储类型。BDB: 日志存储在 BDBJE 中。LOCAL：日志存储在本地文件中（仅用于测试）",
            "The storage type of the metadata log. BDB: Logs are stored in BDBJE. "
                    + "LOCAL: logs are stored in a local file (for testing only)"}, options = {"BDB", "LOCAL"})
    public static String edit_log_type = "bdb";

    @ConfField(description = {"BDBJE 的端口号", "The port of BDBJE"})
    public static int edit_log_port = 9010;

    @ConfField(mutable = true, masterOnly = true, description = {
            "BDBJE 的日志滚动大小。当日志条目数超过这个值后，会触发日志滚动",
            "The log roll size of BDBJE. When the number of log entries exceeds this value, the log will be rolled"})
    public static int edit_log_roll_num = 50000;

    @ConfField(description = {"元数据同步的容忍延迟时间，单位为秒。如果元数据的延迟超过这个值，非主 FE 会停止提供服务",
            "The toleration delay time of meta data synchronization, in seconds. "
                    + "If the delay of meta data exceeds this value, non-master FE will stop offering service"})
    public static int meta_delay_toleration_second = 300;    // 5 min

    @ConfField(description = {"元数据日志的写同步策略。如果仅部署一个 Follower FE，"
            + "则推荐设置为 `SYNC`，如果有多个 Follower FE，则可以设置为 `WRITE_NO_SYNC`。"
            + "可参阅：http://docs.oracle.com/cd/E17277_02/html/java/com/sleepycat/je/Durability.SyncPolicy.html",
            "The sync policy of meta data log. If you only deploy one Follower FE, "
                    + "set this to `SYNC`. If you deploy more than 3 Follower FE, "
                    + "you can set this and the following `replica_sync_policy` to `WRITE_NO_SYNC`. "
                    + "See: http://docs.oracle.com/cd/E17277_02/html/java/com/sleepycat/je/Durability.SyncPolicy.html"},
            options = {"SYNC", "NO_SYNC", "WRITE_NO_SYNC"})
    public static String master_sync_policy = "SYNC"; // SYNC, NO_SYNC, WRITE_NO_SYNC

    @ConfField(description = {"同 `master_sync_policy`", "Same as `master_sync_policy`"},
            options = {"SYNC", "NO_SYNC", "WRITE_NO_SYNC"})
    public static String replica_sync_policy = "SYNC"; // SYNC, NO_SYNC, WRITE_NO_SYNC

    @ConfField(description = {"BDBJE 节点间同步策略，"
            + "可参阅：http://docs.oracle.com/cd/E17277_02/html/java/com/sleepycat/je/Durability.ReplicaAckPolicy.html",
            "The replica ack policy of bdbje. "
                    + "See: http://docs.oracle.com/cd/E17277_02/html/java/com/sleepycat/je/Durability.ReplicaAckPolicy.html"},
            options = {"ALL", "NONE", "SIMPLE_MAJORITY"})
    public static String replica_ack_policy = "SIMPLE_MAJORITY"; // ALL, NONE, SIMPLE_MAJORITY

    @ConfField(description = {"BDBJE 主从节点间心跳超时时间，单位为秒。默认值为 30 秒，与 BDBJE 的默认值相同。"
            + "如果网络不稳定，或者 Java GC 经常导致长时间的暂停，可以适当增大这个值，减少误报超时的概率",
            "The heartbeat timeout of bdbje between master and follower, in seconds. "
                    + "The default is 30 seconds, which is same as default value in bdbje. "
                    + "If the network is experiencing transient problems, "
                    + "of some unexpected long java GC annoying you, "
                    + "you can try to increase this value to decrease the chances of false timeouts"})
    public static int bdbje_heartbeat_timeout_second = 30;

    @ConfField(description = {"BDBJE 操作的锁超时时间，单位为秒。如果 FE 的 WARN 日志中出现大量的 LockTimeoutException，"
            + "可以适当增大这个值",
            "The lock timeout of bdbje operation, in seconds. "
                    + "If there are many LockTimeoutException in FE WARN log, you can try to increase this value"})
    public static int bdbje_lock_timeout_second = 5;

    @ConfField(description = {"BDBJE 主从节点间同步的超时时间，单位为秒。如果出现大量的 ReplicaWriteException，"
            + "可以适当增大这个值",
            "The replica ack timeout of bdbje between master and follower, in seconds. "
                    + "If there are many ReplicaWriteException in FE WARN log, you can try to increase this value"})
    public static int bdbje_replica_ack_timeout_second = 10;

    @ConfField(description = {"BDBJE 所需的空闲磁盘空间大小。如果空闲磁盘空间小于这个值，则BDBJE将无法写入。",
            "Amount of free disk space required by BDBJE. "
                    + "If the free disk space is less than this value, BDBJE will not be able to write."})
    public static int bdbje_reserved_disk_bytes = 1 * 1024 * 1024 * 1024; // 1G

    @ConfField(masterOnly = true, description = {"心跳线程池的线程数",
            "Num of thread to handle heartbeat events"})
    public static int heartbeat_mgr_threads_num = 8;

    @ConfField(masterOnly = true, description = {"心跳线程池的队列大小",
            "Queue size to store heartbeat task in heartbeat_mgr"})
    public static int heartbeat_mgr_blocking_queue_size = 1024;

    @ConfField(masterOnly = true, description = {"Agent任务线程池的线程数",
            "Num of thread to handle agent task in agent task thread-pool"})
    public static int max_agent_task_threads_num = 4096;

    @ConfField(description = {"BDBJE 重加入集群时，最多回滚的事务数。如果回滚的事务数超过这个值，"
            + "则 BDBJE 将无法重加入集群，需要手动清理 BDBJE 的数据。",
            "The max txn number which bdbje can rollback when trying to rejoin the group. "
                    + "If the number of rollback txn is larger than this value, "
                    + "bdbje will not be able to rejoin the group, and you need to clean up bdbje data manually."})
    public static int txn_rollback_limit = 100;

    @ConfField(description = {"优先使用的网络地址，如果 FE 有多个网络地址，"
            + "可以通过这个配置来指定优先使用的网络地址。"
            + "这是一个分号分隔的列表，每个元素是一个 CIDR 表示的网络地址",
            "The preferred network address. If FE has multiple network addresses, "
                    + "this configuration can be used to specify the preferred network address. "
                    + "This is a semicolon-separated list, "
                    + "each element is a CIDR representation of the network address"})
    public static String priority_networks = "";

    @ConfField(description = {"是否重置 BDBJE 的复制组，如果所有的可选节点都无法启动，"
            + "可以将元数据拷贝到另一个节点，并将这个配置设置为 true，尝试重启 FE。更多信息请参阅官网的元数据故障恢复文档。",
            "If true, FE will reset bdbje replication group(that is, to remove all electable nodes info) "
                    + "and is supposed to start as Master. "
                    + "If all the electable nodes can not start, we can copy the meta data "
                    + "to another node and set this config to true to try to restart the FE. "
                    + "For more information, please refer to the metadata failure recovery document "
                    + "on the official website."})
    public static String metadata_failure_recovery = "false";

    @ConfField(mutable = true, description = {"是否忽略元数据延迟，如果 FE 的元数据延迟超过这个阈值，"
            + "则非 Master FE 仍然提供读服务。这个配置可以用于当 Master FE 因为某些原因停止了较长时间，"
            + "但是仍然希望非 Master FE 可以提供读服务。",
            "If true, non-master FE will ignore the meta data delay gap between Master FE and its self, "
                    + "even if the metadata delay gap exceeds this threshold. "
                    + "Non-master FE will still offer read service. "
                    + "This is helpful when you try to stop the Master FE for a relatively long time for some reason, "
                    + "but still wish the non-master FE can offer read service."})
    public static boolean ignore_meta_check = false;

    @ConfField(description = {"非 Master FE 与 Master FE 的最大时钟偏差，单位为毫秒。"
            + "这个配置用于在非 Master FE 与 Master FE 之间建立 BDBJE 连接时检查时钟偏差，"
            + "如果时钟偏差超过这个阈值，则 BDBJE 连接会被放弃。",
            "The maximum clock skew between non-master FE to Master FE host, in milliseconds. "
                    + "This value is checked whenever a non-master FE establishes a connection to master FE via BDBJE. "
                    + "The connection is abandoned if the clock skew is larger than this value."})
    public static long max_bdbje_clock_delta_ms = 5000; // 5s

    @ConfField(description = {"是否启用所有 http 接口的认证",
            "Whether to enable all http interface authentication"}, varType = VariableAnnotation.EXPERIMENTAL)
    public static boolean enable_all_http_auth = false;

    @ConfField(description = {"FE http 端口，目前所有 FE 的 http 端口必须相同",
            "Fe http port, currently all FE's http port must be same"})
    public static int http_port = 8030;

    @ConfField(description = {"FE https 端口，目前所有 FE 的 https 端口必须相同",
            "Fe https port, currently all FE's https port must be same"})
    public static int https_port = 8050;

    @ConfField(description = {"FE https 服务的 key store 路径",
            "The key store path of FE https service"})
    public static String key_store_path = System.getenv("DORIS_HOME")
            + "/conf/ssl/doris_ssl_certificate.keystore";

    @ConfField(description = {"FE https 服务的 key store 密码",
            "The key store password of FE https service"})
    public static String key_store_password = "";

    @ConfField(description = {"FE https 服务的 key store 类型",
            "The key store type of FE https service"})
    public static String key_store_type = "JKS";

    @ConfField(description = {"FE https 服务的 key store 别名",
            "The key store alias of FE https service"})
    public static String key_store_alias = "doris_ssl_certificate";

    @ConfField(description = {"是否启用 https，如果启用，http 端口将不可用",
            "Whether to enable https, if enabled, http port will not be available"},
            varType = VariableAnnotation.EXPERIMENTAL)
    public static boolean enable_https = false;

    @ConfField(description = {"Jetty 的 acceptor 线程数。Jetty的线程架构模型很简单，分为三个线程池：acceptor、selector 和 worker。"
            + "acceptor 负责接受新的连接，然后交给 selector 处理HTTP报文协议的解包，最后由 worker 处理请求。"
            + "前两个线程池采用非阻塞模型，并且一个线程可以处理很多socket的读写，所以线程池的数量少。"
            + "对于大多数项目，只需要 1-2 个 acceptor 线程，2 到 4 个就足够了。Worker 的数量取决于应用的QPS和IO事件的比例。"
            + "越高QPS，或者IO占比越高，等待的线程越多，需要的线程总数越多。",
            "The number of acceptor threads for Jetty. Jetty's thread architecture model is very simple, "
                    + "divided into three thread pools: acceptor, selector and worker. "
                    + "The acceptor is responsible for accepting new connections, "
                    + "and then handing it over to the selector to process the unpacking of the HTTP message protocol, "
                    + "and finally the worker processes the request. "
                    + "The first two thread pools adopt a non-blocking model, "
                    + "and one thread can handle many socket reads and writes, "
                    + "so the number of thread pools is small. For most projects, "
                    + "only 1-2 acceptor threads are needed, 2 to 4 should be enough. "
                    + "The number of workers depends on the ratio of QPS and IO events of the application. "
                    + "The higher the QPS, or the higher the IO ratio, the more threads are waiting, "
                    + "and the more threads are required."})
    public static int jetty_server_acceptors = 2;
    @ConfField(description = {"Jetty 的 selector 线程数。", "The number of selector threads for Jetty."})
    public static int jetty_server_selectors = 4;
    @ConfField(description = {"Jetty 的 worker 线程数。0 表示使用默认线程池。",
            "The number of worker threads for Jetty. 0 means using the default thread pool."})
    public static int jetty_server_workers = 0;

    @ConfField(description = {"Jetty 的线程池的默认最小线程数。",
            "The default minimum number of threads for jetty."})
    public static int jetty_threadPool_minThreads = 20;
    @ConfField(description = {"Jetty 的线程池的默认最大线程数。",
            "The default maximum number of threads for jetty."})
    public static int jetty_threadPool_maxThreads = 400;

    @ConfField(description = {"Jetty 的最大 HTTP POST 大小，单位是字节，默认值是 100MB。",
            "The maximum HTTP POST size of Jetty, in bytes, the default value is 100MB."})
    public static int jetty_server_max_http_post_size = 100 * 1024 * 1024;

    @ConfField(description = {"Jetty 的最大 HTTP header 大小，单位是字节，默认值是 1MB。",
            "The maximum HTTP header size of Jetty, in bytes, the default value is 1MB."})
    public static int jetty_server_max_http_header_size = 1048576;

    @ConfField(description = {"是否禁用 mini load，默认禁用",
            "Whether to disable mini load, disabled by default"})
    public static boolean disable_mini_load = true;

    @ConfField(description = {"mysql nio server 的 backlog 数量。"
            + "如果调大这个值，则需同时调整 /proc/sys/net/core/somaxconn 的值",
            "The backlog number of mysql nio server. "
                    + "If you enlarge this value, you should enlarge the value in "
                    + "`/proc/sys/net/core/somaxconn` at the same time"})
    public static int mysql_nio_backlog_num = 1024;

    @ConfField(description = {"thrift client 的连接超时时间，单位是毫秒。0 表示不设置超时时间。",
            "The connection timeout of thrift client, in milliseconds. 0 means no timeout."})
    public static int thrift_client_timeout_ms = 0;

    @ConfField(description = {"thrift server 的 backlog 数量。"
            + "如果调大这个值，则需同时调整 /proc/sys/net/core/somaxconn 的值",
            "The backlog number of thrift server. "
                    + "If you enlarge this value, you should enlarge the value in "
                    + "`/proc/sys/net/core/somaxconn` at the same time"})
    public static int thrift_backlog_num = 1024;

    @ConfField(description = {"FE thrift server 的端口号", "The port of FE thrift server"})
    public static int rpc_port = 9020;

    @ConfField(description = {"FE MySQL server 的端口号", "The port of FE MySQL server"})
    public static int query_port = 9030;

    @ConfField(description = {"MySQL 服务的 IO 线程数", "The number of IO threads in MySQL service"})
    public static int mysql_service_io_threads_num = 4;

    @ConfField(description = {"MySQL 服务的最大任务线程数", "The max number of task threads in MySQL service"})
    public static int max_mysql_service_task_threads_num = 4096;

    @ConfField(description = {"BackendServiceProxy数量, 用于池化GRPC channel",
            "BackendServiceProxy pool size for pooling GRPC channels."})
    public static int backend_proxy_num = 48;

    @ConfField(description = {
            "集群 ID，用于内部认证。通常在集群第一次启动时，会随机生成一个 cluster id. 用户也可以手动指定。",
            "Cluster id used for internal authentication. Usually a random integer generated when master FE "
                    + "start at first time. You can also specify one."})
    public static int cluster_id = -1;

    @ConfField(description = {"集群 token，用于内部认证。",
            "Cluster token used for internal authentication."})
    public static String auth_token = "";

    @ConfField(mutable = true, masterOnly = true,
            description = {"创建单个 Replica 的最大超时时间，单位是秒。如果你要创建 m 个 tablet，每个 tablet 有 n 个 replica。"
                    + "则总的超时时间为 `m * n * tablet_create_timeout_second`",
                    "Maximal waiting time for creating a single replica, in seconds. "
                            + "eg. if you create a table with #m tablets and #n replicas for each tablet, "
                            + "the create table request will run at most "
                            + "(m * n * tablet_create_timeout_second) before timeout"})
    public static int tablet_create_timeout_second = 2;

    @ConfField(mutable = true, masterOnly = true, description = {"创建表的最小超时时间，单位是秒。",
            "Minimal waiting time for creating a table, in seconds."})
    public static int min_create_table_timeout_second = 30;

    @ConfField(mutable = true, masterOnly = true, description = {"创建表的最大超时时间，单位是秒。",
            "Maximal waiting time for creating a table, in seconds."})
    public static int max_create_table_timeout_second = 3600;

    @ConfField(mutable = true, masterOnly = true, description = {"导入 Publish 阶段的最大超时时间，单位是秒。",
            "Maximal waiting time for all publish version tasks of one transaction to be finished, in seconds."})
    public static int publish_version_timeout_second = 30; // 30 seconds

    @ConfField(mutable = true, masterOnly = true, description = {"提交事务的最大超时时间，单位是秒。"
            + "该参数仅用于事务型 insert 操作中。",
            "Maximal waiting time for all data inserted before one transaction to be committed, in seconds. "
                    + "This parameter is only used for transactional insert operation"})
    public static int commit_timeout_second = 30; // 30 seconds

    @ConfField(masterOnly = true, description = {"Publish 任务触发线程的执行间隔，单位是毫秒。",
            "The interval of publish task trigger thread, in milliseconds"})
    public static int publish_version_interval_ms = 10;

    @ConfField(description = {"thrift server 的最大 worker 线程数", "The max worker threads of thrift server"})
    public static int thrift_server_max_worker_threads = 4096;

    @ConfField(mutable = true, masterOnly = true, description = {"Delete 操作的最大超时时间，单位是秒。",
            "Maximal timeout for delete job, in seconds."})
    public static int delete_job_max_timeout_second = 300;

    @ConfField(description = {"load job 调度器的执行间隔，单位是秒。",
            "The interval of load job scheduler, in seconds."})
    public static int load_checker_interval_second = 5;

    @ConfField(description = {"spark load job 调度器的执行间隔，单位是秒。",
            "The interval of spark load job scheduler, in seconds."})
    public static int spark_load_checker_interval_second = 60;

    @ConfField(mutable = true, masterOnly = true, description = {"Broker load 的默认超时时间，单位是秒。",
            "Default timeout for broker load job, in seconds."})
    public static int broker_load_default_timeout_second = 14400; // 4 hour

    @ConfField(description = {"和 Broker 进程交互的 RPC 的超时时间，单位是毫秒。",
            "The timeout of RPC between FE and Broker, in milliseconds"})
    public static int broker_timeout_ms = 10000; // 10s

    @ConfField(description = {"主键高并发点查短路径超时时间。",
            "The timeout of RPC for high concurrenty short circuit query"})
    public static int point_query_timeout_ms = 10000; // 10s

    @ConfField(mutable = true, masterOnly = true, description = {"Insert load 的默认超时时间，单位是秒。",
            "Default timeout for insert load job, in seconds."})
    public static int insert_load_default_timeout_second = 14400; // 4 hour

    @ConfField(mutable = true, masterOnly = true, description = {"Stream load 的默认超时时间，单位是秒。",
            "Default timeout for stream load job, in seconds."})
    public static int stream_load_default_timeout_second = 86400 * 3; // 3days

    @ConfField(mutable = true, masterOnly = true, description = {"Stream load 的默认预提交超时时间，单位是秒。",
            "Default pre-commit timeout for stream load job, in seconds."})
    public static int stream_load_default_precommit_timeout_second = 3600; // 3600s

    @ConfField(mutable = true, masterOnly = true, description = {"Load 的最大超时时间，单位是秒。",
            "Maximal timeout for load job, in seconds."})
    public static int max_load_timeout_second = 259200; // 3days

    @ConfField(mutable = true, masterOnly = true, description = {"Stream load 的最大超时时间，单位是秒。",
            "Maximal timeout for stream load job, in seconds."})
    public static int max_stream_load_timeout_second = 259200; // 3days

    @ConfField(mutable = true, masterOnly = true, description = {"Load 的最小超时时间，单位是秒。",
            "Minimal timeout for load job, in seconds."})
    public static int min_load_timeout_second = 1; // 1s

    @ConfField(mutable = true, masterOnly = true, description = {"Hadoop load 的默认超时时间，单位是秒。",
            "Default timeout for hadoop load job, in seconds."})
    public static int hadoop_load_default_timeout_second = 86400 * 3; // 3 day

    @ConfField(description = {"Spark DPP 程序的版本", "Default spark dpp version"})
    public static String spark_dpp_version = "1.2-SNAPSHOT";

    @ConfField(mutable = true, masterOnly = true, description = {"Spark load 的默认超时时间，单位是秒。",
            "Default timeout for spark load job, in seconds."})
    public static int spark_load_default_timeout_second = 86400; // 1 day

    @ConfField(mutable = true, masterOnly = true, description = {"Spark Load 所使用的 Spark 程序目录",
            "Spark dir for Spark Load"})
    public static String spark_home_default_dir = System.getenv("DORIS_HOME") + "/lib/spark2x";

    @ConfField(description = {"Spark load 所使用的依赖项目录", "Spark dependencies dir for Spark Load"})
    public static String spark_resource_path = "";

    @ConfField(description = {"Spark launcher 日志路径", "Spark launcher log dir"})
    public static String spark_launcher_log_dir = sys_log_dir + "/spark_launcher_log";

    @ConfField(description = {"Yarn client 的路径", "Yarn client path"})
    public static String yarn_client_path = System.getenv("DORIS_HOME") + "/lib/yarn-client/hadoop/bin/yarn";

    @ConfField(description = {"Yarn 配置文件的路径", "Yarn config path"})
    public static String yarn_config_dir = System.getenv("DORIS_HOME") + "/lib/yarn-config";

    @ConfField(mutable = true, masterOnly = true, description = {"Sync job 的最大提交间隔，单位是秒。",
            "Maximal intervals between two sync job's commits."})
    public static long sync_commit_interval_second = 10;

    @ConfField(description = {"Sync job 调度器的执行间隔，单位是秒。",
            "The interval of sync job scheduler, in seconds."})
    public static int sync_checker_interval_second = 5;

    @ConfField(description = {"Sync job 的最大并发数。",
            "Maximal concurrent num of sync job."})
    public static int max_sync_task_threads_num = 10;

    @ConfField(mutable = true, masterOnly = true, description = {"Sync job 的最小提交事件数。如果收到的事件数小于该值，"
            + "Sync Job 会继续等待下一批数据，直到时间超过 `sync_commit_interval_second`。这个值应小于 canal 的缓冲区大小。",
            "Min events that a sync job will commit. When receiving events less than it, SyncJob will continue "
                    + "to wait for the next batch of data until the time exceeds `sync_commit_interval_second`."})
    public static long min_sync_commit_size = 10000;

    @ConfField(mutable = true, masterOnly = true, description = {"Sync job 的最小提交字节数。如果收到的字节数小于该值，"
            + "Sync Job 会继续等待下一批数据，直到时间超过 `sync_commit_interval_second`。这个值应小于 canal 的缓冲区大小。",
            "Min bytes that a sync job will commit. When receiving bytes less than it, SyncJob will continue "
                    + "to wait for the next batch of data until the time exceeds `sync_commit_interval_second`."})
    public static long min_bytes_sync_commit = 15 * 1024 * 1024; // 15 MB

    @ConfField(mutable = true, masterOnly = true, description = {"Sync job 的最大提交字节数。如果收到的字节数大于该值，"
            + "Sync Job 会立即提交所有数据。这个值应大于 canal 的缓冲区大小和 `min_bytes_sync_commit`。",
            "Max bytes that a sync job will commit. When receiving bytes larger than it, SyncJob will commit "
                    + "all data immediately. You should set it larger than canal memory and "
                    + "`min_bytes_sync_commit`."})
    public static long max_bytes_sync_commit = 64 * 1024 * 1024; // 64 MB

    @ConfField(mutable = true, masterOnly = true, description = {"Broker Load 的最大等待 job 数量。"
            + "这个值是一个期望值。在某些情况下，比如切换 master，当前等待的 job 数量可能会超过这个值。",
            "Maximal number of waiting jobs for Broker Load. This is a desired number. "
                    + "In some situation, such as switch the master, "
                    + "the current number is maybe more than this value."})
    public static int desired_max_waiting_jobs = 100;

    @ConfField(mutable = true, masterOnly = true, description = {"FE 从 BE 获取 Stream Load 作业信息的间隔。",
            "The interval of FE fetch stream load record from BE."})
    public static int fetch_stream_load_record_interval_second = 120;

    @ConfField(mutable = true, masterOnly = true, description = {"Stream load 的默认最大记录数。",
            "Default max number of recent stream load record that can be stored in memory."})
    public static int max_stream_load_record_size = 5000;

    @ConfField(mutable = true, masterOnly = true, description = {
            "是否禁用 show stream load 和 clear stream load 命令，以及是否清理内存中的 stream load 记录。",
            "Whether to disable show stream load and clear stream load records in memory."})
    public static boolean disable_show_stream_load = false;

    @ConfField(mutable = true, masterOnly = true, description = {
            "是否启用 stream load 和 broker load 的单副本写入。",
            "Whether to enable to write single replica for stream load and broker load."},
            varType = VariableAnnotation.EXPERIMENTAL)
    public static boolean enable_single_replica_load = false;

    @ConfField(mutable = true, masterOnly = true, description = {
            "单个数据库最大并发运行的事务数，包括 prepare 和 commit 事务。",
            "Maximum concurrent running txn num including prepare, commit txns under a single db.",
            "Txn manager will reject coming txns."})
    public static int max_running_txn_num_per_db = 1000;

    @ConfField(masterOnly = true, description = {"pending load task 执行线程数。这个配置可以限制当前等待的导入作业数。"
            + "并且应小于 `max_running_txn_num_per_db`。",
            "The pending load task executor pool size. "
                    + "This pool size limits the max running pending load tasks.",
            "Currently, it only limits the pending load task of broker load and spark load.",
            "It should be less than `max_running_txn_num_per_db`"})
    public static int async_pending_load_task_pool_size = 10;

    @ConfField(masterOnly = true, description = {"loading load task 执行线程数。这个配置可以限制当前正在导入的作业数。",
            "The loading load task executor pool size. "
                    + "This pool size limits the max running loading load tasks.",
            "Currently, it only limits the loading load task of broker load."})
    public static int async_loading_load_task_pool_size = 10;

    @ConfField(mutable = true, masterOnly = true, description = {
            "和 `tablet_create_timeout_second` 含义相同，但是是用于 Delete 操作的。",
            "The same meaning as `tablet_create_timeout_second`, but used when delete a tablet."})
    public static int tablet_delete_timeout_second = 2;

    @ConfField(mutable = true, masterOnly = true, description = {
            "磁盘使用率的高水位线。用于计算 BE 的负载分数。",
            "The high water of disk capacity used percent. This is used for calculating load score of a backend."})
    public static double capacity_used_percent_high_water = 0.75;

    @ConfField(mutable = true, masterOnly = true, description = {
            "负载均衡时，磁盘使用率最大差值。",
            "The max diff of disk capacity used percent between BE. "
                    + "It is used for calculating load score of a backend."})
    public static double used_capacity_percent_max_diff = 0.30;

    @ConfField(mutable = true, masterOnly = true, description = {
            "设置固定的 BE 负载分数中磁盘使用率系数。BE 负载分数会综合磁盘使用率和副本数而得。有效值范围为[0, 1]，"
                    + "当超出此范围时，则使用其他方法自动计算此系数。",
            "Sets a fixed disk usage factor in the BE load fraction. The BE load score is a combination of disk usage "
                    + "and replica count. The valid value range is [0, 1]. When it is out of this range, other "
                    + "methods are used to automatically calculate this coefficient."})
    public static double backend_load_capacity_coeficient = -1.0;

    @ConfField(mutable = true, masterOnly = true, description = {
            "ALTER TABLE 请求的最大超时时间。设置的足够长以适应表的数据量。",
            "Maximal timeout of ALTER TABLE request. Set long enough to fit your table data size."})
    public static int alter_table_timeout_second = 86400 * 30; // 1month

    @ConfField(mutable = true, masterOnly = true, description = {
            "是否禁用存储介质检查。如果禁用，ReportHandler 将不会检查 tablet 的存储介质，"
                    + "并且禁用存储介质冷却功能。默认值为 false。",
            "When disable_storage_medium_check is true, ReportHandler would not check tablet's storage medium "
                    + "and disable storage cool down function."})
    public static boolean disable_storage_medium_check = false;

    @ConfField(description = {"创建表或分区时，可以指定存储介质(HDD 或 SSD)。如果未指定，"
            + "则使用此配置指定的默认介质。",
            "When create a table(or partition), you can specify its storage medium(HDD or SSD)."})
    public static String default_storage_medium = "HDD";

    @ConfField(mutable = true, masterOnly = true, description = {
            "删除数据库(表/分区)后，可以使用 RECOVER 语句恢复。此配置指定了数据的最大保留时间。"
                    + "超过此时间，数据将被永久删除。",
            "After dropping database(table/partition), you can recover it by using RECOVER stmt.",
            "And this specifies the maximal data retention time. After time, the data will be deleted permanently."})
    public static long catalog_trash_expire_second = 86400L; // 1day

    @ConfField(mutable = true, masterOnly = true, description = {
            "单个 broker scanner 读取的最小字节数。Broker Load 切分文件时，"
                    + "如果切分后的文件大小小于此值，将不会切分。",
            "Minimal bytes that a single broker scanner will read. When splitting file in broker load, "
                    + "if the size of split file is less than this value, it will not be split."})
    public static long min_bytes_per_broker_scanner = 67108864L; // 64MB

    @ConfField(mutable = true, masterOnly = true, description = {
            "单个 broker scanner 的最大并发数。", "Maximal concurrency of broker scanners."})
    public static int max_broker_concurrency = 10;

    @ConfField(mutable = true, masterOnly = true, description = {
            "导出作业的最大并发数。", "Limitation of the concurrency of running export jobs."})
    public static int export_running_job_num_limit = 5;

    @ConfField(mutable = true, masterOnly = true, description = {
            "导出作业的默认超时时间。", "Default timeout of export jobs."})
    public static int export_task_default_timeout_second = 2 * 3600; // 2h

    @ConfField(mutable = true, masterOnly = true, description = {
            "每个导出作业的需要处理的 tablet 数量。", "Number of tablets need to be handled per export job."})
    public static int export_tablet_num_per_task = 5;

    // TODO(cmy): Disable by default because current checksum logic has some bugs.
    @ConfField(mutable = true, masterOnly = true, description = {
            "一致性检查的开始时间。与 `consistency_check_end_time` 配合使用，决定一致性检查的起止时间。"
                    + "如果将两个参数设置为相同的值，则一致性检查将不会被调度。",
            "Start time of consistency check. Used with `consistency_check_end_time` "
                    + "to decide the start and end time of consistency check. "
                    + "If set to the same value, consistency check will not be scheduled."})
    public static String consistency_check_start_time = "23";
    @ConfField(mutable = true, masterOnly = true, description = {
            "一致性检查的结束时间。与 `consistency_check_start_time` 配合使用，决定一致性检查的起止时间。"
                    + "如果将两个参数设置为相同的值，则一致性检查将不会被调度。",
            "End time of consistency check. Used with `consistency_check_start_time` "
                    + "to decide the start and end time of consistency check. "
                    + "If set to the same value, consistency check will not be scheduled."})
    public static String consistency_check_end_time = "23";

    @ConfField(mutable = true, masterOnly = true, description = {
            "单个一致性检查任务的默认超时时间。设置的足够长以适应表的数据量。",
            "Default timeout of a single consistency check task. Set long enough to fit your tablet size."})
    public static long check_consistency_default_timeout_second = 600; // 10 min

    @ConfField(description = {"单个 FE 的 MySQL Server 的最大连接数。",
            "Maximal number of connections of MySQL server per FE."})
    public static int qe_max_connection = 1024;

    @ConfField(description = {"MySQL 连接调度线程池的最大线程数。",
            "Maximal number of thread in MySQL connection-scheduler-pool."})
    public static int max_connection_scheduler_threads_num = 4096;

    @ConfField(mutable = true, description = {"Colocate join 每个 instance 的内存 penalty 系数。"
            + "计算方式：`exec_mem_limit / min (query_colocate_join_memory_limit_penalty_factor, instance_num)`",
            "Colocate join PlanFragment instance memory limit penalty factor.",
            "The memory_limit for colocote join PlanFragment instance = "
                    + "`exec_mem_limit / min (query_colocate_join_memory_limit_penalty_factor, instance_num)`"})
    public static int query_colocate_join_memory_limit_penalty_factor = 1;

    /**
     * This configs can set to true to disable the automatic colocate tables's relocate and balance.
     * If 'disable_colocate_balance' is set to true,
     *   ColocateTableBalancer will not relocate and balance colocate tables.
     * Attention:
     *   Under normal circumstances, there is no need to turn off balance at all.
     *   Because once the balance is turned off, the unstable colocate table may not be restored
     *   Eventually the colocate plan cannot be used when querying.
     */
    @ConfField(mutable = true, masterOnly = true) public static boolean disable_colocate_balance = false;

    /**
     * The default user resource publishing timeout.
     */
    @ConfField public static int meta_publish_timeout_ms = 1000;
    @ConfField public static boolean proxy_auth_enable = false;
    @ConfField public static String proxy_auth_magic_prefix = "x@8";
    /**
     * Limit on the number of expr children of an expr tree.
     * Exceed this limit may cause long analysis time while holding database read lock.
     * Do not set this if you know what you are doing.
     */
    @ConfField(mutable = true)
    public static int expr_children_limit = 10000;
    /**
     * Limit on the depth of an expr tree.
     * Exceed this limit may cause long analysis time while holding db read lock.
     * Do not set this if you know what you are doing.
     */
    @ConfField(mutable = true)
    public static int expr_depth_limit = 3000;

    // Configurations for backup and restore
    /**
     * Plugins' path for BACKUP and RESTORE operations. Currently deprecated.
     */
    @Deprecated
    @ConfField public static String backup_plugin_path = "/tools/trans_file_tool/trans_files.sh";

    // Configurations for hadoop dpp
    /**
     * The following configurations are not available.
     */
    @ConfField public static String dpp_hadoop_client_path = "/lib/hadoop-client/hadoop/bin/hadoop";
    @ConfField public static long dpp_bytes_per_reduce = 100 * 1024 * 1024L; // 100M
    @ConfField public static String dpp_default_cluster = "palo-dpp";
    @ConfField public static String dpp_default_config_str = ""
            + "{"
            + "hadoop_configs : '"
            + "mapred.job.priority=NORMAL;"
            + "mapred.job.map.capacity=50;"
            + "mapred.job.reduce.capacity=50;"
            + "mapred.hce.replace.streaming=false;"
            + "abaci.long.stored.job=true;"
            + "dce.shuffle.enable=false;"
            + "dfs.client.authserver.force_stop=true;"
            + "dfs.client.auth.method=0"
            + "'}";
    @ConfField public static String dpp_config_str = ""
            + "{palo-dpp : {"
            + "hadoop_palo_path : '/dir',"
            + "hadoop_configs : '"
            + "fs.default.name=hdfs://host:port;"
            + "mapred.job.tracker=host:port;"
            + "hadoop.job.ugi=user,password"
            + "'}"
            + "}";

    // For forward compatibility, will be removed later.
    // check token when download image file.
    @ConfField public static boolean enable_token_check = true;

    /**
     * Set to true if you deploy Palo using thirdparty deploy manager
     * Valid options are:
     *      disable:    no deploy manager
     *      k8s:        Kubernetes
     *      ambari:     Ambari
     *      local:      Local File (for test or Boxer2 BCC version)
     */
    @ConfField public static String enable_deploy_manager = "disable";

    // If use k8s deploy manager locally, set this to true and prepare the certs files
    @ConfField public static boolean with_k8s_certs = false;

    // Set runtime locale when exec some cmds
    @ConfField public static String locale = "zh_CN.UTF-8";

    // default timeout of backup job
    @ConfField(mutable = true, masterOnly = true)
    public static int backup_job_default_timeout_ms = 86400 * 1000; // 1 day

    /**
     * 'storage_high_watermark_usage_percent' limit the max capacity usage percent of a Backend storage path.
     * 'storage_min_left_capacity_bytes' limit the minimum left capacity of a Backend storage path.
     * If both limitations are reached, this storage path can not be chose as tablet balance destination.
     * But for tablet recovery, we may exceed these limit for keeping data integrity as much as possible.
     */
    @ConfField(mutable = true, masterOnly = true)
    public static int storage_high_watermark_usage_percent = 85;
    @ConfField(mutable = true, masterOnly = true)
    public static long storage_min_left_capacity_bytes = 2 * 1024 * 1024 * 1024L; // 2G

    /**
     * If capacity of disk reach the 'storage_flood_stage_usage_percent' and 'storage_flood_stage_left_capacity_bytes',
     * the following operation will be rejected:
     * 1. load job
     * 2. restore job
     */
    @ConfField(mutable = true, masterOnly = true)
    public static int storage_flood_stage_usage_percent = 95;
    @ConfField(mutable = true, masterOnly = true)
    public static long storage_flood_stage_left_capacity_bytes = 1 * 1024 * 1024 * 1024; // 1GB

    // update interval of tablet stat
    // All frontends will get tablet stat from all backends at each interval
    @ConfField public static int tablet_stat_update_interval_second = 60;  // 1 min

    /**
     * Max bytes a broker scanner can process in one broker load job.
     * Commonly, each Backends has one broker scanner.
     */
    @ConfField(mutable = true, masterOnly = true)
    public static long max_bytes_per_broker_scanner = 500 * 1024 * 1024 * 1024L; // 500G

    /**
     * Max number of load jobs, include PENDING、ETL、LOADING、QUORUM_FINISHED.
     * If exceed this number, load job is not allowed to be submitted.
     */
    @ConfField(mutable = true, masterOnly = true)
    public static long max_unfinished_load_job = 1000;

    /**
     * If set to true, Planner will try to select replica of tablet on same host as this Frontend.
     * This may reduce network transmission in following case:
     * 1. N hosts with N Backends and N Frontends deployed.
     * 2. The data has N replicas.
     * 3. High concurrency queries are sent to all Frontends evenly
     * In this case, all Frontends can only use local replicas to do the query.
     * If you want to allow fallback to nonlocal replicas when no local replicas available,
     * set enable_local_replica_selection_fallback to true.
     */
    @ConfField(mutable = true)
    public static boolean enable_local_replica_selection = false;

    /**
     * Used with enable_local_replica_selection.
     * If the local replicas is not available, fallback to the nonlocal replicas.
     * */
    @ConfField(mutable = true)
    public static boolean enable_local_replica_selection_fallback = false;

    /**
     * The number of query retries.
     * A query may retry if we encounter RPC exception and no result has been sent to user.
     * You may reduce this number to avoid Avalanche disaster.
     */
    @ConfField(mutable = true)
    public static int max_query_retry_time = 1;

    /**
     * The number of point query retries in executor.
     * A query may retry if we encounter RPC exception and no result has been sent to user.
     * You may reduce this number to avoid Avalanche disaster.
     */
    @ConfField(mutable = true)
    public static int max_point_query_retry_time = 2;

    /**
     * The tryLock timeout configuration of catalog lock.
     * Normally it does not need to change, unless you need to test something.
     */
    @ConfField(mutable = true)
    public static long catalog_try_lock_timeout_ms = 5000; // 5 sec

    /**
     * if this is set to true
     *    all pending load job will failed when call begin txn api
     *    all prepare load job will failed when call commit txn api
     *    all committed load job will waiting to be published
     */
    @ConfField(mutable = true, masterOnly = true)
    public static boolean disable_load_job = false;

    /*
     * One master daemon thread will update database used data quota for db txn manager
     * every db_used_data_quota_update_interval_secs
     */
    @ConfField(mutable = false, masterOnly = true)
    public static int db_used_data_quota_update_interval_secs = 300;

    /**
     * Load using hadoop cluster will be deprecated in future.
     * Set to true to disable this kind of load.
     */
    @ConfField(mutable = true, masterOnly = true)
    public static boolean disable_hadoop_load = false;

    /**
     * fe will call es api to get es index shard info every es_state_sync_interval_secs
     */
    @ConfField
    public static long es_state_sync_interval_second = 10;

    /**
     * fe will create iceberg table every iceberg_table_creation_interval_second
     */
    @ConfField(mutable = true, masterOnly = true)
    public static long iceberg_table_creation_interval_second = 10;

    /**
     * the factor of delay time before deciding to repair tablet.
     * if priority is VERY_HIGH, repair it immediately.
     * HIGH, delay tablet_repair_delay_factor_second * 1;
     * NORMAL: delay tablet_repair_delay_factor_second * 2;
     * LOW: delay tablet_repair_delay_factor_second * 3;
     */
    @ConfField(mutable = true, masterOnly = true)
    public static long tablet_repair_delay_factor_second = 60;

    /**
     * the default slot number per path for hdd in tablet scheduler
     * TODO(cmy): remove this config and dynamically adjust it by clone task statistic
     */
    @ConfField(mutable = true, masterOnly = true)
    public static int schedule_slot_num_per_hdd_path = 4;


    /**
     * the default slot number per path for ssd in tablet scheduler
     * TODO(cmy): remove this config and dynamically adjust it by clone task statistic
     */
    @ConfField(mutable = true, masterOnly = true)
    public static int schedule_slot_num_per_ssd_path = 8;

    /**
     * the default batch size in tablet scheduler for a single schedule.
     */
    @ConfField(mutable = true, masterOnly = true)
    public static int schedule_batch_size = 50;


    /**
     * Deprecated after 0.10
     */
    @ConfField public static boolean use_new_tablet_scheduler = true;

    /**
     * the threshold of cluster balance score, if a backend's load score is 10% lower than average score,
     * this backend will be marked as LOW load, if load score is 10% higher than average score, HIGH load
     * will be marked.
     */
    @ConfField(mutable = true, masterOnly = true)
    public static double balance_load_score_threshold = 0.1; // 10%

    /**
     * if set to true, TabletScheduler will not do balance.
     */
    @ConfField(mutable = true, masterOnly = true)
    public static boolean disable_balance = false;

    /**
     * if set to true, TabletScheduler will not do disk balance.
     */
    @ConfField(mutable = true, masterOnly = true)
    public static boolean disable_disk_balance = false;

    // if the number of scheduled tablets in TabletScheduler exceed max_scheduling_tablets
    // skip checking.
    @ConfField(mutable = true, masterOnly = true)
    public static int max_scheduling_tablets = 2000;

    // if the number of balancing tablets in TabletScheduler exceed max_balancing_tablets,
    // no more balance check
    @ConfField(mutable = true, masterOnly = true)
    public static int max_balancing_tablets = 100;

    // Rebalancer type(ignore case): BeLoad, Partition. If type parse failed, use BeLoad as default.
    @ConfField(masterOnly = true)
    public static String tablet_rebalancer_type = "BeLoad";

    // Valid only if use PartitionRebalancer. If this changed, cached moves will be cleared.
    @ConfField(mutable = true, masterOnly = true)
    public static long partition_rebalance_move_expire_after_access = 600; // 600s

    // Valid only if use PartitionRebalancer
    @ConfField(mutable = true, masterOnly = true)
    public static int partition_rebalance_max_moves_num_per_selection = 10;

    // 1 slot for reduce unnecessary balance task, provided a more accurate estimate of capacity
    @ConfField(masterOnly = true, mutable = true)
    public static int balance_slot_num_per_path = 1;

    // This threshold is to avoid piling up too many report task in FE, which may cause OOM exception.
    // In some large Doris cluster, eg: 100 Backends with ten million replicas, a tablet report may cost
    // several seconds after some modification of metadata(drop partition, etc..).
    // And one Backend will report tablets info every 1 min, so unlimited receiving reports is unacceptable.
    // TODO(cmy): we will optimize the processing speed of tablet report in future, but now, just discard
    // the report if queue size exceeding limit.
    // Some online time cost:
    // 1. disk report: 0-1 ms
    // 2. task report: 0-1 ms
    // 3. tablet report
    //      10000 replicas: 200ms
    @ConfField(mutable = true, masterOnly = true)
    public static int report_queue_size = 100;

    /**
     * If set to true, metric collector will be run as a daemon timer to collect metrics at fix interval
     */
    @ConfField public static boolean enable_metric_calculator = true;

    /**
     * the max routine load job num, including NEED_SCHEDULED, RUNNING, PAUSE
     */
    @ConfField(mutable = true, masterOnly = true)
    public static int max_routine_load_job_num = 100;

    /**
     * the max concurrent routine load task num of a single routine load job
     */
    @ConfField(mutable = true, masterOnly = true)
    public static int max_routine_load_task_concurrent_num = 5;

    /**
     * the max concurrent routine load task num per BE.
     * This is to limit the num of routine load tasks sending to a BE, and it should also less
     * than BE config 'routine_load_thread_pool_size'(default 10),
     * which is the routine load task thread pool size on BE.
     */
    @ConfField(mutable = true, masterOnly = true)
    public static int max_routine_load_task_num_per_be = 5;

    /**
     * The max number of files store in SmallFileMgr
     */
    @ConfField(mutable = true, masterOnly = true)
    public static int max_small_file_number = 100;

    /**
     * The max size of a single file store in SmallFileMgr
     */
    @ConfField(mutable = true, masterOnly = true)
    public static int max_small_file_size_bytes = 1024 * 1024; // 1MB

    /**
     * Save small files
     */
    @ConfField
    public static String small_file_dir = System.getenv("DORIS_HOME") + "/small_files";

    /**
     * If set to true, the insert stmt with processing error will still return a label to user.
     * And user can use this label to check the load job's status.
     * The default value is false, which means if insert operation encounter errors,
     * exception will be thrown to user client directly without load label.
     */
    @ConfField(mutable = true, masterOnly = true) public static boolean using_old_load_usage_pattern = false;

    /**
     * This will limit the max recursion depth of hash distribution pruner.
     * eg: where a in (5 elements) and b in (4 elements) and c in (3 elements) and d in (2 elements).
     * a/b/c/d are distribution columns, so the recursion depth will be 5 * 4 * 3 * 2 = 120, larger than 100,
     * So that distribution pruner will no work and just return all buckets.
     *
     * Increase the depth can support distribution pruning for more elements, but may cost more CPU.
     */
    @ConfField(mutable = true, masterOnly = false)
    public static int max_distribution_pruner_recursion_depth = 100;

    /**
     * If the jvm memory used percent(heap or old mem pool) exceed this threshold, checkpoint thread will
     * not work to avoid OOM.
     */
    @ConfField(mutable = true, masterOnly = true)
    public static long metadata_checkpoint_memory_threshold = 70;

    /**
     * If set to true, the checkpoint thread will make the checkpoint regardless of the jvm memory used percent.
     */
    @ConfField(mutable = true, masterOnly = true)
    public static boolean force_do_metadata_checkpoint = false;

    /**
     * Decide how often to check dynamic partition
     */
    @ConfField(mutable = true, masterOnly = true)
    public static long dynamic_partition_check_interval_seconds = 600;

    /**
     * If set to true, dynamic partition feature will open
     */
    @ConfField(mutable = true, masterOnly = true)
    public static boolean dynamic_partition_enable = true;

    /**
     * control rollup job concurrent limit
     */
    @ConfField(mutable = true, masterOnly = true)
    public static int max_running_rollup_job_num_per_table = 1;

    /**
     * If set to true, Doris will check if the compiled and running versions of Java are compatible
     */
    @ConfField
    public static boolean check_java_version = true;

    /**
     * it can't auto-resume routine load job as long as one of the backends is down
     */
    @ConfField(mutable = true, masterOnly = true)
    public static int max_tolerable_backend_down_num = 0;

    /**
     * a period for auto resume routine load
     */
    @ConfField(mutable = true, masterOnly = true)
    public static int period_of_auto_resume_min = 5;

    /**
     * If set to true, the backend will be automatically dropped after finishing decommission.
     * If set to false, the backend will not be dropped and remaining in DECOMMISSION state.
     */
    @ConfField(mutable = true, masterOnly = true)
    public static boolean drop_backend_after_decommission = true;

    /**
     * When tablet size of decommissioned backend is lower than this threshold,
     * SystemHandler will start to check if all tablets of this backend are in recycled status,
     * this backend will be dropped immediately if the check result is true.
     * For performance based considerations, better not set a very high value for this.
     */
    @ConfField(mutable = true, masterOnly = true)
    public static int decommission_tablet_check_threshold = 5000;

    /**
     * Define thrift server's server model, default is TThreadPoolServer model
     */
    @ConfField
    public static String thrift_server_type = "THREAD_POOL";

    /**
     * This config will decide whether to resend agent task when create_time for agent_task is set,
     * only when current_time - create_time > agent_task_resend_wait_time_ms can ReportHandler do resend agent task
     */
    @ConfField (mutable = true, masterOnly = true)
    public static long agent_task_resend_wait_time_ms = 5000;

    /**
     * min_clone_task_timeout_sec and max_clone_task_timeout_sec is to limit the
     * min and max timeout of a clone task.
     * Under normal circumstances, the timeout of a clone task is estimated by
     * the amount of data and the minimum transmission speed(5MB/s).
     * But in special cases, you may need to manually set these two configs
     * to ensure that the clone task will not fail due to timeout.
     */
    @ConfField(mutable = true, masterOnly = true)
    public static long min_clone_task_timeout_sec = 3 * 60; // 3min
    @ConfField(mutable = true, masterOnly = true)
    public static long max_clone_task_timeout_sec = 2 * 60 * 60; // 2h

    /**
     * If set to true, fe will enable sql result cache
     * This option is suitable for offline data update scenarios
     *                              case1   case2   case3   case4
     * enable_sql_cache             false   true    true    false
     * enable_partition_cache       false   false   true    true
     */
    @ConfField(mutable = true, masterOnly = false)
    public static boolean cache_enable_sql_mode = true;

    /**
     * If set to true, fe will get data from be cache,
     * This option is suitable for real-time updating of partial partitions.
     */
    @ConfField(mutable = true, masterOnly = false)
    public static boolean cache_enable_partition_mode = true;

    /**
     *  Minimum interval between last version when caching results,
     *  This parameter distinguishes between offline and real-time updates
     */
    @ConfField(mutable = true, masterOnly = false)
    public static int cache_last_version_interval_second = 900;

    /**
     * Set the maximum number of rows that can be cached
     */
    @ConfField(mutable = true, masterOnly = false, description = {"SQL/Partition Cache可以缓存的最大行数。",
        "Maximum number of rows that can be cached in SQL/Partition Cache, is 3000 by default."})
    public static int cache_result_max_row_count = 3000;

    /**
     * Set the maximum data size that can be cached
     */
    @ConfField(mutable = true, masterOnly = false, description = {"SQL/Partition Cache可以缓存的最大数据大小。",
        "Maximum data size of rows that can be cached in SQL/Partition Cache, is 3000 by default."})
    public static int cache_result_max_data_size = 31457280; // 30M

    /**
     * Used to limit element num of InPredicate in delete statement.
     */
    @ConfField(mutable = true, masterOnly = true)
    public static int max_allowed_in_element_num_of_delete = 1024;

    /**
     * In some cases, some tablets may have all replicas damaged or lost.
     * At this time, the data has been lost, and the damaged tablets
     * will cause the entire query to fail, and the remaining healthy tablets cannot be queried.
     * In this case, you can set this configuration to true.
     * The system will replace damaged tablets with empty tablets to ensure that the query
     * can be executed. (but at this time the data has been lost, so the query results may be inaccurate)
     */
    @ConfField(mutable = true, masterOnly = true)
    public static boolean recover_with_empty_tablet = false;

    /**
     * In some scenarios, there is an unrecoverable metadata problem in the cluster,
     * and the visibleVersion of the data does not match be. In this case, it is still
     * necessary to restore the remaining data (which may cause problems with the correctness of the data).
     * This configuration is the same as` recover_with_empty_tablet` should only be used in emergency situations
     * This configuration has three values:
     *   disable : If an exception occurs, an error will be reported normally.
     *   ignore_version: ignore the visibleVersion information recorded in fe partition, use replica version
     *   ignore_all: In addition to ignore_version, when encountering no queryable replica,
     *   skip it directly instead of throwing an exception
     */
    @ConfField(mutable = true, masterOnly = true)
    public static String recover_with_skip_missing_version = "disable";

    /**
     * Whether to add a delete sign column when create unique table
     */
    @ConfField(mutable = true, masterOnly = true)
    public static boolean enable_batch_delete_by_default = true;

    /**
     * Whether to add a version column when create unique table
     */
    @ConfField(mutable = true, masterOnly = true)
    public static boolean enable_hidden_version_column_by_default = true;

    /**
     * Used to set default db data quota bytes.
     */
    @ConfField(mutable = true, masterOnly = true)
    public static long default_db_data_quota_bytes = 1024L * 1024 * 1024 * 1024 * 1024L; // 1PB

    /**
     * Used to set default db replica quota num.
     */
    @ConfField(mutable = true, masterOnly = true)
    public static long default_db_replica_quota_size = 1024 * 1024 * 1024;

    /*
     * Maximum percentage of data that can be filtered (due to reasons such as data is irregularly)
     * The default value is 0.
     */
    @ConfField(mutable = true, masterOnly = true)
    public static double default_max_filter_ratio = 0;

    /**
     * HTTP Server V2 is implemented by SpringBoot.
     * It uses an architecture that separates front and back ends.
     * Only enable httpv2 can user to use the new Frontend UI interface
     */
    @ConfField
    public static boolean enable_http_server_v2 = true;

    /*
     * Base path is the URL prefix for all API paths.
     * Some deployment environments need to configure additional base path to match resources.
     * This Api will return the path configured in Config.http_api_extra_base_path.
     * Default is empty, which means not set.
     */
    @ConfField
    public static String http_api_extra_base_path = "";

    /**
     * If set to true, FE will be started in BDBJE debug mode
     */
    @ConfField
    public static boolean enable_bdbje_debug_mode = false;

    /**
     * This config is used to try skip broker when access bos or other cloud storage via broker
     */
    @ConfField(mutable = true, masterOnly = true)
    public static boolean enable_access_file_without_broker = false;

    /**
     * Whether to allow the outfile function to export the results to the local disk.
     */
    @ConfField
    public static boolean enable_outfile_to_local = false;

    /**
     * Used to set the initial flow window size of the GRPC client channel, and also used to max message size.
     * When the result set is large, you may need to increase this value.
     */
    @ConfField
    public static int grpc_max_message_size_bytes = 2147483647; // 2GB

    /**
     * num of thread to handle grpc events in grpc_threadmgr
     */
    @ConfField
    public static int grpc_threadmgr_threads_nums = 4096;

    /**
     * Used to set minimal number of replication per tablet.
     */
    @ConfField(mutable = true, masterOnly = true)
    public static short min_replication_num_per_tablet = 1;

    /**
     * Used to set maximal number of replication per tablet.
     */
    @ConfField(mutable = true, masterOnly = true)
    public static short max_replication_num_per_tablet = Short.MAX_VALUE;

    /**
     * Used to limit the maximum number of partitions that can be created when creating a dynamic partition table,
     * to avoid creating too many partitions at one time.
     * The number is determined by "start" and "end" in the dynamic partition parameters.
     */
    @ConfField(mutable = true, masterOnly = true)
    public static int max_dynamic_partition_num = 500;

    /**
     * Used to limit the maximum number of partitions that can be created when creating multi partition,
     * to avoid creating too many partitions at one time.
     * The number is determined by "start" and "end" in the multi partition parameters.
     */
    @ConfField(mutable = true, masterOnly = true)
    public static int max_multi_partition_num = 4096;

    /**
     * Use this parameter to set the partition name prefix for multi partition,
     * Only multi partition takes effect, not dynamic partitions.
     * The default prefix is "p_".
     */
    @ConfField(mutable = true, masterOnly = true)
    public static String multi_partition_name_prefix = "p_";
    /**
     * Control the max num of backup/restore job per db
     */
    @ConfField(mutable = true, masterOnly = true)
    public static int max_backup_restore_job_num_per_db = 10;

    /**
     * Control the default max num of the instance for a user.
     */
    @ConfField(mutable = true)
    public static int default_max_query_instances = -1;

    /*
     * One master daemon thread will update global partition in memory
     * info every partition_in_memory_update_interval_secs
     */
    @ConfField(mutable = false, masterOnly = true)
    public static int partition_in_memory_update_interval_secs = 300;

    @ConfField(masterOnly = true)
    public static boolean enable_concurrent_update = false;

    /**
     * This configuration can only be configured during cluster initialization and cannot be modified during cluster
     * restart and upgrade after initialization is complete.
     *
     * 0: table names are stored as specified and comparisons are case sensitive.
     * 1: table names are stored in lowercase and comparisons are not case sensitive.
     * 2: table names are stored as given but compared in lowercase.
     */
    @ConfField(masterOnly = true)
    public static int lower_case_table_names = 0;

    @ConfField(mutable = true, masterOnly = true)
    public static int table_name_length_limit = 64;

    /*
     * The job scheduling interval of the schema change handler.
     * The user should not set this parameter.
     * This parameter is currently only used in the regression test environment to appropriately
     * reduce the running speed of the schema change job to test the correctness of the system
     * in the case of multiple tasks in parallel.
     */
    @ConfField(mutable = false, masterOnly = true)
    public static int default_schema_change_scheduler_interval_millisecond = 500;

    /*
     * If set to true, the thrift structure of query plan will be sent to BE in compact mode.
     * This will significantly reduce the size of rpc data, which can reduce the chance of rpc timeout.
     * But this may slightly decrease the concurrency of queries, because compress and decompress cost more CPU.
     */
    @ConfField(mutable = true, masterOnly = false)
    public static boolean use_compact_thrift_rpc = true;

    /*
     * If set to true, the tablet scheduler will not work, so that all tablet repair/balance task will not work.
     */
    @ConfField(mutable = true, masterOnly = true)
    public static boolean disable_tablet_scheduler = false;

    /*
     * When doing clone or repair tablet task, there may be replica is REDUNDANT state, which
     * should be dropped later. But there are be loading task on these replicas, so the default strategy
     * is to wait until the loading task finished before dropping them.
     * But the default strategy may takes very long time to handle these redundant replicas.
     * So we can set this config to true to not wait any loading task.
     * Set this config to true may cause loading task failed, but will
     * speed up the process of tablet balance and repair.
     */
    @ConfField(mutable = true, masterOnly = true)
    public static boolean enable_force_drop_redundant_replica = false;

    /*
     * auto set the slowest compaction replica's status to bad
     */
    @ConfField(mutable = true, masterOnly = true)
    public static boolean repair_slow_replica = false;

    /*
     * The relocation of a colocation group may involve a large number of tablets moving within the cluster.
     * Therefore, we should use a more conservative strategy to avoid relocation
     * of colocation groups as much as possible.
     * Reloaction usually occurs after a BE node goes offline or goes down.
     * This parameter is used to delay the determination of BE node unavailability.
     * The default is 30 minutes, i.e., if a BE node recovers within 30 minutes, relocation of the colocation group
     * will not be triggered.
     */
    @ConfField(mutable = true, masterOnly = true)
    public static long colocate_group_relocate_delay_second = 1800; // 30 min

    /*
     * If set to true, when creating table, Doris will allow to locate replicas of a tablet
     * on same host.
     * This is only for local test, so that we can deploy multi BE on same host and create table
     * with multi replicas.
     * DO NOT use it for production env.
     */
    @ConfField
    public static boolean allow_replica_on_same_host = false;

    /**
     *  The version count threshold used to judge whether replica compaction is too slow
     */
    @ConfField(mutable = true)
    public static int min_version_count_indicate_replica_compaction_too_slow = 200;

    /**
     * The valid ratio threshold of the difference between the version count of the slowest replica and the fastest
     * replica. If repair_slow_replica is set to true, it is used to determine whether to repair the slowest replica
     */
    @ConfField(mutable = true, masterOnly = true)
    public static double valid_version_count_delta_ratio_between_replicas = 0.5;

    /**
     * The data size threshold used to judge whether replica is too large
     */
    @ConfField(mutable = true, masterOnly = true)
    public static long min_bytes_indicate_replica_too_large = 2 * 1024 * 1024 * 1024L;

    /**
     * If set to TRUE, the column definitions of iceberg table and the doris table must be consistent
     * If set to FALSE, Doris only creates columns of supported data types.
     * Default is true.
     */
    @ConfField(mutable = true, masterOnly = true)
    public static boolean iceberg_table_creation_strict_mode = true;

    // statistics
    /*
     * the max unfinished statistics job number
     */
    @ConfField(mutable = true, masterOnly = true)
    public static int cbo_max_statistics_job_num = 20;
    /*
     * the max timeout of a statistics task
     */
    @ConfField(mutable = true, masterOnly = true)
    public static int max_cbo_statistics_task_timeout_sec = 300;
    /*
     * the concurrency of statistics task
     */
    // TODO change it to mutable true
    @ConfField(mutable = false, masterOnly = true)
    public static int cbo_concurrency_statistics_task_num = 10;
    /*
     * default sample percentage
     * The value from 0 ~ 100. The 100 means no sampling and fetch all data.
     */
    @ConfField(mutable = true, masterOnly = true)
    public static int cbo_default_sample_percentage = 10;

    /*
     * the system automatically checks the time interval for statistics
     */
    @ConfField(mutable = true, masterOnly = true)
    public static int auto_check_statistics_in_minutes = 1;

    /**
     * If this configuration is enabled, you should also specify the trace_export_url.
     */
    @ConfField(mutable = false, masterOnly = false)
    public static boolean enable_tracing = false;

    /**
     * Current support for exporting traces:
     *   zipkin: Export traces directly to zipkin, which is used to enable the tracing feature quickly.
     *   collector: The collector can be used to receive and process traces and support export to a variety of
     *     third-party systems.
     * If this configuration is enabled, you should also specify the enable_tracing=true and trace_export_url.
     */
    @ConfField(mutable = false, masterOnly = false)
    public static String trace_exporter = "zipkin";

    /**
     * The endpoint to export spans to.
     * export to zipkin like: http://127.0.0.1:9411/api/v2/spans
     * export to collector like: http://127.0.0.1:4318/v1/traces
     */
    @ConfField(mutable = false, masterOnly = false)
    public static String trace_export_url = "http://127.0.0.1:9411/api/v2/spans";

    /**
     * If set to TRUE, the compaction slower replica will be skipped when select get queryable replicas
     * Default is true.
     */
    @ConfField(mutable = true)
    public static boolean skip_compaction_slower_replica = true;

    /**
     * Enable quantile_state type column
     * Default is false.
     * */
    @ConfField(mutable = true, masterOnly = true)
    public static boolean enable_quantile_state_type = true;

    @ConfField
    public static boolean enable_pipeline_load = false;

    @ConfField
    public static int scheduler_job_task_max_num = 10;

    // enable_workload_group should be immutable and temporarily set to mutable during the development test phase
    @ConfField(mutable = true, varType = VariableAnnotation.EXPERIMENTAL)
    public static boolean enable_workload_group = false;

    @ConfField(mutable = true)
    public static boolean enable_query_queue = true;

    @ConfField(mutable = true)
    public static boolean disable_shared_scan = false;

    @ConfField(mutable = false, masterOnly = true)
    public static int backend_rpc_timeout_ms = 60000; // 1 min

    /**
     * If set to TRUE, FE will:
     * 1. divide BE into high load and low load(no mid load) to force triggering tablet scheduling;
     * 2. ignore whether the cluster can be more balanced during tablet scheduling;
     *
     * It's used to test the reliability in single replica case when tablet scheduling are frequent.
     * Default is false.
     */
    @ConfField(mutable = true, masterOnly = true)
    public static boolean be_rebalancer_fuzzy_test = false;

    /**
     * If set to TRUE, FE will convert date/datetime to datev2/datetimev2(0) automatically.
     */
    @ConfField(mutable = true)
    public static boolean enable_date_conversion = true;

    @ConfField(mutable = false, masterOnly = true)
    public static boolean enable_multi_tags = false;

    /**
     * If set to TRUE, FE will convert DecimalV2 to DecimalV3 automatically.
     */
    @ConfField(mutable = true)
    public static boolean enable_decimal_conversion = true;

    /**
     * List of S3 API compatible object storage systems.
     */
    @ConfField
    public static String s3_compatible_object_storages = "s3,oss,cos,bos";

    /**
     * Support complex data type ARRAY.
     */
    @ConfField(mutable = true, masterOnly = true)
    public static boolean enable_array_type = false;

    /**
     * The timeout of executing async remote fragment.
     * In normal case, the async remote fragment will be executed in a short time. If system are under high load
     * condition，try to set this timeout longer.
     */
    @ConfField(mutable = true)
    public static long remote_fragment_exec_timeout_ms = 5000; // 5 sec

    /**
     * Max data version of backends serialize block.
     */
    @ConfField(mutable = false)
    public static int max_be_exec_version = 3;

    /**
     * Min data version of backends serialize block.
     */
    @ConfField(mutable = false)
    public static int min_be_exec_version = 0;

    /**
     * Data version of backends serialize block.
     */
    @ConfField(mutable = true, masterOnly = true)
    public static int be_exec_version = max_be_exec_version;

    /*
     * mtmv is still under dev, remove this config when it is graduate.
     */
    @ConfField(mutable = true, masterOnly = true, varType = VariableAnnotation.EXPERIMENTAL)
    public static boolean enable_mtmv = false;

    /* Max running task num at the same time, otherwise the submitted task will still be keep in pending poll*/
    @ConfField(mutable = true, masterOnly = true)
    public static int max_running_mtmv_scheduler_task_num = 100;

    /* Max pending task num keep in pending poll, otherwise it reject the task submit*/
    @ConfField(mutable = true, masterOnly = true)
    public static int max_pending_mtmv_scheduler_task_num = 100;

    /* Remove the completed mtmv job after this expired time. */
    @ConfField(mutable = true, masterOnly = true)
    public static long scheduler_mtmv_job_expired = 24 * 60 * 60L; // 1day

    /* Remove the finished mtmv task after this expired time. */
    @ConfField(mutable = true, masterOnly = true)
    public static long scheduler_mtmv_task_expired = 24 * 60 * 60L; // 1day

    @ConfField(mutable = true, masterOnly = true)
    public static boolean keep_scheduler_mtmv_task_when_job_deleted = false;

    /**
     * If set to true, query on external table will prefer to assign to compute node.
     * And the max number of compute node is controlled by min_backend_num_for_external_table.
     * If set to false, query on external table will assign to any node.
     */
    @ConfField(mutable = true, masterOnly = false)
    public static boolean prefer_compute_node_for_external_table = false;
    /**
     * Only take effect when prefer_compute_node_for_external_table is true.
     * If the compute node number is less than this value, query on external table will try to get some mix node
     * to assign, to let the total number of node reach this value.
     * If the compute node number is larger than this value, query on external table will assign to compute node only.
     */
    @ConfField(mutable = true, masterOnly = false)
    public static int min_backend_num_for_external_table = 3;

    /**
     * Max query profile num.
     */
    @ConfField(mutable = true, masterOnly = false)
    public static int max_query_profile_num = 100;

    /**
     * Set to true to disable backend black list, so that even if we failed to send task to a backend,
     * that backend won't be added to black list.
     * This should only be set when running tests, such as regression test.
     * Highly recommended NOT disable it in product environment.
     */
    @ConfField(mutable = true, masterOnly = false)
    public static boolean disable_backend_black_list = false;

    /**
     * Maximum backend heartbeat failure tolerance count.
     * Default is 1, which means if 1 heart failed, the backend will be marked as dead.
     * A larger value can improve the tolerance of the cluster to occasional heartbeat failures.
     * For example, when running regression tests, this value can be increased.
     */
    @ConfField(mutable = true, masterOnly = true)
    public static long max_backend_heartbeat_failure_tolerance_count = 1;

    /**
     * The iceberg and hudi table will be removed in v1.3
     * Use multi catalog instead.
     */
    @ConfField(mutable = true, masterOnly = false)
    public static boolean disable_iceberg_hudi_table = true;

    /**
     * The default connection timeout for hive metastore.
     * hive.metastore.client.socket.timeout
     */
    @ConfField(mutable = true, masterOnly = false)
    public static long hive_metastore_client_timeout_second = 10;

    /**
     * Used to determined how many statistics collection SQL could run simultaneously.
     */
    @ConfField
    public static int statistics_simultaneously_running_task_num = 5;

    /**
     * if table has too many replicas, Fe occur oom when schema change.
     * 10W replicas is a reasonable value for testing.
     */
    @ConfField(mutable = true, masterOnly = true)
    public static long max_replica_count_when_schema_change = 100000;

    /**
     * Max cache num of hive partition.
     * Decrease this value if FE's memory is small
     */
    @ConfField(mutable = false, masterOnly = false)
    public static long max_hive_partition_cache_num = 100000;

    @ConfField(mutable = false, masterOnly = false, description = {"Hive表到分区名列表缓存的最大数量。",
        "Max cache number of hive table to partition names list."})
    public static long max_hive_table_cache_num = 1000;

    @ConfField(mutable = false, masterOnly = false, description = {"获取Hive分区值时候的最大返回数量，-1代表没有限制。",
        "Max number of hive partition values to return while list partitions, -1 means no limitation."})
    public static short max_hive_list_partition_num = -1;

    @ConfField(mutable = false, masterOnly = false, description = {"远程文件系统缓存的最大数量",
        "Max cache number of remote file system."})
    public static long max_remote_file_system_cache_num = 100;

    /**
     * Max cache loader thread-pool size.
     * Max thread pool size for loading external meta cache
     */
    @ConfField(mutable = false, masterOnly = false)
    public static int max_external_cache_loader_thread_pool_size = 64;

    /**
     * Max cache num of external catalog's file
     * Decrease this value if FE's memory is small
     */
    @ConfField(mutable = false, masterOnly = false)
    public static long max_external_file_cache_num = 100000;

    /**
     * Max cache num of external table's schema
     * Decrease this value if FE's memory is small
     */
    @ConfField(mutable = false, masterOnly = false)
    public static long max_external_schema_cache_num = 10000;

    /**
     * The expiration time of a cache object after last access of it.
     * For external schema cache and hive meta cache.
     */
    @ConfField(mutable = false, masterOnly = false)
    public static long external_cache_expire_time_minutes_after_access = 24 * 60; // 1 day

    /**
     * Github workflow test type, for setting some session variables
     * only for certain test type. E.g. only settting batch_size to small
     * value for p0.
     */
    @ConfField(mutable = true, masterOnly = false)
    public static String fuzzy_test_type = "";

    /**
     * Set session variables randomly to check more issues in github workflow
     */
    @ConfField(mutable = true, masterOnly = false)
    public static boolean use_fuzzy_session_variable = false;

    /**
     * Max num of same name meta informatntion in catalog recycle bin.
     * Default is 3.
     * 0 means do not keep any meta obj with same name.
     * < 0 means no limit
     */
    @ConfField(mutable = true, masterOnly = true)
    public static int max_same_name_catalog_trash_num = 3;

    /**
     * NOTE: The storage policy is still under developement.
     */
    @ConfField(mutable = false, masterOnly = true)
    public static boolean enable_storage_policy = true;

    /**
     * This config is mainly used in the k8s cluster environment.
     * When enable_fqdn_mode is true, the name of the pod where be is located will remain unchanged
     * after reconstruction, while the ip can be changed.
     */
    @ConfField(mutable = false, varType = VariableAnnotation.EXPERIMENTAL)
    public static boolean enable_fqdn_mode = false;

    /**
     * enable use odbc table
     */
    @ConfField(mutable = true, masterOnly = true, description = {
        "是否开启 ODBC 外表功能，默认关闭，ODBC 外表是淘汰的功能，请使用 JDBC Catalog",
        "Whether to enable the ODBC appearance function, it is disabled by default,"
            + " and the ODBC appearance is an obsolete feature. Please use the JDBC Catalog"})
    public static boolean enable_odbc_table = false;

    /**
     * This is used whether to push down function to MYSQL in external Table with query sql
     * like odbc, jdbc for mysql table
     */
    @ConfField(mutable = true)
    public static boolean enable_func_pushdown = true;

    /**
     * If set to true, doris will try to parse the ddl of a hive view and try to execute the query
     * otherwise it will throw an AnalysisException.
     */
    @ConfField(mutable = true, varType = VariableAnnotation.EXPERIMENTAL)
    public static boolean enable_query_hive_views = false;

    /**
     * If set to true, doris will automatically synchronize hms metadata to the cache in fe.
     */
    @ConfField(masterOnly = true)
    public static boolean enable_hms_events_incremental_sync = false;

    /**
     * Maximum number of events to poll in each RPC.
     */
    @ConfField(mutable = true, masterOnly = true)
    public static int hms_events_batch_size_per_rpc = 500;

    /**
     * HMS polling interval in milliseconds.
     */
    @ConfField(masterOnly = true)
    public static int hms_events_polling_interval_ms = 10000;

    /**
     * Maximum number of error tablets showed in broker load
     */
    @ConfField(masterOnly = true, mutable = true)
    public static int max_error_tablet_of_broker_load = 3;

    /**
     * If set to ture, doris will establish an encrypted channel based on the SSL protocol with mysql.
     */
    @ConfField(mutable = false, masterOnly = false, varType = VariableAnnotation.EXPERIMENTAL)
    public static boolean enable_ssl = false;

    /**
     * If set to ture, ssl connection needs to authenticate client's certificate.
     */
    @ConfField(mutable = false, masterOnly = false)
    public static boolean ssl_force_client_auth = false;

    /**
     * Default CA certificate file location for mysql ssl connection.
     */
    @ConfField(mutable = false, masterOnly = false)
    public static String mysql_ssl_default_ca_certificate = System.getenv("DORIS_HOME")
            + "/mysql_ssl_default_certificate/ca_certificate.p12";

    /**
     * Default server certificate file location for mysql ssl connection.
     */
    @ConfField(mutable = false, masterOnly = false)
    public static String mysql_ssl_default_server_certificate = System.getenv("DORIS_HOME")
            + "/mysql_ssl_default_certificate/server_certificate.p12";

    /**
     * Password for default CA certificate file.
     */
    @ConfField(mutable = false, masterOnly = false)
    public static String mysql_ssl_default_ca_certificate_password = "doris";

    /**
     * Password for default CA certificate file.
     */
    @ConfField(mutable = false, masterOnly = false)
    public static String mysql_ssl_default_server_certificate_password = "doris";

    /**
     * Used to set session variables randomly to check more issues in github workflow
     */
    @ConfField(mutable = true)
    public static int pull_request_id = 0;

    /**
     * Used to set default db transaction quota num.
     */
    @ConfField(mutable = true, masterOnly = true)
    public static long default_db_max_running_txn_num = -1;

    /**
     * Used by TokenManager to control the number of tokens keep in memory.
     * One token will keep alive for {token_queue_size * token_generate_period_hour} hours.
     * By defaults, one token will keep for 3 days.
     */
    @ConfField(mutable = false, masterOnly = true)
    public static int token_queue_size = 6;

    /**
     * TokenManager will generate token every token_generate_period_hour.
     */
    @ConfField(mutable = false, masterOnly = true)
    public static int token_generate_period_hour = 12;

    /**
     * The secure local path of the FE node the place the data which will be loaded in doris.
     * The default value is empty for this config which means this feature is not allowed.
     * User who want to load fe server local file should config the value to a right local path.
     */
    @ConfField(mutable = false, masterOnly = false)
    public static String mysql_load_server_secure_path = "";

    @ConfField(mutable = false, masterOnly = false)
    public static int mysql_load_in_memory_record = 20;

    @ConfField(mutable = false, masterOnly = false)
    public static int mysql_load_thread_pool = 4;

    /**
     * BDBJE file logging level
     * OFF, SEVERE, WARNING, INFO, CONFIG, FINE, FINER, FINEST, ALL
     */
    @ConfField
    public static String bdbje_file_logging_level = "ALL";

    /**
     * When holding lock time exceeds the threshold, need to report it.
     */
    @ConfField
    public static long lock_reporting_threshold_ms = 500L;

    /**
     * If false, when select from tables in information_schema database,
     * the result will not contain the information of the table in external catalog.
     * This is to avoid query time when external catalog is not reachable.
     * TODO: this is a temp solution, we should support external catalog in the future.
     */
    @ConfField(mutable = true)
    public static boolean infodb_support_ext_catalog = false;

    /**
     * If true, auth check will be disabled. The default value is false.
     * This is to solve the case that user forgot the password.
     */
    @ConfField(mutable = false)
    public static boolean skip_localhost_auth_check  = true;

    @ConfField(mutable = true)
    public static boolean enable_round_robin_create_tablet = false;

    /**
     * If set false, user couldn't submit analyze SQL and FE won't allocate any related resources.
     */
    @ConfField
    public static boolean enable_stats = true;

    /**
     * To prevent different types (V1, V2, V3) of behavioral inconsistencies,
     * we may delete the DecimalV2 and DateV1 types in the future.
     * At this stage, we use ‘disable_decimalv2’ and ‘disable_datev1’
     * to determine whether these two types take effect.
     */
    @ConfField(mutable = true)
    public static boolean disable_decimalv2  = true;

    @ConfField(mutable = true)
    public static boolean disable_datev1  = true;

    /**
     * Now we not fully support array/struct/map nesting complex type in many situation,
     * so just disable creating nesting complex data type when create table.
     * We can make it able after we fully support
     */
    @ConfField(mutable = true, masterOnly = true, description = {
            "当前默认设置为 true，不支持建表时创建复杂类型(array/struct/map)嵌套复杂类型, 仅支持array类型自身嵌套。",
            "Now default set to true, not support create complex type(array/struct/map) nested complex type "
                    + "when we create table, only support array type nested array"})
    public static boolean disable_nested_complex_type  = true;

    /*
     * This variable indicates the number of digits by which to increase the scale
     * of the result of division operations performed with the `/` operator. The
     * default value is 4, and it is currently only used for the DECIMALV3 type.
     */
    @ConfField(mutable = true)
    public static int div_precision_increment = 4;

    /**
     * This config used for export/outfile.
     * Whether delete all files in the directory specified by export/outfile.
     * It is a very dangerous operation, should only be used in test env.
     */

    @ConfField(mutable = false)
    public static boolean enable_delete_existing_files  = false;
    /*
     * The actual memory size taken by stats cache highly depends on characteristics of data, since on the different
     * dataset and scenarios the max/min literal's average size and buckets count of histogram would be highly
     * different. Besides, JVM version etc. also has influence on it, though not much as data itself.
     * Here I would give the mem size taken by stats cache with 10_0000 items.Each item's avg length of max/min literal
     * is 32, and the avg column name length is 16, and each column has a histogram with 128 buckets
     * In this case, stats cache takes total 911.954833984MiB mem.
     * If without histogram, stats cache takes total 61.2777404785MiB mem.
     * It's strongly discourage analyzing a column with a very large STRING value in the column, since it would cause
     * FE OOM.
     */
    @ConfField
    public static long stats_cache_size = 10_0000;

    /**
     * This configuration is used to enable the statistics of query information, which will record
     * the access status of databases, tables, and columns, and can be used to guide the
     * optimization of table structures
     *
     */
    @ConfField(mutable = true)
    public static boolean enable_query_hit_stats = false;

    @ConfField(mutable = true, description = {
            "设置为 true，如果查询无法选择到健康副本时，会打印出该tablet所有副本的详细信息，" + "以及不可查询的具体原因。",
            "When set to true, if a query is unable to select a healthy replica, "
                    + "the detailed information of all the replicas of the tablet,"
                    + " including the specific reason why they are unqueryable, will be printed out."})
    public static boolean show_details_for_unaccessible_tablet = false;

    @ConfField(mutable = false, masterOnly = false, varType = VariableAnnotation.EXPERIMENTAL, description = {
            "是否启用binlog特性",
            "Whether to enable binlog feature"})
    public static boolean enable_feature_binlog = false;

    @ConfField
    public static int analyze_task_timeout_in_hours = 12;

    @ConfField(mutable = true, masterOnly = true, description = {
            "是否禁止使用 WITH REOSOURCE 语句创建 Catalog。",
            "Whether to disable creating catalog with WITH RESOURCE statement."})
    public static boolean disallow_create_catalog_with_resource = true;

    @ConfField(mutable = true, masterOnly = false, description = {
        "Hive行数估算分区采样数",
        "Sample size for hive row count estimation."})
    public static int hive_stats_partition_sample_size = 3000;

    @ConfField
    public static boolean enable_full_auto_analyze = true;

    @ConfField
    public static String full_auto_analyze_start_time = "00:00:00";

    @ConfField
    public static String full_auto_analyze_end_time = "02:00:00";

    @ConfField
    public static int statistics_sql_parallel_exec_instance_num = 1;

    @ConfField
    public static long statistics_sql_mem_limit_in_bytes = 2L * 1024 * 1024 * 1024;

    @ConfField(mutable = true, masterOnly = true, description = {
            "用于强制设定内表的副本数，如果该参数大于零，则用户在建表时指定的副本数将被忽略，而使用本参数设置的值。"
                    + "同时，建表语句中指定的副本标签等参数会被忽略。该参数不影响包括创建分区、修改表属性的操作。该参数建议仅用于测试环境",
            "Used to force the number of replicas of the internal table. If the config is greater than zero, "
                    + "the number of replicas specified by the user when creating the table will be ignored, "
                    + "and the value set by this parameter will be used. At the same time, the replica tags "
                    + "and other parameters specified in the create table statement will be ignored. "
                    + "This config does not effect the operations including creating partitions "
                    + "and modifying table properties. "
                    + "This config is recommended to be used only in the test environment"})
    public static int force_olap_table_replication_num = 0;

    @ConfField
    public static int full_auto_analyze_simultaneously_running_task_num = 5;

    @ConfField
    public static int cpu_resource_limit_per_analyze_task = 1;

    @ConfField(mutable = true, description = {
            "Export任务允许的最大分区数量",
            "The maximum number of partitions allowed by Export job"})
    public static int maximum_number_of_export_partitions = 2000;

    @ConfField(mutable = true, description = {
            "Export任务允许的最大并行数",
            "The maximum parallelism allowed by Export job"})
    public static int maximum_parallelism_of_export_job = 50;

    @ConfField(mutable = true, description = {
            "ExportExecutorTask任务中一个OutFile语句允许的最大tablets数量",
            "The maximum number of tablets allowed by an OutfileStatement in an ExportExecutorTask"})
    public static int maximum_tablets_of_outfile_in_export = 10;

    @ConfField(mutable = true, description = {
            "是否用 mysql 的 bigint 类型来返回 Doris 的 largeint 类型",
            "Whether to use mysql's bigint type to return Doris's largeint type"})
    public static boolean use_mysql_bigint_for_largeint = false;

<<<<<<< HEAD
    @ConfField(description = {
            "是否开启列权限",
            "Whether to enable col auth"})
    public static boolean enable_col_auth = false;
=======
    @ConfField
    public static boolean forbid_running_alter_job = false;
>>>>>>> a4e041ea
}<|MERGE_RESOLUTION|>--- conflicted
+++ resolved
@@ -2112,13 +2112,11 @@
             "Whether to use mysql's bigint type to return Doris's largeint type"})
     public static boolean use_mysql_bigint_for_largeint = false;
 
-<<<<<<< HEAD
     @ConfField(description = {
             "是否开启列权限",
             "Whether to enable col auth"})
     public static boolean enable_col_auth = false;
-=======
+
     @ConfField
     public static boolean forbid_running_alter_job = false;
->>>>>>> a4e041ea
 }