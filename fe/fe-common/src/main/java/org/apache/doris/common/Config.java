--- conflicted
+++ resolved
@@ -2103,20 +2103,18 @@
 
     @ConfField
     public static int table_stats_health_threshold = 80;
-<<<<<<< HEAD
+
     @ConfField(mutable = true, masterOnly = false, description = {
             "查询information_schema.metadata_name_ids表时,获取一个数据库中所有表用的时间",
             "When querying the information_schema.metadata_name_ids table,"
                     + " the time used to obtain all tables in one database"
     })
     public static long query_metadata_name_ids_timeout = 3;
-=======
 
     @ConfField(description = {
             "暂时性配置项，开启后会自动将所有的olap表修改为可light schema change",
             "temporary config filed, will make all olap tables enable light schema change"
     })
     public static boolean enable_convert_light_weight_schema_change = true;
->>>>>>> 5240e902
 
 }