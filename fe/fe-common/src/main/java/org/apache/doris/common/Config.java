// Licensed to the Apache Software Foundation (ASF) under one
// or more contributor license agreements.  See the NOTICE file
// distributed with this work for additional information
// regarding copyright ownership.  The ASF licenses this file
// to you under the Apache License, Version 2.0 (the
// "License"); you may not use this file except in compliance
// with the License.  You may obtain a copy of the License at
//
//   http://www.apache.org/licenses/LICENSE-2.0
//
// Unless required by applicable law or agreed to in writing,
// software distributed under the License is distributed on an
// "AS IS" BASIS, WITHOUT WARRANTIES OR CONDITIONS OF ANY
// KIND, either express or implied.  See the License for the
// specific language governing permissions and limitations
// under the License.

package org.apache.doris.common;

public class Config extends ConfigBase {

    @ConfField(description = {"用户自定义配置文件的路径，用于存放 fe_custom.conf。该文件中的配置会覆盖 fe.conf 中的配置",
            "The path of the user-defined configuration file, used to store fe_custom.conf. "
                    + "The configuration in this file will override the configuration in fe.conf"})
    public static String custom_config_dir = EnvUtils.getDorisHome() + "/conf";

    @ConfField(description = {"fe.log 和 fe.audit.log 的最大文件大小。超过这个大小后，日志文件会被切分",
            "The maximum file size of fe.log and fe.audit.log. After exceeding this size, the log file will be split"})
    public static int log_roll_size_mb = 1024; // 1 GB

    /**
     * sys_log_dir:
     *      This specifies FE log dir. FE will produces 2 log files:
     *      fe.log:      all logs of FE process.
     *      fe.warn.log  all WARN and ERROR log of FE process.
     *
     * sys_log_level:
     *      INFO, WARN, ERROR, FATAL
     *
     * sys_log_roll_num:
     *      Maximal FE log files to be kept within an sys_log_roll_interval.
     *      default is 10, which means there will be at most 10 log files in a day
     *
     * sys_log_verbose_modules:
     *      Verbose modules. VERBOSE level is implemented by log4j DEBUG level.
     *      eg:
     *          sys_log_verbose_modules = org.apache.doris.catalog
     *      This will only print debug log of files in package org.apache.doris.catalog and all its sub packages.
     *
     * sys_log_roll_interval:
     *      DAY:  log suffix is yyyyMMdd
     *      HOUR: log suffix is yyyyMMddHH
     *
     * sys_log_delete_age:
     *      default is 7 days, if log's last modify time is 7 days ago, it will be deleted.
     *      support format:
     *          7d      7 days
     *          10h     10 hours
     *          60m     60 mins
     *          120s    120 seconds
     *
     * sys_log_enable_compress:
     *      default is false. if true, will compress fe.log & fe.warn.log by gzip
     */
    @Deprecated // use env var LOG_DIR instead
    @ConfField(description = {"FE 日志文件的存放路径，用于存放 fe.log。",
            "The path of the FE log file, used to store fe.log"})
    public static String sys_log_dir = "";

    @ConfField(description = {"FE 日志的级别", "The level of FE log"}, options = {"INFO", "WARN", "ERROR", "FATAL"})
    public static String sys_log_level = "INFO";

    @ConfField(description = {"FE 日志的输出模式，其中 NORMAL 为默认的输出模式，日志同步输出且包含位置信息，"
            + "BRIEF 模式是日志同步输出但不包含位置信息，ASYNC 模式是日志异步输出且不包含位置信息，三种日志输出模式的性能依次递增",
            "The output mode of FE log, and NORMAL mode is the default output mode, which means the logs are "
                    + "synchronized and contain location information. BRIEF mode is synchronized and does not contain"
                    + " location information. ASYNC mode is asynchronous and does not contain location information."
                    + " The performance of the three log output modes increases in sequence"},
            options = {"NORMAL", "BRIEF", "ASYNC"})
    public static String sys_log_mode = "NORMAL";

    @ConfField(description = {"FE 日志文件的最大数量。超过这个数量后，最老的日志文件会被删除",
            "The maximum number of FE log files. After exceeding this number, the oldest log file will be deleted"})
    public static int sys_log_roll_num = 10;

    @ConfField(description = {
            "Verbose 模块。VERBOSE 级别的日志是通过 log4j 的 DEBUG 级别实现的。"
                    + "如设置为 `org.apache.doris.catalog`，则会打印这个 package 下的类的 DEBUG 日志。",
            "Verbose module. The VERBOSE level log is implemented by the DEBUG level of log4j. "
                    + "If set to `org.apache.doris.catalog`, "
                    + "the DEBUG log of the class under this package will be printed."})
    public static String[] sys_log_verbose_modules = {};
    @ConfField(description = {"FE 日志文件的切分周期", "The split cycle of the FE log file"}, options = {"DAY", "HOUR"})
    public static String sys_log_roll_interval = "DAY";
    @ConfField(description = {
            "FE 日志文件的最大存活时间。超过这个时间后，日志文件会被删除。支持的格式包括：7d, 10h, 60m, 120s",
            "The maximum survival time of the FE log file. After exceeding this time, the log file will be deleted. "
                    + "Supported formats include: 7d, 10h, 60m, 120s"})
    public static String sys_log_delete_age = "7d";
    @ConfField(description = {"是否压缩 FE 的历史日志", "enable compression for FE log file"})
    public static boolean sys_log_enable_compress = false;

    @ConfField(description = {"FE 审计日志文件的存放路径，用于存放 fe.audit.log。",
            "The path of the FE audit log file, used to store fe.audit.log"})
    public static String audit_log_dir = System.getenv("LOG_DIR");
    @ConfField(description = {"FE 审计日志文件的最大数量。超过这个数量后，最老的日志文件会被删除",
            "The maximum number of FE audit log files. "
                    + "After exceeding this number, the oldest log file will be deleted"})
    public static int audit_log_roll_num = 90;
    @ConfField(description = {"FE 审计日志文件的种类", "The type of FE audit log file"},
            options = {"slow_query", "query", "load", "stream_load"})
    public static String[] audit_log_modules = {"slow_query", "query", "load", "stream_load"};
    @ConfField(mutable = true, description = {"慢查询的阈值，单位为毫秒。如果一个查询的响应时间超过这个阈值，"
            + "则会被记录在 audit log 中。",
            "The threshold of slow query, in milliseconds. "
                    + "If the response time of a query exceeds this threshold, it will be recorded in audit log."})
    public static long qe_slow_log_ms = 5000;
    @ConfField(description = {"FE 审计日志文件的切分周期", "The split cycle of the FE audit log file"},
            options = {"DAY", "HOUR"})
    public static String audit_log_roll_interval = "DAY";
    @ConfField(description = {
            "FE 审计日志文件的最大存活时间。超过这个时间后，日志文件会被删除。支持的格式包括：7d, 10h, 60m, 120s",
            "The maximum survival time of the FE audit log file. "
                    + "After exceeding this time, the log file will be deleted. "
                    + "Supported formats include: 7d, 10h, 60m, 120s"})
    public static String audit_log_delete_age = "30d";
    @ConfField(description = {"是否压缩 FE 的 Audit 日志", "enable compression for FE audit log file"})
    public static boolean audit_log_enable_compress = false;

    @ConfField(mutable = false, masterOnly = false,
            description = {"是否检查table锁泄漏", "Whether to check table lock leaky"})
    public static boolean check_table_lock_leaky = false;

    @ConfField(description = {"插件的安装目录", "The installation directory of the plugin"})
    public static String plugin_dir = System.getenv("DORIS_HOME") + "/plugins";

    @ConfField(mutable = true, masterOnly = true, description = {"是否启用插件", "Whether to enable the plugin"})
    public static boolean plugin_enable = true;

    @ConfField(description = {
            "JDBC 驱动的存放路径。在创建 JDBC Catalog 时，如果指定的驱动文件路径不是绝对路径，则会在这个目录下寻找",
            "The path to save jdbc drivers. When creating JDBC Catalog,"
                    + "if the specified driver file path is not an absolute path, Doris will find jars from this path"})
    public static String jdbc_drivers_dir = System.getenv("DORIS_HOME") + "/jdbc_drivers";

    @ConfField(description = {"JDBC 驱动的安全路径。在创建 JDBC Catalog 时，允许使用的文件或者网络路径，可配置多个，使用分号分隔"
            + "默认为 * 全部允许，如果设置为空责全部不允许",
            "The safe path of the JDBC driver. When creating a JDBC Catalog,"
                    + "you can configure multiple files or network paths that are allowed to be used,"
                    + "separated by semicolons"
                    + "The default is * to allow all, if set to empty, all are not allowed"})
    public static String jdbc_driver_secure_path = "*";

    @ConfField(description = {"MySQL Jdbc Catalog mysql 不支持下推的函数",
            "MySQL Jdbc Catalog mysql does not support pushdown functions"})
    public static String[] jdbc_mysql_unsupported_pushdown_functions = {"date_trunc", "money_format", "negative"};

    @ConfField(mutable = true, masterOnly = true, description = {"broker load 时，单个节点上 load 执行计划的默认并行度",
            "The default parallelism of the load execution plan on a single node when the broker load is submitted"})
    public static int default_load_parallelism = 8;

    @ConfField(mutable = true, masterOnly = true, description = {
            "已完成或取消的导入作业信息的 label 会在这个时间后被删除。被删除的 label 可以被重用。",
            "Labels of finished or cancelled load jobs will be removed after this time"
                    + "The removed labels can be reused."})
    public static int label_keep_max_second = 3 * 24 * 3600; // 3 days

    @ConfField(mutable = true, masterOnly = true, description = {
            "针对一些高频的导入作业，比如 INSERT, STREAMING LOAD, ROUTINE_LOAD_TASK, DELETE"
                    + "如果导入作业或者任务已经完成，且超过这个时间后，会被删除。被删除的作业或者任务可以被重用。",
            "For some high frequency load jobs such as INSERT, STREAMING LOAD, ROUTINE_LOAD_TASK, DELETE"
                    + "Remove the finished job or task if expired. The removed job or task can be reused."})
    public static int streaming_label_keep_max_second = 43200; // 12 hour

    @ConfField(mutable = true, masterOnly = true, description = {
            "针对 ALTER, EXPORT 作业，如果作业已经完成，且超过这个时间后，会被删除。",
            "For ALTER, EXPORT jobs, remove the finished job if expired."})
    public static int history_job_keep_max_second = 7 * 24 * 3600; // 7 days

    @ConfField(description = {"事务的清理周期，单位为秒。每个周期内，将会清理已经结束的并且过期的历史事务信息",
            "The clean interval of transaction, in seconds. "
                    + "In each cycle, the expired history transaction will be cleaned"})
    public static int transaction_clean_interval_second = 30;

    @ConfField(description = {"导入作业的清理周期，单位为秒。每个周期内，将会清理已经结束的并且过期的导入作业",
            "The clean interval of load job, in seconds. "
                    + "In each cycle, the expired history load job will be cleaned"})
    public static int label_clean_interval_second = 1 * 3600; // 1 hours

    @ConfField(description = {"元数据的存储目录", "The directory to save Doris meta data"})
    public static String meta_dir = System.getenv("DORIS_HOME") + "/doris-meta";

    @ConfField(description = {"临时文件的存储目录", "The directory to save Doris temp data"})
    public static String tmp_dir = System.getenv("DORIS_HOME") + "/temp_dir";

    @ConfField(description = {"元数据日志的存储类型。BDB: 日志存储在 BDBJE 中。LOCAL：日志存储在本地文件中（仅用于测试）",
            "The storage type of the metadata log. BDB: Logs are stored in BDBJE. "
                    + "LOCAL: logs are stored in a local file (for testing only)"}, options = {"BDB", "LOCAL"})
    public static String edit_log_type = "bdb";

    @ConfField(description = {"BDBJE 的端口号", "The port of BDBJE"})
    public static int edit_log_port = 9010;

    @ConfField(mutable = true, masterOnly = true, description = {
            "BDBJE 的日志滚动大小。当日志条目数超过这个值后，会触发日志滚动",
            "The log roll size of BDBJE. When the number of log entries exceeds this value, the log will be rolled"})
    public static int edit_log_roll_num = 50000;

    @ConfField(description = {"元数据同步的容忍延迟时间，单位为秒。如果元数据的延迟超过这个值，非主 FE 会停止提供服务",
            "The toleration delay time of meta data synchronization, in seconds. "
                    + "If the delay of meta data exceeds this value, non-master FE will stop offering service"})
    public static int meta_delay_toleration_second = 300;    // 5 min

    @ConfField(description = {"元数据日志的写同步策略。如果仅部署一个 Follower FE，"
            + "则推荐设置为 `SYNC`，如果有多个 Follower FE，则可以设置为 `WRITE_NO_SYNC`。"
            + "可参阅：http://docs.oracle.com/cd/E17277_02/html/java/com/sleepycat/je/Durability.SyncPolicy.html",
            "The sync policy of meta data log. If you only deploy one Follower FE, "
                    + "set this to `SYNC`. If you deploy more than 3 Follower FE, "
                    + "you can set this and the following `replica_sync_policy` to `WRITE_NO_SYNC`. "
                    + "See: http://docs.oracle.com/cd/E17277_02/html/java/com/sleepycat/je/Durability.SyncPolicy.html"},
            options = {"SYNC", "NO_SYNC", "WRITE_NO_SYNC"})
    public static String master_sync_policy = "SYNC"; // SYNC, NO_SYNC, WRITE_NO_SYNC

    @ConfField(description = {"同 `master_sync_policy`", "Same as `master_sync_policy`"},
            options = {"SYNC", "NO_SYNC", "WRITE_NO_SYNC"})
    public static String replica_sync_policy = "SYNC"; // SYNC, NO_SYNC, WRITE_NO_SYNC

    @ConfField(description = {"BDBJE 节点间同步策略，"
            + "可参阅：http://docs.oracle.com/cd/E17277_02/html/java/com/sleepycat/je/Durability.ReplicaAckPolicy.html",
            "The replica ack policy of bdbje. "
                    + "See: http://docs.oracle.com/cd/E17277_02/html/java/com/sleepycat/je/Durability.ReplicaAckPolicy.html"},
            options = {"ALL", "NONE", "SIMPLE_MAJORITY"})
    public static String replica_ack_policy = "SIMPLE_MAJORITY"; // ALL, NONE, SIMPLE_MAJORITY

    @ConfField(description = {"BDBJE 主从节点间心跳超时时间，单位为秒。默认值为 30 秒，与 BDBJE 的默认值相同。"
            + "如果网络不稳定，或者 Java GC 经常导致长时间的暂停，可以适当增大这个值，减少误报超时的概率",
            "The heartbeat timeout of bdbje between master and follower, in seconds. "
                    + "The default is 30 seconds, which is same as default value in bdbje. "
                    + "If the network is experiencing transient problems, "
                    + "of some unexpected long java GC annoying you, "
                    + "you can try to increase this value to decrease the chances of false timeouts"})
    public static int bdbje_heartbeat_timeout_second = 30;

    @ConfField(description = {"BDBJE 操作的锁超时时间，单位为秒。如果 FE 的 WARN 日志中出现大量的 LockTimeoutException，"
            + "可以适当增大这个值",
            "The lock timeout of bdbje operation, in seconds. "
                    + "If there are many LockTimeoutException in FE WARN log, you can try to increase this value"})
    public static int bdbje_lock_timeout_second = 5;

    @ConfField(description = {"BDBJE 主从节点间同步的超时时间，单位为秒。如果出现大量的 ReplicaWriteException，"
            + "可以适当增大这个值",
            "The replica ack timeout of bdbje between master and follower, in seconds. "
                    + "If there are many ReplicaWriteException in FE WARN log, you can try to increase this value"})
    public static int bdbje_replica_ack_timeout_second = 10;

    @ConfField(description = {"在HA模式下，BDBJE 中保留的预留空间字节数的期望上限。非 HA 模式下无效",
            "The desired upper limit on the number of bytes of reserved space to retain "
                    + "in a replicated JE Environment. "
                    + "This parameter is ignored in a non-replicated JE Environment."})
    public static long bdbje_reserved_disk_bytes = 1 * 1024 * 1024 * 1024; // 1G

    @ConfField(description = {"BDBJE 所需的空闲磁盘空间大小。如果空闲磁盘空间小于这个值，则BDBJE将无法写入。",
            "Amount of free disk space required by BDBJE. "
                    + "If the free disk space is less than this value, BDBJE will not be able to write."})
    public static long bdbje_free_disk_bytes = 1 * 1024 * 1024 * 1024; // 1G

    @ConfField(masterOnly = true, description = {"心跳线程池的线程数",
            "Num of thread to handle heartbeat events"})
    public static int heartbeat_mgr_threads_num = 8;

    @ConfField(masterOnly = true, description = {"心跳线程池的队列大小",
            "Queue size to store heartbeat task in heartbeat_mgr"})
    public static int heartbeat_mgr_blocking_queue_size = 1024;

    @ConfField(masterOnly = true, description = {"Agent任务线程池的线程数",
            "Num of thread to handle agent task in agent task thread-pool"})
    public static int max_agent_task_threads_num = 4096;

    @ConfField(description = {"BDBJE 重加入集群时，最多回滚的事务数。如果回滚的事务数超过这个值，"
            + "则 BDBJE 将无法重加入集群，需要手动清理 BDBJE 的数据。",
            "The max txn number which bdbje can rollback when trying to rejoin the group. "
                    + "If the number of rollback txn is larger than this value, "
                    + "bdbje will not be able to rejoin the group, and you need to clean up bdbje data manually."})
    public static int txn_rollback_limit = 100;

    @ConfField(description = {"优先使用的网络地址，如果 FE 有多个网络地址，"
            + "可以通过这个配置来指定优先使用的网络地址。"
            + "这是一个分号分隔的列表，每个元素是一个 CIDR 表示的网络地址",
            "The preferred network address. If FE has multiple network addresses, "
                    + "this configuration can be used to specify the preferred network address. "
                    + "This is a semicolon-separated list, "
                    + "each element is a CIDR representation of the network address"})
    public static String priority_networks = "";

    @ConfField(mutable = true, description = {"是否忽略元数据延迟，如果 FE 的元数据延迟超过这个阈值，"
            + "则非 Master FE 仍然提供读服务。这个配置可以用于当 Master FE 因为某些原因停止了较长时间，"
            + "但是仍然希望非 Master FE 可以提供读服务。",
            "If true, non-master FE will ignore the meta data delay gap between Master FE and its self, "
                    + "even if the metadata delay gap exceeds this threshold. "
                    + "Non-master FE will still offer read service. "
                    + "This is helpful when you try to stop the Master FE for a relatively long time for some reason, "
                    + "but still wish the non-master FE can offer read service."})
    public static boolean ignore_meta_check = false;

    @ConfField(description = {"非 Master FE 与 Master FE 的最大时钟偏差，单位为毫秒。"
            + "这个配置用于在非 Master FE 与 Master FE 之间建立 BDBJE 连接时检查时钟偏差，"
            + "如果时钟偏差超过这个阈值，则 BDBJE 连接会被放弃。",
            "The maximum clock skew between non-master FE to Master FE host, in milliseconds. "
                    + "This value is checked whenever a non-master FE establishes a connection to master FE via BDBJE. "
                    + "The connection is abandoned if the clock skew is larger than this value."})
    public static long max_bdbje_clock_delta_ms = 5000; // 5s

    @ConfField(description = {"是否启用所有 http 接口的认证",
            "Whether to enable all http interface authentication"}, varType = VariableAnnotation.EXPERIMENTAL)
    public static boolean enable_all_http_auth = false;

    @ConfField(description = {"FE http 端口，目前所有 FE 的 http 端口必须相同",
            "Fe http port, currently all FE's http port must be same"})
    public static int http_port = 8030;

    @ConfField(description = {"FE https 端口，目前所有 FE 的 https 端口必须相同",
            "Fe https port, currently all FE's https port must be same"})
    public static int https_port = 8050;

    @ConfField(description = {"FE https 服务的 key store 路径",
            "The key store path of FE https service"})
    public static String key_store_path = System.getenv("DORIS_HOME")
            + "/conf/ssl/doris_ssl_certificate.keystore";

    @ConfField(description = {"FE https 服务的 key store 密码",
            "The key store password of FE https service"})
    public static String key_store_password = "";

    @ConfField(description = {"FE https 服务的 key store 类型",
            "The key store type of FE https service"})
    public static String key_store_type = "JKS";

    @ConfField(description = {"FE https 服务的 key store 别名",
            "The key store alias of FE https service"})
    public static String key_store_alias = "doris_ssl_certificate";

    @ConfField(description = {"是否启用 https，如果启用，http 端口将不可用",
            "Whether to enable https, if enabled, http port will not be available"},
            varType = VariableAnnotation.EXPERIMENTAL)
    public static boolean enable_https = false;

    @ConfField(description = {"Jetty 的 acceptor 线程数。Jetty的线程架构模型很简单，分为三个线程池：acceptor、selector 和 worker。"
            + "acceptor 负责接受新的连接，然后交给 selector 处理HTTP报文协议的解包，最后由 worker 处理请求。"
            + "前两个线程池采用非阻塞模型，并且一个线程可以处理很多socket的读写，所以线程池的数量少。"
            + "对于大多数项目，只需要 1-2 个 acceptor 线程，2 到 4 个就足够了。Worker 的数量取决于应用的QPS和IO事件的比例。"
            + "越高QPS，或者IO占比越高，等待的线程越多，需要的线程总数越多。",
            "The number of acceptor threads for Jetty. Jetty's thread architecture model is very simple, "
                    + "divided into three thread pools: acceptor, selector and worker. "
                    + "The acceptor is responsible for accepting new connections, "
                    + "and then handing it over to the selector to process the unpacking of the HTTP message protocol, "
                    + "and finally the worker processes the request. "
                    + "The first two thread pools adopt a non-blocking model, "
                    + "and one thread can handle many socket reads and writes, "
                    + "so the number of thread pools is small. For most projects, "
                    + "only 1-2 acceptor threads are needed, 2 to 4 should be enough. "
                    + "The number of workers depends on the ratio of QPS and IO events of the application. "
                    + "The higher the QPS, or the higher the IO ratio, the more threads are waiting, "
                    + "and the more threads are required."})
    public static int jetty_server_acceptors = 2;
    @ConfField(description = {"Jetty 的 selector 线程数。", "The number of selector threads for Jetty."})
    public static int jetty_server_selectors = 4;
    @ConfField(description = {"Jetty 的 worker 线程数。0 表示使用默认线程池。",
            "The number of worker threads for Jetty. 0 means using the default thread pool."})
    public static int jetty_server_workers = 0;

    @ConfField(description = {"Jetty 的线程池的默认最小线程数。",
            "The default minimum number of threads for jetty."})
    public static int jetty_threadPool_minThreads = 20;
    @ConfField(description = {"Jetty 的线程池的默认最大线程数。",
            "The default maximum number of threads for jetty."})
    public static int jetty_threadPool_maxThreads = 400;

    @ConfField(description = {"Jetty 的最大 HTTP POST 大小，单位是字节，默认值是 100MB。",
            "The maximum HTTP POST size of Jetty, in bytes, the default value is 100MB."})
    public static int jetty_server_max_http_post_size = 100 * 1024 * 1024;

    @ConfField(description = {"Jetty 的最大 HTTP header 大小，单位是字节，默认值是 1MB。",
            "The maximum HTTP header size of Jetty, in bytes, the default value is 1MB."})
    public static int jetty_server_max_http_header_size = 1048576;

    @ConfField(description = {"是否禁用 mini load，默认禁用",
            "Whether to disable mini load, disabled by default"})
    public static boolean disable_mini_load = true;

    @ConfField(description = {"mysql nio server 的 backlog 数量。"
            + "如果调大这个值，则需同时调整 /proc/sys/net/core/somaxconn 的值",
            "The backlog number of mysql nio server. "
                    + "If you enlarge this value, you should enlarge the value in "
                    + "`/proc/sys/net/core/somaxconn` at the same time"})
    public static int mysql_nio_backlog_num = 1024;

    @ConfField(description = {"thrift client 的连接超时时间，单位是毫秒。0 表示不设置超时时间。",
            "The connection timeout of thrift client, in milliseconds. 0 means no timeout."})
    public static int thrift_client_timeout_ms = 0;

    @ConfField(description = {"thrift server 的 backlog 数量。"
            + "如果调大这个值，则需同时调整 /proc/sys/net/core/somaxconn 的值",
            "The backlog number of thrift server. "
                    + "If you enlarge this value, you should enlarge the value in "
                    + "`/proc/sys/net/core/somaxconn` at the same time"})
    public static int thrift_backlog_num = 1024;

    @ConfField(description = {"FE thrift server 的端口号", "The port of FE thrift server"})
    public static int rpc_port = 9020;

    @ConfField(description = {"FE MySQL server 的端口号", "The port of FE MySQL server"})
    public static int query_port = 9030;

    @ConfField(description = {"FE Arrow-Flight-SQL server 的端口号", "The port of FE Arrow-Flight-SQL server"})
    public static int arrow_flight_sql_port = -1;

    @ConfField(description = {"MySQL 服务的 IO 线程数", "The number of IO threads in MySQL service"})
    public static int mysql_service_io_threads_num = 4;

    @ConfField(description = {"MySQL 服务的最大任务线程数", "The max number of task threads in MySQL service"})
    public static int max_mysql_service_task_threads_num = 4096;

    @ConfField(description = {"BackendServiceProxy数量, 用于池化GRPC channel",
            "BackendServiceProxy pool size for pooling GRPC channels."})
    public static int backend_proxy_num = 48;

    @ConfField(description = {
            "集群 ID，用于内部认证。通常在集群第一次启动时，会随机生成一个 cluster id. 用户也可以手动指定。",
            "Cluster id used for internal authentication. Usually a random integer generated when master FE "
                    + "start at first time. You can also specify one."})
    public static int cluster_id = -1;

    @ConfField(description = {"集群 token，用于内部认证。",
            "Cluster token used for internal authentication."})
    public static String auth_token = "";

    @ConfField(mutable = true, masterOnly = true,
            description = {"创建单个 Replica 的最大超时时间，单位是秒。如果你要创建 m 个 tablet，每个 tablet 有 n 个 replica。"
                    + "则总的超时时间为 `m * n * tablet_create_timeout_second`",
                    "Maximal waiting time for creating a single replica, in seconds. "
                            + "eg. if you create a table with #m tablets and #n replicas for each tablet, "
                            + "the create table request will run at most "
                            + "(m * n * tablet_create_timeout_second) before timeout"})
    public static int tablet_create_timeout_second = 2;

    @ConfField(mutable = true, masterOnly = true, description = {"创建表的最小超时时间，单位是秒。",
            "Minimal waiting time for creating a table, in seconds."})
    public static int min_create_table_timeout_second = 30;

    @ConfField(mutable = true, masterOnly = true, description = {"创建表的最大超时时间，单位是秒。",
            "Maximal waiting time for creating a table, in seconds."})
    public static int max_create_table_timeout_second = 3600;

    @ConfField(mutable = true, masterOnly = true, description = {"导入 Publish 阶段的最大超时时间，单位是秒。",
            "Maximal waiting time for all publish version tasks of one transaction to be finished, in seconds."})
    public static int publish_version_timeout_second = 30; // 30 seconds

    @ConfField(mutable = true, masterOnly = true, description = {"导入 Publish 阶段的等待时间，单位是秒。超过此时间，"
            + "则只需每个tablet包含一个成功副本，则导入成功。值为 -1 时，表示无限等待。",
            "Waiting time for one transaction changing to \"at least one replica success\", in seconds."
            + "If time exceeds this, and for each tablet it has at least one replica publish successful, "
            + "then the load task will be successful." })
    public static int publish_wait_time_second = 300;

    @ConfField(mutable = true, masterOnly = true, description = {"导入 Publish 阶段是否检查正在做 Schema 变更的副本。"
            + "正常情况下，不要关闭此检查。除非在极端情况下出现导入和 Schema 变更出现互相等待死锁时才临时打开。",
            "Check the replicas which are doing schema change when publish transaction. Do not turn off this check "
            + " under normal circumstances. It's only temporarily skip check if publish version and schema change have"
            + " dead lock" })
    public static boolean publish_version_check_alter_replica = true;

    @ConfField(mutable = true, masterOnly = true, description = {"单个事务 publish 失败打日志间隔",
            "print log interval for publish transaction failed interval"})
    public static long publish_fail_log_interval_second = 5 * 60;

    @ConfField(mutable = true, masterOnly = true, description = {"提交事务的最大超时时间，单位是秒。"
            + "该参数仅用于事务型 insert 操作中。",
            "Maximal waiting time for all data inserted before one transaction to be committed, in seconds. "
                    + "This parameter is only used for transactional insert operation"})
    public static int commit_timeout_second = 30; // 30 seconds

    @ConfField(masterOnly = true, description = {"Publish 任务触发线程的执行间隔，单位是毫秒。",
            "The interval of publish task trigger thread, in milliseconds"})
    public static int publish_version_interval_ms = 10;

    @ConfField(description = {"thrift server 的最大 worker 线程数", "The max worker threads of thrift server"})
    public static int thrift_server_max_worker_threads = 4096;

    @ConfField(mutable = true, masterOnly = true, description = {"Delete 操作的最大超时时间，单位是秒。",
            "Maximal timeout for delete job, in seconds."})
    public static int delete_job_max_timeout_second = 300;

    @ConfField(mutable = true, masterOnly = true, description = {"Load 成功所需的最小写入副本数。",
            "Minimal number of write successful replicas for load job."})
    public static short min_load_replica_num = -1;

    @ConfField(description = {"load job 调度器的执行间隔，单位是秒。",
            "The interval of load job scheduler, in seconds."})
    public static int load_checker_interval_second = 5;

    @ConfField(description = {"spark load job 调度器的执行间隔，单位是秒。",
            "The interval of spark load job scheduler, in seconds."})
    public static int spark_load_checker_interval_second = 60;

    @ConfField(mutable = true, masterOnly = true, description = {"Broker load 的默认超时时间，单位是秒。",
            "Default timeout for broker load job, in seconds."})
    public static int broker_load_default_timeout_second = 14400; // 4 hour

    @ConfField(description = {"和 Broker 进程交互的 RPC 的超时时间，单位是毫秒。",
            "The timeout of RPC between FE and Broker, in milliseconds"})
    public static int broker_timeout_ms = 10000; // 10s

    @ConfField(description = {"主键高并发点查短路径超时时间。",
            "The timeout of RPC for high concurrenty short circuit query"})
    public static int point_query_timeout_ms = 10000; // 10s

    @ConfField(mutable = true, masterOnly = true, description = {"Insert load 的默认超时时间，单位是秒。",
            "Default timeout for insert load job, in seconds."})
    public static int insert_load_default_timeout_second = 14400; // 4 hour

    @ConfField(mutable = true, masterOnly = true, description = {
            "等内部攒批真正写入完成才返回；insert into和stream load默认开启攒批",
            "Wait for the internal batch to be written before returning; "
                    + "insert into and stream load use group commit by default."})
    public static boolean wait_internal_group_commit_finish = false;

    @ConfField(mutable = false, masterOnly = true, description = {"攒批的默认提交时间，单位是毫秒",
            "Default commit interval in ms for group commit"})
    public static int group_commit_interval_ms_default_value = 10000;

    @ConfField(mutable = false, masterOnly = true, description = {"攒批的默认提交数据量，单位是字节，默认128M",
            "Default commit data bytes for group commit"})
    public static int group_commit_data_bytes_default_value = 134217728;

    @ConfField(mutable = true, masterOnly = true, description = {"Stream load 的默认超时时间，单位是秒。",
            "Default timeout for stream load job, in seconds."})
    public static int stream_load_default_timeout_second = 86400 * 3; // 3days

    @ConfField(mutable = true, masterOnly = true, description = {"Stream load 的默认预提交超时时间，单位是秒。",
            "Default pre-commit timeout for stream load job, in seconds."})
    public static int stream_load_default_precommit_timeout_second = 3600; // 3600s

    @ConfField(mutable = true, masterOnly = true, description = {"Stream Load 是否默认打开 memtable 前移",
            "Whether to enable memtable on sink node by default in stream load"})
    public static boolean stream_load_default_memtable_on_sink_node = false;

    @ConfField(mutable = true, masterOnly = true, description = {"Load 的最大超时时间，单位是秒。",
            "Maximal timeout for load job, in seconds."})
    public static int max_load_timeout_second = 259200; // 3days

    @ConfField(mutable = true, masterOnly = true, description = {"Stream load 的最大超时时间，单位是秒。",
            "Maximal timeout for stream load job, in seconds."})
    public static int max_stream_load_timeout_second = 259200; // 3days

    @ConfField(mutable = true, masterOnly = true, description = {"Load 的最小超时时间，单位是秒。",
            "Minimal timeout for load job, in seconds."})
    public static int min_load_timeout_second = 1; // 1s

    @ConfField(mutable = true, masterOnly = true, description = {"Hadoop load 的默认超时时间，单位是秒。",
            "Default timeout for hadoop load job, in seconds."})
    public static int hadoop_load_default_timeout_second = 86400 * 3; // 3 day

    @ConfField(description = {"Spark DPP 程序的版本", "Default spark dpp version"})
    public static String spark_dpp_version = "1.2-SNAPSHOT";

    @ConfField(mutable = true, masterOnly = true, description = {"Spark load 的默认超时时间，单位是秒。",
            "Default timeout for spark load job, in seconds."})
    public static int spark_load_default_timeout_second = 86400; // 1 day

    @ConfField(mutable = true, masterOnly = true, description = {"Spark Load 所使用的 Spark 程序目录",
            "Spark dir for Spark Load"})
    public static String spark_home_default_dir = System.getenv("DORIS_HOME") + "/lib/spark2x";

    @ConfField(description = {"Spark load 所使用的依赖项目录", "Spark dependencies dir for Spark Load"})
    public static String spark_resource_path = "";

    @ConfField(description = {"Spark launcher 日志路径", "Spark launcher log dir"})
    public static String spark_launcher_log_dir = System.getenv("LOG_DIR") + "/spark_launcher_log";

    @ConfField(description = {"Yarn client 的路径", "Yarn client path"})
    public static String yarn_client_path = System.getenv("DORIS_HOME") + "/lib/yarn-client/hadoop/bin/yarn";

    @ConfField(description = {"Yarn 配置文件的路径", "Yarn config path"})
    public static String yarn_config_dir = System.getenv("DORIS_HOME") + "/lib/yarn-config";

    @ConfField(mutable = true, masterOnly = true, description = {"Sync job 的最大提交间隔，单位是秒。",
            "Maximal intervals between two sync job's commits."})
    public static long sync_commit_interval_second = 10;

    @ConfField(description = {"Sync job 调度器的执行间隔，单位是秒。",
            "The interval of sync job scheduler, in seconds."})
    public static int sync_checker_interval_second = 5;

    @ConfField(description = {"Sync job 的最大并发数。",
            "Maximal concurrent num of sync job."})
    public static int max_sync_task_threads_num = 10;

    @ConfField(mutable = true, masterOnly = true, description = {"Sync job 的最小提交事件数。如果收到的事件数小于该值，"
            + "Sync Job 会继续等待下一批数据，直到时间超过 `sync_commit_interval_second`。这个值应小于 canal 的缓冲区大小。",
            "Min events that a sync job will commit. When receiving events less than it, SyncJob will continue "
                    + "to wait for the next batch of data until the time exceeds `sync_commit_interval_second`."})
    public static long min_sync_commit_size = 10000;

    @ConfField(mutable = true, masterOnly = true, description = {"Sync job 的最小提交字节数。如果收到的字节数小于该值，"
            + "Sync Job 会继续等待下一批数据，直到时间超过 `sync_commit_interval_second`。这个值应小于 canal 的缓冲区大小。",
            "Min bytes that a sync job will commit. When receiving bytes less than it, SyncJob will continue "
                    + "to wait for the next batch of data until the time exceeds `sync_commit_interval_second`."})
    public static long min_bytes_sync_commit = 15 * 1024 * 1024; // 15 MB

    @ConfField(mutable = true, masterOnly = true, description = {"Sync job 的最大提交字节数。如果收到的字节数大于该值，"
            + "Sync Job 会立即提交所有数据。这个值应大于 canal 的缓冲区大小和 `min_bytes_sync_commit`。",
            "Max bytes that a sync job will commit. When receiving bytes larger than it, SyncJob will commit "
                    + "all data immediately. You should set it larger than canal memory and "
                    + "`min_bytes_sync_commit`."})
    public static long max_bytes_sync_commit = 64 * 1024 * 1024; // 64 MB

    @ConfField(mutable = true, masterOnly = true, description = {"Broker Load 的最大等待 job 数量。"
            + "这个值是一个期望值。在某些情况下，比如切换 master，当前等待的 job 数量可能会超过这个值。",
            "Maximal number of waiting jobs for Broker Load. This is a desired number. "
                    + "In some situation, such as switch the master, "
                    + "the current number is maybe more than this value."})
    public static int desired_max_waiting_jobs = 100;

    @ConfField(mutable = true, masterOnly = true, description = {"FE 从 BE 获取 Stream Load 作业信息的间隔。",
            "The interval of FE fetch stream load record from BE."})
    public static int fetch_stream_load_record_interval_second = 120;

    @ConfField(mutable = true, masterOnly = true, description = {"Stream load 的默认最大记录数。",
            "Default max number of recent stream load record that can be stored in memory."})
    public static int max_stream_load_record_size = 5000;

    @ConfField(mutable = true, masterOnly = true, description = {
            "是否禁用 show stream load 和 clear stream load 命令，以及是否清理内存中的 stream load 记录。",
            "Whether to disable show stream load and clear stream load records in memory."})
    public static boolean disable_show_stream_load = false;

    @ConfField(mutable = true, masterOnly = true, description = {
            "是否启用 stream load 和 broker load 的单副本写入。",
            "Whether to enable to write single replica for stream load and broker load."},
            varType = VariableAnnotation.EXPERIMENTAL)
    public static boolean enable_single_replica_load = false;

    @ConfField(mutable = true, masterOnly = true, description = {
            "对于 tablet 数量小于该数目的 DUPLICATE KEY 表，将不会启用 shuffle",
            "Shuffle won't be enabled for DUPLICATE KEY tables if its tablet num is lower than this number"},
            varType = VariableAnnotation.EXPERIMENTAL)
    public static int min_tablets_for_dup_table_shuffle = 64;

    @ConfField(mutable = true, masterOnly = true, description = {
            "单个数据库最大并发运行的事务数，包括 prepare 和 commit 事务。",
            "Maximum concurrent running txn num including prepare, commit txns under a single db.",
            "Txn manager will reject coming txns."})
    public static int max_running_txn_num_per_db = 1000;

    @ConfField(masterOnly = true, description = {"pending load task 执行线程数。这个配置可以限制当前等待的导入作业数。"
            + "并且应小于 `max_running_txn_num_per_db`。",
            "The pending load task executor pool size. "
                    + "This pool size limits the max running pending load tasks.",
            "Currently, it only limits the pending load task of broker load and spark load.",
            "It should be less than `max_running_txn_num_per_db`"})
    public static int async_pending_load_task_pool_size = 10;

    @ConfField(masterOnly = true, description = {"loading load task 执行线程数。这个配置可以限制当前正在导入的作业数。",
            "The loading load task executor pool size. "
                    + "This pool size limits the max running loading load tasks.",
            "Currently, it only limits the loading load task of broker load."})
    public static int async_loading_load_task_pool_size = 10;

    @ConfField(mutable = true, masterOnly = true, description = {
            "和 `tablet_create_timeout_second` 含义相同，但是是用于 Delete 操作的。",
            "The same meaning as `tablet_create_timeout_second`, but used when delete a tablet."})
    public static int tablet_delete_timeout_second = 2;

    @ConfField(mutable = true, masterOnly = true, description = {
            "磁盘使用率的高水位线。用于计算 BE 的负载分数。",
            "The high water of disk capacity used percent. This is used for calculating load score of a backend."})
    public static double capacity_used_percent_high_water = 0.75;

    @ConfField(mutable = true, masterOnly = true, description = {
            "负载均衡时，磁盘使用率最大差值。",
            "The max diff of disk capacity used percent between BE. "
                    + "It is used for calculating load score of a backend."})
    public static double used_capacity_percent_max_diff = 0.30;

    @ConfField(mutable = true, masterOnly = true, description = {
            "设置固定的 BE 负载分数中磁盘使用率系数。BE 负载分数会综合磁盘使用率和副本数而得。有效值范围为[0, 1]，"
                    + "当超出此范围时，则使用其他方法自动计算此系数。",
            "Sets a fixed disk usage factor in the BE load fraction. The BE load score is a combination of disk usage "
                    + "and replica count. The valid value range is [0, 1]. When it is out of this range, other "
                    + "methods are used to automatically calculate this coefficient."})
    public static double backend_load_capacity_coeficient = -1.0;

    @ConfField(mutable = true, masterOnly = true, description = {
            "ALTER TABLE 请求的最大超时时间。设置的足够长以适应表的数据量。",
            "Maximal timeout of ALTER TABLE request. Set long enough to fit your table data size."})
    public static int alter_table_timeout_second = 86400 * 30; // 1month

    @ConfField(mutable = true, masterOnly = true, description = {
            "是否禁用存储介质检查。如果禁用，ReportHandler 将不会检查 tablet 的存储介质，"
                    + "并且禁用存储介质冷却功能。默认值为 false。",
            "When disable_storage_medium_check is true, ReportHandler would not check tablet's storage medium "
                    + "and disable storage cool down function."})
    public static boolean disable_storage_medium_check = false;

    @ConfField(description = {"创建表或分区时，可以指定存储介质(HDD 或 SSD)。如果未指定，"
            + "则使用此配置指定的默认介质。",
            "When create a table(or partition), you can specify its storage medium(HDD or SSD)."})
    public static String default_storage_medium = "HDD";

    @ConfField(mutable = true, masterOnly = true, description = {
            "删除数据库(表/分区)后，可以使用 RECOVER 语句恢复。此配置指定了数据的最大保留时间。"
                    + "超过此时间，数据将被永久删除。",
            "After dropping database(table/partition), you can recover it by using RECOVER stmt.",
            "And this specifies the maximal data retention time. After time, the data will be deleted permanently."})
    public static long catalog_trash_expire_second = 86400L; // 1day

    @ConfField
    public static boolean catalog_trash_ignore_min_erase_latency = false;

    @ConfField(mutable = true, masterOnly = true, description = {
            "单个 broker scanner 读取的最小字节数。Broker Load 切分文件时，"
                    + "如果切分后的文件大小小于此值，将不会切分。",
            "Minimal bytes that a single broker scanner will read. When splitting file in broker load, "
                    + "if the size of split file is less than this value, it will not be split."})
    public static long min_bytes_per_broker_scanner = 67108864L; // 64MB

    @ConfField(mutable = true, masterOnly = true, description = {
            "单个 broker scanner 的最大并发数。", "Maximal concurrency of broker scanners."})
    public static int max_broker_concurrency = 10;

    // TODO(cmy): Disable by default because current checksum logic has some bugs.
    @ConfField(mutable = true, masterOnly = true, description = {
            "一致性检查的开始时间。与 `consistency_check_end_time` 配合使用，决定一致性检查的起止时间。"
                    + "如果将两个参数设置为相同的值，则一致性检查将不会被调度。",
            "Start time of consistency check. Used with `consistency_check_end_time` "
                    + "to decide the start and end time of consistency check. "
                    + "If set to the same value, consistency check will not be scheduled."})
    public static String consistency_check_start_time = "23";
    @ConfField(mutable = true, masterOnly = true, description = {
            "一致性检查的结束时间。与 `consistency_check_start_time` 配合使用，决定一致性检查的起止时间。"
                    + "如果将两个参数设置为相同的值，则一致性检查将不会被调度。",
            "End time of consistency check. Used with `consistency_check_start_time` "
                    + "to decide the start and end time of consistency check. "
                    + "If set to the same value, consistency check will not be scheduled."})
    public static String consistency_check_end_time = "23";

    @ConfField(mutable = true, masterOnly = true, description = {
            "单个一致性检查任务的默认超时时间。设置的足够长以适应表的数据量。",
            "Default timeout of a single consistency check task. Set long enough to fit your tablet size."})
    public static long check_consistency_default_timeout_second = 600; // 10 min

    @ConfField(description = {"单个 FE 的 MySQL Server 的最大连接数。",
            "Maximal number of connections of MySQL server per FE."})
    public static int qe_max_connection = 1024;

    @ConfField(mutable = true, description = {"Colocate join 每个 instance 的内存 penalty 系数。"
            + "计算方式：`exec_mem_limit / min (query_colocate_join_memory_limit_penalty_factor, instance_num)`",
            "Colocate join PlanFragment instance memory limit penalty factor.",
            "The memory_limit for colocote join PlanFragment instance = "
                    + "`exec_mem_limit / min (query_colocate_join_memory_limit_penalty_factor, instance_num)`"})
    public static int query_colocate_join_memory_limit_penalty_factor = 1;

    /**
     * This configs can set to true to disable the automatic colocate tables's relocate and balance.
     * If 'disable_colocate_balance' is set to true,
     *   ColocateTableBalancer will not relocate and balance colocate tables.
     * Attention:
     *   Under normal circumstances, there is no need to turn off balance at all.
     *   Because once the balance is turned off, the unstable colocate table may not be restored
     *   Eventually the colocate plan cannot be used when querying.
     */
    @ConfField(mutable = true, masterOnly = true) public static boolean disable_colocate_balance = false;

    @ConfField(mutable = true, masterOnly = true, description = {"是否启用group间的均衡",
            "is allow colocate balance between all groups"})
    public static boolean disable_colocate_balance_between_groups = false;

    /**
     * The default user resource publishing timeout.
     */
    @ConfField public static int meta_publish_timeout_ms = 1000;
    @ConfField public static boolean proxy_auth_enable = false;
    @ConfField public static String proxy_auth_magic_prefix = "x@8";
    /**
     * Limit on the number of expr children of an expr tree.
     * Exceed this limit may cause long analysis time while holding database read lock.
     * Do not set this if you know what you are doing.
     */
    @ConfField(mutable = true)
    public static int expr_children_limit = 10000;
    /**
     * Limit on the depth of an expr tree.
     * Exceed this limit may cause long analysis time while holding db read lock.
     * Do not set this if you know what you are doing.
     */
    @ConfField(mutable = true)
    public static int expr_depth_limit = 3000;

    // Configurations for backup and restore
    /**
     * Plugins' path for BACKUP and RESTORE operations. Currently deprecated.
     */
    @Deprecated
    @ConfField public static String backup_plugin_path = "/tools/trans_file_tool/trans_files.sh";

    // Configurations for hadoop dpp
    /**
     * The following configurations are not available.
     */
    @ConfField public static String dpp_hadoop_client_path = "/lib/hadoop-client/hadoop/bin/hadoop";
    @ConfField public static long dpp_bytes_per_reduce = 100 * 1024 * 1024L; // 100M
    @ConfField public static String dpp_default_cluster = "palo-dpp";
    @ConfField public static String dpp_default_config_str = ""
            + "{"
            + "hadoop_configs : '"
            + "mapred.job.priority=NORMAL;"
            + "mapred.job.map.capacity=50;"
            + "mapred.job.reduce.capacity=50;"
            + "mapred.hce.replace.streaming=false;"
            + "abaci.long.stored.job=true;"
            + "dce.shuffle.enable=false;"
            + "dfs.client.authserver.force_stop=true;"
            + "dfs.client.auth.method=0"
            + "'}";
    @ConfField public static String dpp_config_str = ""
            + "{palo-dpp : {"
            + "hadoop_palo_path : '/dir',"
            + "hadoop_configs : '"
            + "fs.default.name=hdfs://host:port;"
            + "mapred.job.tracker=host:port;"
            + "hadoop.job.ugi=user,password"
            + "'}"
            + "}";

    // For forward compatibility, will be removed later.
    // check token when download image file.
    @ConfField public static boolean enable_token_check = true;

    /**
     * Set to true if you deploy Palo using thirdparty deploy manager
     * Valid options are:
     *      disable:    no deploy manager
     *      k8s:        Kubernetes
     *      ambari:     Ambari
     *      local:      Local File (for test or Boxer2 BCC version)
     */
    @ConfField public static String enable_deploy_manager = "disable";

    // If use k8s deploy manager locally, set this to true and prepare the certs files
    @ConfField public static boolean with_k8s_certs = false;

    // Set runtime locale when exec some cmds
    @ConfField public static String locale = "zh_CN.UTF-8";

    // default timeout of backup job
    @ConfField(mutable = true, masterOnly = true)
    public static int backup_job_default_timeout_ms = 86400 * 1000; // 1 day

    /**
     * 'storage_high_watermark_usage_percent' limit the max capacity usage percent of a Backend storage path.
     * 'storage_min_left_capacity_bytes' limit the minimum left capacity of a Backend storage path.
     * If both limitations are reached, this storage path can not be chose as tablet balance destination.
     * But for tablet recovery, we may exceed these limit for keeping data integrity as much as possible.
     */
    @ConfField(mutable = true, masterOnly = true)
    public static int storage_high_watermark_usage_percent = 85;
    @ConfField(mutable = true, masterOnly = true)
    public static long storage_min_left_capacity_bytes = 2 * 1024 * 1024 * 1024L; // 2G

    /**
     * If capacity of disk reach the 'storage_flood_stage_usage_percent' and 'storage_flood_stage_left_capacity_bytes',
     * the following operation will be rejected:
     * 1. load job
     * 2. restore job
     */
    @ConfField(mutable = true, masterOnly = true)
    public static int storage_flood_stage_usage_percent = 95;
    @ConfField(mutable = true, masterOnly = true)
    public static long storage_flood_stage_left_capacity_bytes = 1 * 1024 * 1024 * 1024; // 1GB

    // update interval of tablet stat
    // All frontends will get tablet stat from all backends at each interval
    @ConfField public static int tablet_stat_update_interval_second = 60;  // 1 min

    /**
     * Max bytes a broker scanner can process in one broker load job.
     * Commonly, each Backends has one broker scanner.
     */
    @ConfField(mutable = true, masterOnly = true)
    public static long max_bytes_per_broker_scanner = 500 * 1024 * 1024 * 1024L; // 500G

    /**
     * Max number of load jobs, include PENDING、ETL、LOADING、QUORUM_FINISHED.
     * If exceed this number, load job is not allowed to be submitted.
     */
    @ConfField(mutable = true, masterOnly = true)
    public static long max_unfinished_load_job = 1000;

    /**
     * If set to true, Planner will try to select replica of tablet on same host as this Frontend.
     * This may reduce network transmission in following case:
     * 1. N hosts with N Backends and N Frontends deployed.
     * 2. The data has N replicas.
     * 3. High concurrency queries are sent to all Frontends evenly
     * In this case, all Frontends can only use local replicas to do the query.
     * If you want to allow fallback to nonlocal replicas when no local replicas available,
     * set enable_local_replica_selection_fallback to true.
     */
    @ConfField(mutable = true)
    public static boolean enable_local_replica_selection = false;

    /**
     * Used with enable_local_replica_selection.
     * If the local replicas is not available, fallback to the nonlocal replicas.
     * */
    @ConfField(mutable = true)
    public static boolean enable_local_replica_selection_fallback = false;

    /**
     * The number of query retries.
     * A query may retry if we encounter RPC exception and no result has been sent to user.
     * You may reduce this number to avoid Avalanche disaster.
     */
    @ConfField(mutable = true)
    public static int max_query_retry_time = 3;

    /**
     * The number of point query retries in executor.
     * A query may retry if we encounter RPC exception and no result has been sent to user.
     * You may reduce this number to avoid Avalanche disaster.
     */
    @ConfField(mutable = true)
    public static int max_point_query_retry_time = 2;

    /**
     * The tryLock timeout configuration of catalog lock.
     * Normally it does not need to change, unless you need to test something.
     */
    @ConfField(mutable = true)
    public static long catalog_try_lock_timeout_ms = 5000; // 5 sec

    /**
     * if this is set to true
     *    all pending load job will failed when call begin txn api
     *    all prepare load job will failed when call commit txn api
     *    all committed load job will waiting to be published
     */
    @ConfField(mutable = true, masterOnly = true)
    public static boolean disable_load_job = false;

    /*
     * One master daemon thread will update database used data quota for db txn manager
     * every db_used_data_quota_update_interval_secs
     */
    @ConfField(mutable = false, masterOnly = true)
    public static int db_used_data_quota_update_interval_secs = 300;

    /**
     * Load using hadoop cluster will be deprecated in future.
     * Set to true to disable this kind of load.
     */
    @ConfField(mutable = true, masterOnly = true)
    public static boolean disable_hadoop_load = false;

    /**
     * fe will call es api to get es index shard info every es_state_sync_interval_secs
     */
    @ConfField
    public static long es_state_sync_interval_second = 10;

    /**
     * the factor of delay time before deciding to repair tablet.
     * if priority is VERY_HIGH, repair it immediately.
     * HIGH, delay tablet_repair_delay_factor_second * 1;
     * NORMAL: delay tablet_repair_delay_factor_second * 2;
     * LOW: delay tablet_repair_delay_factor_second * 3;
     */
    @ConfField(mutable = true, masterOnly = true)
    public static long tablet_repair_delay_factor_second = 60;

    /**
     * clone a tablet, further repair timeout.
     */
    @ConfField(mutable = true, masterOnly = true)
    public static long tablet_further_repair_timeout_second = 20 * 60;

    /**
     * clone a tablet, further repair max times.
     */
    @ConfField(mutable = true, masterOnly = true)
    public static int tablet_further_repair_max_times = 5;

    /**
     * the default slot number per path for hdd in tablet scheduler
     * TODO(cmy): remove this config and dynamically adjust it by clone task statistic
     */
    @ConfField(mutable = true, masterOnly = true)
    public static int schedule_slot_num_per_hdd_path = 4;


    /**
     * the default slot number per path for ssd in tablet scheduler
     * TODO(cmy): remove this config and dynamically adjust it by clone task statistic
     */
    @ConfField(mutable = true, masterOnly = true)
    public static int schedule_slot_num_per_ssd_path = 8;

    /**
     * the default batch size in tablet scheduler for a single schedule.
     */
    @ConfField(mutable = true, masterOnly = true)
    public static int schedule_batch_size = 50;

    /**
     * tablet health check interval. Do not modify it in production environment.
     */
    @ConfField(mutable = false, masterOnly = true)
    public static long tablet_checker_interval_ms = 20 * 1000;

    /**
     * tablet scheduled interval. Do not modify it in production environment.
     */
    @ConfField(mutable = false, masterOnly = true)
    public static long tablet_schedule_interval_ms = 1000;

    /**
     * Deprecated after 0.10
     */
    @ConfField public static boolean use_new_tablet_scheduler = true;

    /**
     * the threshold of cluster balance score, if a backend's load score is 10% lower than average score,
     * this backend will be marked as LOW load, if load score is 10% higher than average score, HIGH load
     * will be marked.
     */
    @ConfField(mutable = true, masterOnly = true)
    public static double balance_load_score_threshold = 0.1; // 10%

    // if disk usage > balance_load_score_threshold + urgent_disk_usage_extra_threshold
    // then this disk need schedule quickly
    // this value could less than 0.
    @ConfField(mutable = true, masterOnly = true)
    public static double urgent_balance_disk_usage_extra_threshold = 0.05;

    // when run urgent disk balance, shuffle the top large tablets
    // range: [ 0 ~ 100 ]
    @ConfField(mutable = true, masterOnly = true)
    public static int urgent_balance_shuffle_large_tablet_percentage = 1;

    @ConfField(mutable = true, masterOnly = true)
    public static double urgent_balance_pick_large_tablet_num_threshold = 1000;

    // range: 0 ~ 100
    @ConfField(mutable = true, masterOnly = true)
    public static int urgent_balance_pick_large_disk_usage_percentage = 80;

    // there's a case, all backend has a high disk, by default, it will not run urgent disk balance.
    // if set this value to true, urgent disk balance will always run,
    // the backends will exchange tablets among themselves.
    @ConfField(mutable = true, masterOnly = true)
    public static boolean enable_urgent_balance_no_low_backend = true;

    /**
     * if set to true, TabletScheduler will not do balance.
     */
    @ConfField(mutable = true, masterOnly = true)
    public static boolean disable_balance = false;

    /**
     * when be rebalancer idle, then disk balance will occurs.
     */
    @ConfField(mutable = true, masterOnly = true)
    public static int be_rebalancer_idle_seconds = 0;

    /**
     * if set to true, TabletScheduler will not do disk balance.
     */
    @ConfField(mutable = true, masterOnly = true)
    public static boolean disable_disk_balance = false;

    // balance order
    // ATTN: a temporary config, may delete later.
    @ConfField(mutable = true, masterOnly = true)
    public static boolean balance_be_then_disk = true;

    /**
     * if set to false, TabletScheduler will not do disk balance for replica num = 1.
     */
    @ConfField(mutable = true, masterOnly = true)
    public static boolean enable_disk_balance_for_single_replica = false;

    // if the number of scheduled tablets in TabletScheduler exceed max_scheduling_tablets
    // skip checking.
    @ConfField(mutable = true, masterOnly = true)
    public static int max_scheduling_tablets = 2000;

    // if the number of balancing tablets in TabletScheduler exceed max_balancing_tablets,
    // no more balance check
    @ConfField(mutable = true, masterOnly = true)
    public static int max_balancing_tablets = 100;

    // Rebalancer type(ignore case): BeLoad, Partition. If type parse failed, use BeLoad as default.
    @ConfField(masterOnly = true)
    public static String tablet_rebalancer_type = "BeLoad";

    // Valid only if use PartitionRebalancer. If this changed, cached moves will be cleared.
    @ConfField(mutable = true, masterOnly = true)
    public static long partition_rebalance_move_expire_after_access = 600; // 600s

    // Valid only if use PartitionRebalancer
    @ConfField(mutable = true, masterOnly = true)
    public static int partition_rebalance_max_moves_num_per_selection = 10;

    // 1 slot for reduce unnecessary balance task, provided a more accurate estimate of capacity
    @ConfField(masterOnly = true, mutable = true)
    public static int balance_slot_num_per_path = 1;

    // when execute admin set replica status = 'drop', the replica will marked as user drop.
    // will try to drop this replica within time not exceeds manual_drop_replica_valid_second
    @ConfField(masterOnly = true, mutable = true)
    public static long manual_drop_replica_valid_second = 24 * 3600L;

    // This threshold is to avoid piling up too many report task in FE, which may cause OOM exception.
    // In some large Doris cluster, eg: 100 Backends with ten million replicas, a tablet report may cost
    // several seconds after some modification of metadata(drop partition, etc..).
    // And one Backend will report tablets info every 1 min, so unlimited receiving reports is unacceptable.
    // TODO(cmy): we will optimize the processing speed of tablet report in future, but now, just discard
    // the report if queue size exceeding limit.
    // Some online time cost:
    // 1. disk report: 0-1 ms
    // 2. task report: 0-1 ms
    // 3. tablet report
    //      10000 replicas: 200ms
    @ConfField(mutable = true, masterOnly = true)
    public static int report_queue_size = 100;

    /**
     * If set to true, metric collector will be run as a daemon timer to collect metrics at fix interval
     */
    @ConfField public static boolean enable_metric_calculator = true;

    /**
     * the max routine load job num, including NEED_SCHEDULED, RUNNING, PAUSE
     */
    @ConfField(mutable = true, masterOnly = true)
    public static int max_routine_load_job_num = 100;

    /**
     * the max concurrent routine load task num of a single routine load job
     */
    @ConfField(mutable = true, masterOnly = true)
    public static int max_routine_load_task_concurrent_num = 256;

    /**
     * the max concurrent routine load task num per BE.
     * This is to limit the num of routine load tasks sending to a BE, and it should also less
     * than BE config 'max_routine_load_thread_pool_size'(default 1024),
     * which is the routine load task thread pool max size on BE.
     */
    @ConfField(mutable = true, masterOnly = true)
    public static int max_routine_load_task_num_per_be = 1024;

    /**
     * The max number of files store in SmallFileMgr
     */
    @ConfField(mutable = true, masterOnly = true)
    public static int max_small_file_number = 100;

    /**
     * The max size of a single file store in SmallFileMgr
     */
    @ConfField(mutable = true, masterOnly = true)
    public static int max_small_file_size_bytes = 1024 * 1024; // 1MB

    /**
     * Save small files
     */
    @ConfField
    public static String small_file_dir = System.getenv("DORIS_HOME") + "/small_files";

    /**
     * This will limit the max recursion depth of hash distribution pruner.
     * eg: where a in (5 elements) and b in (4 elements) and c in (3 elements) and d in (2 elements).
     * a/b/c/d are distribution columns, so the recursion depth will be 5 * 4 * 3 * 2 = 120, larger than 100,
     * So that distribution pruner will no work and just return all buckets.
     *
     * Increase the depth can support distribution pruning for more elements, but may cost more CPU.
     */
    @ConfField(mutable = true, masterOnly = false)
    public static int max_distribution_pruner_recursion_depth = 100;

    /**
     * If the jvm memory used percent(heap or old mem pool) exceed this threshold, checkpoint thread will
     * not work to avoid OOM.
     */
    @ConfField(mutable = true, masterOnly = true)
    public static long metadata_checkpoint_memory_threshold = 70;

    /**
     * If set to true, the checkpoint thread will make the checkpoint regardless of the jvm memory used percent.
     */
    @ConfField(mutable = true, masterOnly = true)
    public static boolean force_do_metadata_checkpoint = false;

    /**
     * Decide how often to check dynamic partition
     */
    @ConfField(mutable = true, masterOnly = true)
    public static long dynamic_partition_check_interval_seconds = 600;

    /**
     * If set to true, dynamic partition feature will open
     */
    @ConfField(mutable = true, masterOnly = true)
    public static boolean dynamic_partition_enable = true;

    /**
     * control rollup job concurrent limit
     */
    @ConfField(mutable = true, masterOnly = true)
    public static int max_running_rollup_job_num_per_table = 1;

    /**
     * If set to true, Doris will check if the compiled and running versions of Java are compatible
     */
    @ConfField
    public static boolean check_java_version = true;

    /**
     * it can't auto-resume routine load job as long as one of the backends is down
     */
    @ConfField(mutable = true, masterOnly = true)
    public static int max_tolerable_backend_down_num = 0;

    /**
     * a period for auto resume routine load
     */
    @ConfField(mutable = true, masterOnly = true)
    public static int period_of_auto_resume_min = 5;

    /**
     * If set to true, the backend will be automatically dropped after finishing decommission.
     * If set to false, the backend will not be dropped and remaining in DECOMMISSION state.
     */
    @ConfField(mutable = true, masterOnly = true)
    public static boolean drop_backend_after_decommission = true;

    /**
     * When tablet size of decommissioned backend is lower than this threshold,
     * SystemHandler will start to check if all tablets of this backend are in recycled status,
     * this backend will be dropped immediately if the check result is true.
     * For performance based considerations, better not set a very high value for this.
     */
    @ConfField(mutable = true, masterOnly = true)
    public static int decommission_tablet_check_threshold = 5000;

    /**
     * Decommission a tablet need to wait all the previous txns finished.
     * If wait timeout, decommission will fail.
     * Need to increase this wait time if the txn take a long time.
     *
     */
    @ConfField(mutable = true, masterOnly = true)
    public static int decommission_tablet_wait_time_seconds = 3600;

    /**
     * Define thrift server's server model, default is TThreadPoolServer model
     */
    @ConfField
    public static String thrift_server_type = "THREAD_POOL";

    /**
     * This config will decide whether to resend agent task when create_time for agent_task is set,
     * only when current_time - create_time > agent_task_resend_wait_time_ms can ReportHandler do resend agent task
     */
    @ConfField (mutable = true, masterOnly = true)
    public static long agent_task_resend_wait_time_ms = 5000;

    /**
     * min_clone_task_timeout_sec and max_clone_task_timeout_sec is to limit the
     * min and max timeout of a clone task.
     * Under normal circumstances, the timeout of a clone task is estimated by
     * the amount of data and the minimum transmission speed(5MB/s).
     * But in special cases, you may need to manually set these two configs
     * to ensure that the clone task will not fail due to timeout.
     */
    @ConfField(mutable = true, masterOnly = true)
    public static long min_clone_task_timeout_sec = 3 * 60; // 3min
    @ConfField(mutable = true, masterOnly = true)
    public static long max_clone_task_timeout_sec = 2 * 60 * 60; // 2h

    /**
     * If set to true, fe will enable sql result cache
     * This option is suitable for offline data update scenarios
     *                              case1   case2   case3   case4
     * enable_sql_cache             false   true    true    false
     * enable_partition_cache       false   false   true    true
     */
    @ConfField(mutable = true, masterOnly = false)
    public static boolean cache_enable_sql_mode = true;

    /**
     * If set to true, fe will get data from be cache,
     * This option is suitable for real-time updating of partial partitions.
     */
    @ConfField(mutable = true, masterOnly = false)
    public static boolean cache_enable_partition_mode = true;

    /**
     *  Minimum interval between last version when caching results,
     *  This parameter distinguishes between offline and real-time updates
     */
    @ConfField(mutable = true, masterOnly = false)
    public static int cache_last_version_interval_second = 30;

    /**
     *  Expire sql sql in frontend time
     */
    @ConfField(
            mutable = true,
            masterOnly = false,
            callbackClassString = "org.apache.doris.common.NereidsSqlCacheManager$UpdateConfig"
    )
    public static int expire_sql_cache_in_fe_second = 300;

    /**
     * Set the maximum number of rows that can be cached
     */
    @ConfField(mutable = true, masterOnly = false, description = {"SQL/Partition Cache可以缓存的最大行数。",
        "Maximum number of rows that can be cached in SQL/Partition Cache, is 3000 by default."})
    public static int cache_result_max_row_count = 3000;

    /**
     * Set the maximum data size that can be cached
     */
    @ConfField(mutable = true, masterOnly = false, description = {"SQL/Partition Cache可以缓存的最大数据大小。",
        "Maximum data size of rows that can be cached in SQL/Partition Cache, is 3000 by default."})
    public static int cache_result_max_data_size = 31457280; // 30M

    /**
     * Used to limit element num of InPredicate in delete statement.
     */
    @ConfField(mutable = true, masterOnly = true)
    public static int max_allowed_in_element_num_of_delete = 1024;

    /**
     * In some cases, some tablets may have all replicas damaged or lost.
     * At this time, the data has been lost, and the damaged tablets
     * will cause the entire query to fail, and the remaining healthy tablets cannot be queried.
     * In this case, you can set this configuration to true.
     * The system will replace damaged tablets with empty tablets to ensure that the query
     * can be executed. (but at this time the data has been lost, so the query results may be inaccurate)
     */
    @ConfField(mutable = true, masterOnly = true)
    public static boolean recover_with_empty_tablet = false;

    /**
     * Whether to add a delete sign column when create unique table
     */
    @ConfField(mutable = true, masterOnly = true)
    public static boolean enable_batch_delete_by_default = true;

    /**
     * Whether to add a version column when create unique table
     */
    @ConfField(mutable = true, masterOnly = true)
    public static boolean enable_hidden_version_column_by_default = true;

    /**
     * Used to set default db data quota bytes.
     */
    @ConfField(mutable = true, masterOnly = true)
    public static long default_db_data_quota_bytes = 1024L * 1024 * 1024 * 1024 * 1024L; // 1PB

    /**
     * Used to set default db replica quota num.
     */
    @ConfField(mutable = true, masterOnly = true)
    public static long default_db_replica_quota_size = 1024 * 1024 * 1024;

    /*
     * Maximum percentage of data that can be filtered (due to reasons such as data is irregularly)
     * The default value is 0.
     */
    @ConfField(mutable = true, masterOnly = true)
    public static double default_max_filter_ratio = 0;

    /**
     * HTTP Server V2 is implemented by SpringBoot.
     * It uses an architecture that separates front and back ends.
     * Only enable httpv2 can user to use the new Frontend UI interface
     */
    @ConfField
    public static boolean enable_http_server_v2 = true;

    /*
     * Base path is the URL prefix for all API paths.
     * Some deployment environments need to configure additional base path to match resources.
     * This Api will return the path configured in Config.http_api_extra_base_path.
     * Default is empty, which means not set.
     */
    @ConfField
    public static String http_api_extra_base_path = "";

    /**
     * If set to true, FE will be started in BDBJE debug mode
     */
    @ConfField
    public static boolean enable_bdbje_debug_mode = false;

    @ConfField(mutable = false, masterOnly = true, description = {"是否开启debug point模式，测试使用",
            "is enable debug points, use in test."})
    public static boolean enable_debug_points = false;

    /**
     * This config is used to try skip broker when access bos or other cloud storage via broker
     */
    @ConfField(mutable = true, masterOnly = true)
    public static boolean enable_access_file_without_broker = false;

    /**
     * Whether to allow the outfile function to export the results to the local disk.
     */
    @ConfField
    public static boolean enable_outfile_to_local = false;

    /**
     * Used to set the initial flow window size of the GRPC client channel, and also used to max message size.
     * When the result set is large, you may need to increase this value.
     */
    @ConfField
    public static int grpc_max_message_size_bytes = 2147483647; // 2GB

    /**
     * num of thread to handle grpc events in grpc_threadmgr
     */
    @ConfField
    public static int grpc_threadmgr_threads_nums = 4096;

    /**
     * Used to set minimal number of replication per tablet.
     */
    @ConfField(mutable = true, masterOnly = true)
    public static short min_replication_num_per_tablet = 1;

    /**
     * Used to set maximal number of replication per tablet.
     */
    @ConfField(mutable = true, masterOnly = true)
    public static short max_replication_num_per_tablet = Short.MAX_VALUE;

    /**
     * Used to limit the maximum number of partitions that can be created when creating a dynamic partition table,
     * to avoid creating too many partitions at one time.
     * The number is determined by "start" and "end" in the dynamic partition parameters.
     */
    @ConfField(mutable = true, masterOnly = true)
    public static int max_dynamic_partition_num = 500;

    /**
     * Used to limit the maximum number of partitions that can be created when creating multi partition,
     * to avoid creating too many partitions at one time.
     * The number is determined by "start" and "end" in the multi partition parameters.
     */
    @ConfField(mutable = true, masterOnly = true)
    public static int max_multi_partition_num = 4096;

    /**
     * Use this parameter to set the partition name prefix for multi partition,
     * Only multi partition takes effect, not dynamic partitions.
     * The default prefix is "p_".
     */
    @ConfField(mutable = true, masterOnly = true)
    public static String multi_partition_name_prefix = "p_";
    /**
     * Control the max num of backup/restore job per db
     */
    @ConfField(mutable = true, masterOnly = true)
    public static int max_backup_restore_job_num_per_db = 10;

    /**
     * whether to ignore table that not support type when backup, and not report exception.
     */
    @ConfField(mutable = true, masterOnly = true)
    public static boolean ignore_backup_not_support_table_type = false;

    /**
     * Control the default max num of the instance for a user.
     */
    @ConfField(mutable = true)
    public static int default_max_query_instances = -1;

    /*
     * One master daemon thread will update global partition in memory
     * info every partition_in_memory_update_interval_secs
     */
    @ConfField(mutable = false, masterOnly = true)
    public static int partition_in_memory_update_interval_secs = 300;

    @ConfField(masterOnly = true)
    public static boolean enable_concurrent_update = false;

    /**
     * This configuration can only be configured during cluster initialization and cannot be modified during cluster
     * restart and upgrade after initialization is complete.
     *
     * 0: table names are stored as specified and comparisons are case sensitive.
     * 1: table names are stored in lowercase and comparisons are not case sensitive.
     * 2: table names are stored as given but compared in lowercase.
     */
    @ConfField(masterOnly = true)
    public static int lower_case_table_names = 0;

    @ConfField(mutable = true, masterOnly = true)
    public static int table_name_length_limit = 64;

    /*
     * The job scheduling interval of the schema change handler.
     * The user should not set this parameter.
     * This parameter is currently only used in the regression test environment to appropriately
     * reduce the running speed of the schema change job to test the correctness of the system
     * in the case of multiple tasks in parallel.
     */
    @ConfField(mutable = false, masterOnly = true)
    public static int default_schema_change_scheduler_interval_millisecond = 500;

    /*
     * If set to true, the thrift structure of query plan will be sent to BE in compact mode.
     * This will significantly reduce the size of rpc data, which can reduce the chance of rpc timeout.
     * But this may slightly decrease the concurrency of queries, because compress and decompress cost more CPU.
     */
    @ConfField(mutable = true, masterOnly = false)
    public static boolean use_compact_thrift_rpc = true;

    /*
     * If set to true, the tablet scheduler will not work, so that all tablet repair/balance task will not work.
     */
    @ConfField(mutable = true, masterOnly = true)
    public static boolean disable_tablet_scheduler = false;

    /*
     * When doing clone or repair tablet task, there may be replica is REDUNDANT state, which
     * should be dropped later. But there are be loading task on these replicas, so the default strategy
     * is to wait until the loading task finished before dropping them.
     * But the default strategy may takes very long time to handle these redundant replicas.
     * So we can set this config to true to not wait any loading task.
     * Set this config to true may cause loading task failed, but will
     * speed up the process of tablet balance and repair.
     */
    @ConfField(mutable = true, masterOnly = true)
    public static boolean enable_force_drop_redundant_replica = false;

    /*
     * auto set the slowest compaction replica's status to bad
     */
    @ConfField(mutable = true, masterOnly = true)
    public static boolean repair_slow_replica = false;

    /*
     * The relocation of a colocation group may involve a large number of tablets moving within the cluster.
     * Therefore, we should use a more conservative strategy to avoid relocation
     * of colocation groups as much as possible.
     * Reloaction usually occurs after a BE node goes offline or goes down.
     * This parameter is used to delay the determination of BE node unavailability.
     * The default is 30 minutes, i.e., if a BE node recovers within 30 minutes, relocation of the colocation group
     * will not be triggered.
     */
    @ConfField(mutable = true, masterOnly = true)
    public static long colocate_group_relocate_delay_second = 1800; // 30 min

    /*
     * If set to true, when creating table, Doris will allow to locate replicas of a tablet
     * on same host.
     * This is only for local test, so that we can deploy multi BE on same host and create table
     * with multi replicas.
     * DO NOT use it for production env.
     */
    @ConfField
    public static boolean allow_replica_on_same_host = false;

    /**
     *  The version count threshold used to judge whether replica compaction is too slow
     */
    @ConfField(mutable = true)
    public static int min_version_count_indicate_replica_compaction_too_slow = 200;

    /**
     * The valid ratio threshold of the difference between the version count of the slowest replica and the fastest
     * replica. If repair_slow_replica is set to true, it is used to determine whether to repair the slowest replica
     */
    @ConfField(mutable = true, masterOnly = true)
    public static double valid_version_count_delta_ratio_between_replicas = 0.5;

    /**
     * The data size threshold used to judge whether replica is too large
     */
    @ConfField(mutable = true, masterOnly = true)
    public static long min_bytes_indicate_replica_too_large = 2 * 1024 * 1024 * 1024L;

    // statistics
    /*
     * the max unfinished statistics job number
     */
    @ConfField(mutable = true, masterOnly = true)
    public static int cbo_max_statistics_job_num = 20;
    /*
     * the max timeout of a statistics task
     */
    @ConfField(mutable = true, masterOnly = true)
    public static int max_cbo_statistics_task_timeout_sec = 300;
    /*
     * the concurrency of statistics task
     */
    // TODO change it to mutable true
    @ConfField(mutable = false, masterOnly = true)
    public static int cbo_concurrency_statistics_task_num = 10;
    /*
     * default sample percentage
     * The value from 0 ~ 100. The 100 means no sampling and fetch all data.
     */
    @ConfField(mutable = true, masterOnly = true)
    public static int cbo_default_sample_percentage = 10;

    /*
     * the system automatically checks the time interval for statistics
     */
    @ConfField(mutable = true, masterOnly = true, description = {
            "该参数控制自动收集作业检查库表统计信息健康度并触发自动收集的时间间隔",
            "This parameter controls the time interval for automatic collection jobs to check the health of table"
                    + "statistics and trigger automatic collection"
    })
    public static int auto_check_statistics_in_minutes = 5;

    /**
     * If set to TRUE, the compaction slower replica will be skipped when select get queryable replicas
     * Default is true.
     */
    @ConfField(mutable = true)
    public static boolean skip_compaction_slower_replica = true;

    /**
     * Enable quantile_state type column
     * Default is false.
     * */
    @ConfField(mutable = true, masterOnly = true)
    public static boolean enable_quantile_state_type = true;

    @ConfField(mutable = true)
    public static boolean enable_pipeline_load = true;

    /*---------------------- JOB CONFIG START------------------------*/
    /**
     * The number of threads used to dispatch timer job.
     * If we have a lot of timer jobs, we need more threads to dispatch them.
     * All timer job will be dispatched to a thread pool, and they will be dispatched to the thread queue of the
     * corresponding type of job
     * The value should be greater than 0, if it is 0 or <=0, set it to 5
     */
    @ConfField(description = {"用于分发定时任务的线程数",
            "The number of threads used to dispatch timer job."})
    public static int job_dispatch_timer_job_thread_num = 2;

    /**
     * The number of timer jobs that can be queued.
     * if consumer is slow, the queue will be full, and the producer will be blocked.
     * if you have a lot of timer jobs, you need to increase this value or increase the number of
     * {@code @dispatch_timer_job_thread_num}
     * The value should be greater than 0, if it is 0 or <=0, set it to 1024
     */
    @ConfField(description = {"任务堆积时用于存放定时任务的队列大小", "The number of timer jobs that can be queued."})
    public static int job_dispatch_timer_job_queue_size = 1024;
    @ConfField(description = {"一个 Job 的 task 最大的持久化数量，超过这个限制将会丢弃旧的 task 记录, 如果值 < 1, 将不会持久化。",
            "Maximum number of persistence allowed per task in a job,exceeding which old tasks will be discarded，"
                   + "If the value is less than 1, it will not be persisted." })
    public static int max_persistence_task_count = 100;
    @ConfField(description = {"finished 状态的 job 最长保存时间，超过这个时间将会被删除, 单位：小时",
            "The longest time to save the job in finished status, it will be deleted after this time. Unit: hour"})
    public static int finished_job_cleanup_threshold_time_hour = 24;

    @ConfField(description = {"用于执行 Insert 任务的线程数,值应该大于0，否则默认为5",
            "The number of threads used to consume Insert tasks, "
                    + "the value should be greater than 0, if it is <=0, default is 5."})
    public static int job_insert_task_consumer_thread_num = 10;

    @ConfField(description = {"用于执行 MTMV 任务的线程数,值应该大于0，否则默认为5",
            "The number of threads used to consume mtmv tasks, "
                    + "the value should be greater than 0, if it is <=0, default is 5."})
    public static int job_mtmv_task_consumer_thread_num = 10;

    /* job test config */
    /**
     * If set to true, we will allow the interval unit to be set to second, when creating a recurring job.
     */
    @ConfField
    public static boolean enable_job_schedule_second_for_test = false;

    /*---------------------- JOB CONFIG END------------------------*/
    /**
     * The number of async tasks that can be queued. @See TaskDisruptor
     * if consumer is slow, the queue will be full, and the producer will be blocked.
     */
    @ConfField
    public static int async_task_queen_size = 1024;

    /**
     * The number of threads used to consume async tasks. @See TaskDisruptor
     * if we have a lot of async tasks, we need more threads to consume them. Sure, it's depends on the cpu cores.
     */
    @ConfField
    public static int async_task_consumer_thread_num = 64;

    /**
     * When job is finished, it will be saved in job manager for a while.
     * This configuration is used to control the max saved time.
     * Default is 3 days.
     */
    @ConfField
    public static int finish_job_max_saved_second = 60 * 60 * 24 * 3;

    // enable_workload_group should be immutable and temporarily set to mutable during the development test phase
    @ConfField(mutable = true, varType = VariableAnnotation.EXPERIMENTAL)
    public static boolean enable_workload_group = true;

    @ConfField(mutable = true)
    public static boolean enable_query_queue = true;

    // used for regression test
    @ConfField(mutable = true)
    public static boolean enable_alter_queue_prop_sync = false;

    @ConfField(mutable = true)
    public static long query_queue_update_interval_ms = 5000;

    @ConfField(mutable = true, varType = VariableAnnotation.EXPERIMENTAL)
    public static boolean enable_cpu_hard_limit = false;

    @ConfField(mutable = false, masterOnly = true)
    public static int backend_rpc_timeout_ms = 60000; // 1 min

    /**
     * If set to TRUE, FE will:
     * 1. divide BE into high load and low load(no mid load) to force triggering tablet scheduling;
     * 2. ignore whether the cluster can be more balanced during tablet scheduling;
     *
     * It's used to test the reliability in single replica case when tablet scheduling are frequent.
     * Default is false.
     */
    @ConfField(mutable = true, masterOnly = true)
    public static boolean be_rebalancer_fuzzy_test = false;

    /**
     * If set to TRUE, FE will convert date/datetime to datev2/datetimev2(0) automatically.
     */
    @ConfField(mutable = true)
    public static boolean enable_date_conversion = true;

    @ConfField(mutable = false, masterOnly = true)
    public static boolean enable_multi_tags = false;

    /**
     * If set to TRUE, FE will convert DecimalV2 to DecimalV3 automatically.
     */
    @ConfField(mutable = true)
    public static boolean enable_decimal_conversion = true;

    /**
     * Support complex data type ARRAY.
     */
    @ConfField(mutable = true, masterOnly = true)
    public static boolean enable_array_type = false;

    /**
     * The timeout of executing async remote fragment.
     * In normal case, the async remote fragment will be executed in a short time. If system are under high load
     * condition，try to set this timeout longer.
     */
    @ConfField(mutable = true)
    public static long remote_fragment_exec_timeout_ms = 30000; // 30 sec

    /**
     * Max data version of backends serialize block.
     */
    @ConfField(mutable = false)
    public static int max_be_exec_version = 4;

    /**
     * Min data version of backends serialize block.
     */
    @ConfField(mutable = false)
    public static int min_be_exec_version = 0;

    /**
     * Data version of backends serialize block.
     */
    @ConfField(mutable = true, masterOnly = true)
    public static int be_exec_version = max_be_exec_version;

    /*
     * mtmv is still under dev, remove this config when it is graduate.
     */
    @ConfField(mutable = true, masterOnly = true, varType = VariableAnnotation.EXPERIMENTAL)
    public static boolean enable_mtmv = false;

    /* Max running task num at the same time, otherwise the submitted task will still be keep in pending poll*/
    @ConfField(mutable = true, masterOnly = true)
    public static int max_running_mtmv_scheduler_task_num = 100;

    /* Max pending task num keep in pending poll, otherwise it reject the task submit*/
    @ConfField(mutable = true, masterOnly = true)
    public static int max_pending_mtmv_scheduler_task_num = 100;

    /* Remove the completed mtmv job after this expired time. */
    @ConfField(mutable = true, masterOnly = true)
    public static long scheduler_mtmv_job_expired = 24 * 60 * 60L; // 1day

    /* Remove the finished mtmv task after this expired time. */
    @ConfField(mutable = true, masterOnly = true)
    public static long scheduler_mtmv_task_expired = 24 * 60 * 60L; // 1day

    @ConfField(mutable = true, masterOnly = true)
    public static boolean keep_scheduler_mtmv_task_when_job_deleted = false;

    /**
     * If set to true, query on external table will prefer to assign to compute node.
     * And the max number of compute node is controlled by min_backend_num_for_external_table.
     * If set to false, query on external table will assign to any node.
     */
    @ConfField(mutable = true, description = {"如果设置为true，外部表的查询将优先分配给计算节点。",
            "并且计算节点的最大数量由min_backend_num_for_external_table控制。",
            "如果设置为false，外部表的查询将分配给任何节点。"
                    + "如果集群内没有计算节点，则该参数不生效。",
            "If set to true, query on external table will prefer to assign to compute node. "
                    + "And the max number of compute node is controlled by min_backend_num_for_external_table. "
                    + "If set to false, query on external table will assign to any node. "
                    + "If there is no compute node in cluster, this config takes no effect."})
    public static boolean prefer_compute_node_for_external_table = false;

    @ConfField(mutable = true, description = {"只有当prefer_compute_node_for_external_table为true时生效，"
            + "如果计算节点数小于这个值，外部表的查询会尝试获取一些混合节点来分配，以使节点总数达到这个值。"
            + "如果计算节点数大于这个值，外部表的查询将只分配给计算节点。-1表示只是用当前数量的计算节点",
            "Only take effect when prefer_compute_node_for_external_table is true. "
                    + "If the compute node number is less than this value, "
                    + "query on external table will try to get some mix de to assign, "
                    + "to let the total number of node reach this value. "
                    + "If the compute node number is larger than this value, "
                    + "query on external table will assign to compute de only. "
                    + "-1 means only use current compute node."})
    public static int min_backend_num_for_external_table = -1;

    /**
     * Max query profile num.
     */
    @ConfField(mutable = true, masterOnly = false)
    public static int max_query_profile_num = 100;

    /**
     * Set to true to disable backend black list, so that even if we failed to send task to a backend,
     * that backend won't be added to black list.
     * This should only be set when running tests, such as regression test.
     * Highly recommended NOT disable it in product environment.
     */
    @ConfField(mutable = true, masterOnly = false)
    public static boolean disable_backend_black_list = false;

    /**
     * Maximum backend heartbeat failure tolerance count.
     * Default is 1, which means if 1 heart failed, the backend will be marked as dead.
     * A larger value can improve the tolerance of the cluster to occasional heartbeat failures.
     * For example, when running regression tests, this value can be increased.
     */
    @ConfField(mutable = true, masterOnly = true)
    public static long max_backend_heartbeat_failure_tolerance_count = 1;

    /**
     * Abort transaction time after lost heartbeat.
     * The default value is 300s, which means transactions of be will be aborted after lost heartbeat 300s.
     */
    @ConfField(mutable = true, masterOnly = true)
    public static int abort_txn_after_lost_heartbeat_time_second = 300;

    /**
     * Heartbeat interval in seconds.
     * Default is 10, which means every 10 seconds, the master will send a heartbeat to all backends.
     */
    @ConfField(mutable = false, masterOnly = false)
    public static int heartbeat_interval_second = 10;

    /**
     * After a backend is marked as unavailable, it will be added to blacklist.
     * Default is 120.
     */
    @ConfField(mutable = true, masterOnly = false)
    public static int blacklist_duration_second = 120;

    @ConfField(mutable = true, masterOnly = false, description = {
            "禁止创建odbc, mysql, broker类型的外表", "Disallow the creation of odbc, mysql, broker type external tables"})
    public static boolean enable_odbc_mysql_broker_table = false;

    /**
     * The default connection timeout for hive metastore.
     * hive.metastore.client.socket.timeout
     */
    @ConfField(mutable = true, masterOnly = false)
    public static long hive_metastore_client_timeout_second = 10;

    /**
     * Used to determined how many statistics collection SQL could run simultaneously.
     */
    @ConfField
    public static int statistics_simultaneously_running_task_num = 3;

    /**
     * if table has too many replicas, Fe occur oom when schema change.
     * 10W replicas is a reasonable value for testing.
     */
    @ConfField(mutable = true, masterOnly = true)
    public static long max_replica_count_when_schema_change = 100000;

    /**
     * Max cache num of hive partition.
     * Decrease this value if FE's memory is small
     */
    @ConfField(mutable = false, masterOnly = false)
    public static long max_hive_partition_cache_num = 100000;

    @ConfField(mutable = false, masterOnly = false, description = {"Hive表到分区名列表缓存的最大数量。",
        "Max cache number of hive table to partition names list."})
    public static long max_hive_table_cache_num = 1000;

    @ConfField(mutable = false, masterOnly = false, description = {"获取Hive分区值时候的最大返回数量，-1代表没有限制。",
        "Max number of hive partition values to return while list partitions, -1 means no limitation."})
    public static short max_hive_list_partition_num = -1;

    @ConfField(mutable = false, masterOnly = false, description = {"远程文件系统缓存的最大数量",
        "Max cache number of remote file system."})
    public static long max_remote_file_system_cache_num = 100;

    @ConfField(mutable = false, masterOnly = false, description = {"外表行数缓存最大数量",
        "Max cache number of external table row count"})
    public static long max_external_table_row_count_cache_num = 100000;

    /**
     * Max cache loader thread-pool size.
     * Max thread pool size for loading external meta cache
     */
    @ConfField(mutable = false, masterOnly = false)
    public static int max_external_cache_loader_thread_pool_size = 64;

    /**
     * Max cache num of external catalog's file
     * Decrease this value if FE's memory is small
     */
    @ConfField(mutable = false, masterOnly = false)
    public static long max_external_file_cache_num = 100000;

    /**
     * Max cache num of external table's schema
     * Decrease this value if FE's memory is small
     */
    @ConfField(mutable = false, masterOnly = false)
    public static long max_external_schema_cache_num = 10000;

    /**
     * The expiration time of a cache object after last access of it.
     * For external schema cache and hive meta cache.
     */
    @ConfField(mutable = false, masterOnly = false)
    public static long external_cache_expire_time_minutes_after_access = 10; // 10 mins

    /**
     * Github workflow test type, for setting some session variables
     * only for certain test type. E.g. only settting batch_size to small
     * value for p0.
     */
    @ConfField(mutable = true, masterOnly = false, options = {"p0"})
    public static String fuzzy_test_type = "";

    /**
     * Set session variables randomly to check more issues in github workflow
     */
    @ConfField(mutable = true, masterOnly = false)
    public static boolean use_fuzzy_session_variable = false;

    /**
     * Max num of same name meta informatntion in catalog recycle bin.
     * Default is 3.
     * 0 means do not keep any meta obj with same name.
     * < 0 means no limit
     */
    @ConfField(mutable = true, masterOnly = true)
    public static int max_same_name_catalog_trash_num = 3;

    /**
     * NOTE: The storage policy is still under developement.
     */
    @ConfField(mutable = false, masterOnly = true)
    public static boolean enable_storage_policy = true;

    /**
     * This config is mainly used in the k8s cluster environment.
     * When enable_fqdn_mode is true, the name of the pod where be is located will remain unchanged
     * after reconstruction, while the ip can be changed.
     */
    @ConfField(mutable = false, varType = VariableAnnotation.EXPERIMENTAL)
    public static boolean enable_fqdn_mode = false;

    /**
     * If set to true, doris will try to parse the ddl of a hive view and try to execute the query
     * otherwise it will throw an AnalysisException.
     */
    @ConfField(mutable = true)
    public static boolean enable_query_hive_views = true;

    /**
     * If set to true, doris will automatically synchronize hms metadata to the cache in fe.
     */
    @ConfField(masterOnly = true)
    public static boolean enable_hms_events_incremental_sync = false;

    /**
     * If set to true, doris will try to parse the ddl of a hive view and try to execute the query
     * otherwise it will throw an AnalysisException.
     */
    @ConfField(mutable = true, varType = VariableAnnotation.EXPERIMENTAL, description = {
            "当前默认设置为 false，开启后支持使用新优化器的load语句导入数据，失败后会降级旧的load语句。",
            "Now default set to true, After this function is enabled, the load statement of "
                    + "the new optimizer can be used to import data. If this function fails, "
                    + "the old load statement will be degraded."})
    public static boolean enable_nereids_load = false;

    /**
     * the plan cache num which can be reused for the next query
     */
    @ConfField(
            mutable = true,
            varType = VariableAnnotation.EXPERIMENTAL,
            callbackClassString = "org.apache.doris.common.NereidsSqlCacheManager$UpdateConfig",
            description = {
                "当前默认设置为 100，用来控制控制NereidsSqlCacheManager管理的sql cache数量。",
                "Now default set to 100, this config is used to control the number of "
                        + "sql cache managed by NereidsSqlCacheManager"
            }
    )
    public static int sql_cache_manage_num = 100;

    /**
     * Maximum number of events to poll in each RPC.
     */
    @ConfField(mutable = true, masterOnly = true)
    public static int hms_events_batch_size_per_rpc = 500;

    /**
     * HMS polling interval in milliseconds.
     */
    @ConfField(masterOnly = true)
    public static int hms_events_polling_interval_ms = 10000;

    /**
     * Maximum number of error tablets showed in broker load
     */
    @ConfField(masterOnly = true, mutable = true)
    public static int max_error_tablet_of_broker_load = 3;

    /**
     * If set to ture, doris will establish an encrypted channel based on the SSL protocol with mysql.
     */
    @ConfField(mutable = false, masterOnly = false, varType = VariableAnnotation.EXPERIMENTAL)
    public static boolean enable_ssl = false;

    /**
     * If set to ture, ssl connection needs to authenticate client's certificate.
     */
    @ConfField(mutable = false, masterOnly = false)
    public static boolean ssl_force_client_auth = false;

    /**
     * ssl connection needs to authenticate client's certificate store type.
     */
    @ConfField(mutable = false, masterOnly = false)
    public static String ssl_trust_store_type = "PKCS12";

    /**
     * Default CA certificate file location for mysql ssl connection.
     */
    @ConfField(mutable = false, masterOnly = false)
    public static String mysql_ssl_default_ca_certificate = System.getenv("DORIS_HOME")
            + "/mysql_ssl_default_certificate/ca_certificate.p12";

    /**
     * Default server certificate file location for mysql ssl connection.
     */
    @ConfField(mutable = false, masterOnly = false)
    public static String mysql_ssl_default_server_certificate = System.getenv("DORIS_HOME")
            + "/mysql_ssl_default_certificate/server_certificate.p12";

    /**
     * Password for default CA certificate file.
     */
    @ConfField(mutable = false, masterOnly = false)
    public static String mysql_ssl_default_ca_certificate_password = "doris";

    /**
     * Password for default CA certificate file.
     */
    @ConfField(mutable = false, masterOnly = false)
    public static String mysql_ssl_default_server_certificate_password = "doris";

    /**
     * Used to set session variables randomly to check more issues in github workflow
     */
    @ConfField(mutable = true)
    public static int pull_request_id = 0;

    /**
     * Used to set default db transaction quota num.
     */
    @ConfField(mutable = true, masterOnly = true)
    public static long default_db_max_running_txn_num = -1;

    /**
     * Used by TokenManager to control the number of tokens keep in memory.
     * One token will keep alive for {token_queue_size * token_generate_period_hour} hours.
     * By defaults, one token will keep for 3 days.
     */
    @ConfField(mutable = false, masterOnly = true)
    public static int token_queue_size = 6;

    /**
     * TokenManager will generate token every token_generate_period_hour.
     */
    @ConfField(mutable = false, masterOnly = true)
    public static int token_generate_period_hour = 12;

    /**
     * The secure local path of the FE node the place the data which will be loaded in doris.
     * The default value is empty for this config which means this feature is not allowed.
     * User who want to load fe server local file should config the value to a right local path.
     */
    @ConfField(mutable = false, masterOnly = false)
    public static String mysql_load_server_secure_path = "";

    @ConfField(mutable = false, masterOnly = false)
    public static int mysql_load_in_memory_record = 20;

    @ConfField(mutable = false, masterOnly = false)
    public static int mysql_load_thread_pool = 4;

    /**
     * BDBJE file logging level
     * OFF, SEVERE, WARNING, INFO, CONFIG, FINE, FINER, FINEST, ALL
     */
    @ConfField
    public static String bdbje_file_logging_level = "INFO";

    /**
     * When holding lock time exceeds the threshold, need to report it.
     */
    @ConfField
    public static long lock_reporting_threshold_ms = 500L;

    /**
     * If true, auth check will be disabled. The default value is false.
     * This is to solve the case that user forgot the password.
     */
    @ConfField(mutable = false)
    public static boolean skip_localhost_auth_check  = true;

    @ConfField(mutable = true)
    public static boolean enable_round_robin_create_tablet = true;

    @ConfField(mutable = true, masterOnly = true, description = {
            "创建分区时，总是从第一个 BE 开始创建。注意：这种方式可能造成BE不均衡",
            "When creating tablet of a partition, always start from the first BE. "
                    + "Note: This method may cause BE imbalance"})
    public static boolean create_tablet_round_robin_from_start = false;

    /**
     * To prevent different types (V1, V2, V3) of behavioral inconsistencies,
     * we may delete the DecimalV2 and DateV1 types in the future.
     * At this stage, we use ‘disable_decimalv2’ and ‘disable_datev1’
     * to determine whether these two types take effect.
     */
    @ConfField(mutable = true)
    public static boolean disable_decimalv2  = true;

    @ConfField(mutable = true)
    public static boolean disable_datev1  = true;

    /*
     * This variable indicates the number of digits by which to increase the scale
     * of the result of division operations performed with the `/` operator. The
     * default value is 4, and it is currently only used for the DECIMALV3 type.
     */
    @ConfField(mutable = true)
    public static int div_precision_increment = 4;

    /**
     * This config used for export/outfile.
     * Whether delete all files in the directory specified by export/outfile.
     * It is a very dangerous operation, should only be used in test env.
     */

    @ConfField(mutable = false)
    public static boolean enable_delete_existing_files  = false;
    /*
     * The actual memory size taken by stats cache highly depends on characteristics of data, since on the different
     * dataset and scenarios the max/min literal's average size and buckets count of histogram would be highly
     * different. Besides, JVM version etc. also has influence on it, though not much as data itself.
     * Here I would give the mem size taken by stats cache with 10_0000 items.Each item's avg length of max/min literal
     * is 32, and the avg column name length is 16, and each column has a histogram with 128 buckets
     * In this case, stats cache takes total 911.954833984MiB mem.
     * If without histogram, stats cache takes total 61.2777404785MiB mem.
     * It's strongly discourage analyzing a column with a very large STRING value in the column, since it would cause
     * FE OOM.
     */
    @ConfField
    public static long stats_cache_size = 50_0000;

    /**
     * This configuration is used to enable the statistics of query information, which will record
     * the access status of databases, tables, and columns, and can be used to guide the
     * optimization of table structures
     *
     */
    @ConfField(mutable = true)
    public static boolean enable_query_hit_stats = false;

    @ConfField(mutable = true, description = {
            "设置为 true，如果查询无法选择到健康副本时，会打印出该tablet所有副本的详细信息，" + "以及不可查询的具体原因。",
            "When set to true, if a query is unable to select a healthy replica, "
                    + "the detailed information of all the replicas of the tablet,"
                    + " including the specific reason why they are unqueryable, will be printed out."})
    public static boolean show_details_for_unaccessible_tablet = true;

    @ConfField(mutable = false, masterOnly = false, varType = VariableAnnotation.EXPERIMENTAL, description = {
            "是否启用binlog特性",
            "Whether to enable binlog feature"})
    public static boolean enable_feature_binlog = false;

    @ConfField(mutable = false, masterOnly = false, varType = VariableAnnotation.EXPERIMENTAL, description = {
        "设置 binlog 消息最字节长度",
        "Set the maximum byte length of binlog message"})
    public static int max_binlog_messsage_size = 1024 * 1024 * 1024;

    @ConfField(mutable = true, masterOnly = true, description = {
            "是否禁止使用 WITH REOSOURCE 语句创建 Catalog。",
            "Whether to disable creating catalog with WITH RESOURCE statement."})
    public static boolean disallow_create_catalog_with_resource = true;

    @ConfField(mutable = true, masterOnly = false, description = {
        "Hive行数估算分区采样数",
        "Sample size for hive row count estimation."})
    public static int hive_stats_partition_sample_size = 3000;

    @ConfField(mutable = true, masterOnly = true, description = {
            "启用Hive分桶表",
            "Enable external hive bucket table"})
    public static boolean enable_create_hive_bucket_table = false;

    @ConfField(mutable = true, masterOnly = true, description = {
            "Hive创建外部表默认指定的文件格式",
            "Default hive file format for creating table."})
    public static String hive_default_file_format = "orc";

    @ConfField
    public static int statistics_sql_parallel_exec_instance_num = 1;

    @ConfField
    public static long statistics_sql_mem_limit_in_bytes = 2L * 1024 * 1024 * 1024;

    @ConfField(mutable = true, masterOnly = true, description = {
            "用于强制设定内表的副本数，如果该参数大于零，则用户在建表时指定的副本数将被忽略，而使用本参数设置的值。"
                    + "同时，建表语句中指定的副本标签等参数会被忽略。该参数不影响包括创建分区、修改表属性的操作。该参数建议仅用于测试环境",
            "Used to force the number of replicas of the internal table. If the config is greater than zero, "
                    + "the number of replicas specified by the user when creating the table will be ignored, "
                    + "and the value set by this parameter will be used. At the same time, the replica tags "
                    + "and other parameters specified in the create table statement will be ignored. "
                    + "This config does not effect the operations including creating partitions "
                    + "and modifying table properties. "
                    + "This config is recommended to be used only in the test environment"})
    public static int force_olap_table_replication_num = 0;

    @ConfField(mutable = true, masterOnly = true, description = {
            "用于强制设定内表的副本分布，如果该参数不为空，则用户在建表或者创建分区时指定的副本数及副本标签将被忽略，而使用本参数设置的值。"
                    + "该参数影响包括创建分区、修改表属性、动态分区等操作。该参数建议仅用于测试环境",
            "Used to force set the replica allocation of the internal table. If the config is not empty, "
                    + "the replication_num and replication_allocation specified by the user when creating the table "
                    + "or partitions will be ignored, and the value set by this parameter will be used."
                    + "This config effect the operations including create tables, create partitions and create "
                    + "dynamic partitions. This config is recommended to be used only in the test environment"})
    public static String force_olap_table_replication_allocation = "";

    @ConfField
    public static int auto_analyze_simultaneously_running_task_num = 1;

    @ConfField
    public static final int period_analyze_simultaneously_running_task_num = 1;

    @ConfField
    public static int cpu_resource_limit_per_analyze_task = 1;

    @ConfField(mutable = true, description = {
            "Export任务允许的最大分区数量",
            "The maximum number of partitions allowed by Export job"})
    public static int maximum_number_of_export_partitions = 2000;

    @ConfField(mutable = true, description = {
            "Export任务允许的最大并行数",
            "The maximum parallelism allowed by Export job"})
    public static int maximum_parallelism_of_export_job = 50;

    @ConfField(mutable = true, description = {
            "ExportExecutorTask任务中一个OutFile语句允许的最大tablets数量",
            "The maximum number of tablets allowed by an OutfileStatement in an ExportExecutorTask"})
    public static int maximum_tablets_of_outfile_in_export = 10;

    @ConfField(mutable = true, description = {
            "是否用 mysql 的 bigint 类型来返回 Doris 的 largeint 类型",
            "Whether to use mysql's bigint type to return Doris's largeint type"})
    public static boolean use_mysql_bigint_for_largeint = false;

    @ConfField
    public static boolean forbid_running_alter_job = false;

    @ConfField(description = {
            "暂时性配置项，开启后会自动将所有的olap表修改为可light schema change",
            "temporary config filed, will make all olap tables enable light schema change"
    })
    public static boolean enable_convert_light_weight_schema_change = false;

    @ConfField(mutable = true, masterOnly = false, description = {
            "查询information_schema.metadata_name_ids表时,获取一个数据库中所有表用的时间",
            "When querying the information_schema.metadata_name_ids table,"
                    + " the time used to obtain all tables in one database"
    })
    public static long query_metadata_name_ids_timeout = 3;

    @ConfField(mutable = true, masterOnly = true, description = {
            "是否禁止LocalDeployManager删除节点",
            "Whether to disable LocalDeployManager drop node"})
    public static boolean disable_local_deploy_manager_drop_node = true;

    @ConfField(mutable = true, description = {
            "开启 file cache 后，一致性哈希算法中，每个节点的虚拟节点数。"
                    + "该值越大，哈希算法的分布越均匀，但是会增加内存开销。",
            "When file cache is enabled, the number of virtual nodes of each node in the consistent hash algorithm. "
                    + "The larger the value, the more uniform the distribution of the hash algorithm, "
                    + "but it will increase the memory overhead."})
    public static int split_assigner_virtual_node_number = 256;

    @ConfField(mutable = true, description = {
            "本地节点软亲缘性优化。尽可能地优先选取本地副本节点。",
            "Local node soft affinity optimization. Prefer local replication node."})
    public static boolean split_assigner_optimized_local_scheduling = true;

    @ConfField(mutable = true, description = {
            "随机算法最小的候选数目，会选取相对最空闲的节点。",
            "The random algorithm has the smallest number of candidates and will select the most idle node."})
    public static int split_assigner_min_random_candidate_num = 2;

    @ConfField(mutable = true, description = {
            "一致性哈希算法最小的候选数目，会选取相对最空闲的节点。",
            "The consistent hash algorithm has the smallest number of candidates and will select the most idle node."})
    public static int split_assigner_min_consistent_hash_candidate_num = 2;

    @ConfField(mutable = true, description = {
            "各节点之间最大的 split 数目差异，如果超过这个数目就会重新分布 split。",
            "The maximum difference in the number of splits between nodes. "
                    + "If this number is exceeded, the splits will be redistributed."})
    public static int split_assigner_max_split_num_variance = 1;

    @ConfField(description = {
            "控制统计信息的自动触发作业执行记录的持久化行数",
            "Determine the persist number of automatic triggered analyze job execution status"
    })
    public static long analyze_record_limit = 20000;

    @ConfField(mutable = true, description = {
            "Auto Buckets中最小的buckets数目",
            "min buckets of auto bucket"
    })
    public static int autobucket_min_buckets = 1;

    @ConfField(mutable = true, description = {
        "Auto Buckets中最大的buckets数目",
        "max buckets of auto bucket"
    })
    public static int autobucket_max_buckets = 128;

    @ConfField(description = {"Arrow Flight Server中所有用户token的缓存上限，超过后LRU淘汰，默认值为512, "
            + "并强制限制小于 qe_max_connection/2, 避免`Reach limit of connections`, "
            + "因为arrow flight sql是无状态的协议，连接通常不会主动断开，"
            + "bearer token 从 cache 淘汰的同时会 unregister Connection.",
            "The cache limit of all user tokens in Arrow Flight Server. which will be eliminated by"
            + "LRU rules after exceeding the limit, the default value is 512, the mandatory limit is "
            + "less than qe_max_connection/2 to avoid `Reach limit of connections`, "
            + "because arrow flight sql is a stateless protocol, the connection is usually not actively "
            + "disconnected, bearer token is evict from the cache will unregister ConnectContext."})
    public static int arrow_flight_token_cache_size = 512;

    @ConfField(description = {"Arrow Flight Server中用户token的存活时间，自上次写入后过期时间，单位分钟，默认值为4320，即3天",
            "The alive time of the user token in Arrow Flight Server, expire after write, unit minutes,"
            + "the default value is 4320, which is 3 days"})
    public static int arrow_flight_token_alive_time = 4320;

    @ConfField(mutable = true, description = {
            "Doris 为了兼用 mysql 周边工具生态，会内置一个名为 mysql 的数据库，如果该数据库与用户自建数据库冲突，"
            + "请修改这个字段，为 doris 内置的 mysql database 更换一个名字",
            "To ensure compatibility with the MySQL ecosystem, Doris includes a built-in database called mysql. "
            + "If this database conflicts with a user's own database, please modify this field to replace "
            + "the name of the Doris built-in MySQL database with a different name."})
    public static String mysqldb_replace_name = "mysql";

    @ConfField(description = {
        "设置允许跨域访问的特定域名,默认允许任何域名跨域访问",
        "Set the specific domain name that allows cross-domain access. "
            + "By default, any domain name is allowed cross-domain access"
    })
    public static String access_control_allowed_origin_domain = "*";

    @ConfField(description = {
            "开启java_udf, 默认为true。如果该配置为false，则禁止创建和使用java_udf。在一些场景下关闭该配置可防止命令注入攻击。",
            "Used to enable java_udf, default is true. if this configuration is false, creation and use of java_udf is "
                    + "disabled. in some scenarios it may be necessary to disable this configuration to prevent "
                    + "command injection attacks."
    })
    public static boolean enable_java_udf = true;

    @ConfField(description = {
            "是否忽略 Image 文件中未知的模块。如果为 true，不在 PersistMetaModules.MODULE_NAMES 中的元数据模块将被忽略并跳过。"
                    + "默认为 false，如果 Image 文件中包含未知的模块，Doris 将会抛出异常。"
                    + "该参数主要用于降级操作中，老版本可以兼容新版本的 Image 文件。",
            "Whether to ignore unknown modules in Image file. "
                    + "If true, metadata modules not in PersistMetaModules.MODULE_NAMES "
                    + "will be ignored and skipped. Default is false, if Image file contains unknown modules, "
                    + "Doris will throw exception. "
                    + "This parameter is mainly used in downgrade operation, "
                    + "old version can be compatible with new version Image file."
    })
    public static boolean ignore_unknown_metadata_module = false;

    @ConfField(mutable = true, masterOnly = true, description = {
            "从主节点同步image文件的超时时间，用户可根据${meta_dir}/image文件夹下面的image文件大小和节点间的网络环境调整，"
                    + "单位为秒，默认值300",
            "The timeout for FE Follower/Observer synchronizing an image file from the FE Master, can be adjusted by "
                    + "the user on the size of image file in the ${meta_dir}/image and the network environment between "
                    + "nodes. The default values is 300."
    })
    public static int sync_image_timeout_second = 300;

    @ConfField(mutable = true, masterOnly = true)
    public static int publish_topic_info_interval_ms = 30000; // 30s

    @ConfField(mutable = true)
    public static int workload_sched_policy_interval_ms = 10000; // 10s

    @ConfField(mutable = true, masterOnly = true)
    public static int workload_max_policy_num = 25;

    @ConfField(mutable = true, masterOnly = true)
    public static int workload_max_condition_num_in_policy = 5;

    @ConfField(mutable = true, masterOnly = true)
    public static int workload_max_action_num_in_policy = 5; // mainly used to limit set session var action

    @ConfField(mutable = true)
    public static int workload_runtime_status_thread_interval_ms = 2000;

    // NOTE: it should bigger than be config report_query_statistics_interval_ms
    @ConfField(mutable = true)
    public static int query_audit_log_timeout_ms = 5000;

    @ConfField(mutable = true)
    public static int be_report_query_statistics_timeout_ms = 60000;

    @ConfField(mutable = true, masterOnly = true)
    public static int workload_group_max_num = 15;

    @ConfField(description = {"查询be wal_queue 的超时阈值(ms)",
            "the timeout threshold of checking wal_queue on be(ms)"})
    public static int check_wal_queue_timeout_threshold = 180000;   // 3 min

    @ConfField(mutable = true, masterOnly = true, description = {
            "对于自动分区表，防止用户意外创建大量分区，每个OLAP表允许的分区数量为`max_auto_partition_num`。默认2000。",
            "For auto-partitioned tables to prevent users from accidentally creating a large number of partitions, "
                    + "the number of partitions allowed per OLAP table is `max_auto_partition_num`. Default 2000."
    })
    public static int max_auto_partition_num = 2000;

    @ConfField(mutable = true, masterOnly = true, description = {
            "Partition rebalance 方式下各个 BE 的 tablet 数最大差值，小于该值时，会诊断为已均衡",
            "The maximum difference in the number of tablets of each BE in partition rebalance mode. "
                    + "If it is less than this value, it will be diagnosed as balanced."
    })
    public static int diagnose_balance_max_tablet_num_diff = 50;

    @ConfField(mutable = true, masterOnly = true, description = {
            "Partition rebalance 方式下各个 BE 的 tablet 数的最大比率，小于该值时，会诊断为已均衡",
            "The maximum ratio of the number of tablets in each BE in partition rebalance mode. "
                    + "If it is less than this value, it will be diagnosed as balanced."
    })
    public static double diagnose_balance_max_tablet_num_ratio = 1.1;

    @ConfField(masterOnly = true, description = {
            "设置 root 用户初始化2阶段 SHA-1 加密密码，默认为''，即不设置 root 密码。"
                    + "后续 root 用户的 `set password` 操作会将 root 初始化密码覆盖。"
                    + "示例：如要配置密码的明文是 `root@123`，可在Doris执行SQL `select password('root@123')` "
                    + "获取加密密码 `*A00C34073A26B40AB4307650BFB9309D6BFA6999`",
            "Set root user initial 2-staged SHA-1 encrypted password, default as '', means no root password. "
                    + "Subsequent `set password` operations for root user will overwrite the initial root password. "
                    + "Example: If you want to configure a plaintext password `root@123`."
                    + "You can execute Doris SQL `select password('root@123')` to generate encrypted "
                    + "password `*A00C34073A26B40AB4307650BFB9309D6BFA6999`"})
    public static String initial_root_password = "";

    @ConfField(description = {"nereids trace文件的存放路径。",
            "The path of the nereids trace file."})
    public static String nereids_trace_log_dir = System.getenv("LOG_DIR") + "/nereids_trace";

    @ConfField(mutable = true, masterOnly = true, description = {
            "备份过程中，分配给每个be的upload任务最大个数，默认值为3个。",
            "The max number of upload tasks assigned to each be during the backup process, the default value is 3."
    })
    public static int backup_upload_task_num_per_be = 3;

    @ConfField(mutable = true, masterOnly = true, description = {
            "恢复过程中，分配给每个be的download任务最大个数，默认值为3个。",
            "The max number of download tasks assigned to each be during the restore process, the default value is 3."
    })
    public static int restore_download_task_num_per_be = 3;

    @ConfField(description = {"是否开启通过http接口获取log文件的功能",
            "Whether to enable the function of getting log files through http interface"})
    public static boolean enable_get_log_file_api = false;

    @ConfField(mutable = true)
    public static boolean enable_profile_when_analyze = false;
    @ConfField(mutable = true)
    public static boolean enable_collect_internal_query_profile = false;

    @ConfField(mutable = false, masterOnly = false, description = {
        "http请求处理/api/query中sql任务的最大线程池。",
        "The max number work threads of http sql submitter."
    })
    public static int http_sql_submitter_max_worker_threads = 2;

    @ConfField(mutable = false, masterOnly = false, description = {
        "http请求处理/api/upload任务的最大线程池。",
        "The max number work threads of http upload submitter."
    })
    public static int http_load_submitter_max_worker_threads = 2;

    @ConfField(mutable = true, masterOnly = true, description = {
            "load label个数阈值，超过该个数后，对于已经完成导入作业或者任务，"
            + "其label会被删除，被删除的 label 可以被重用。 值为 -1 时，表示此阈值不生效。",
            "The threshold of load labels' number. After this number is exceeded, "
                    + "the labels of the completed import jobs or tasks will be deleted, "
                    + "and the deleted labels can be reused. "
                    + "When the value is -1, it indicates no threshold."
    })
    public static int label_num_threshold = 2000;

    @ConfField(description = {"指定 internal catalog 的默认鉴权类",
            "Specify the default authentication class of internal catalog"},
            options = {"default", "ranger-doris"})
    public static String access_controller_type = "default";

    /* https://forums.oracle.com/ords/apexds/post/je-log-checksumexception-2812
      when meeting disk damage or other reason described in the oracle forums
      and fe cannot start due to `com.sleepycat.je.log.ChecksumException`, we
      add a param `ignore_bdbje_log_checksum_read` to ignore the exception, but
      there is no guarantee of correctness for bdbje kv data
    */
    @ConfField
    public static boolean ignore_bdbje_log_checksum_read = false;

    @ConfField(description = {"指定 mysql登录身份认证类型",
            "Specifies the authentication type"},
            options = {"default", "ldap"})
    public static String authentication_type = "default";

    @ConfField(mutable = true)
    public static boolean fix_tablet_partition_id_eq_0 = false;

    @ConfField(mutable = true, masterOnly = true, description = {
            "倒排索引默认存储格式",
            "Default storage format of inverted index, the default value is V1."
    })
    public static String inverted_index_storage_format = "V1";

    @ConfField(description = {
            "是否开启 Proxy Protocol 支持",
            "Whether to enable proxy protocol"
    })
    public static boolean enable_proxy_protocol = false;
    public static int profile_async_collect_expire_time_secs = 5;


    //==========================================================================
    //                    begin of cloud config
    //==========================================================================

    @ConfField
    public static String cloud_unique_id = "";

    public static boolean isCloudMode() {
        return !cloud_unique_id.isEmpty();
    }

    public static boolean isNotCloudMode() {
        return cloud_unique_id.isEmpty();
    }

    /**
     * MetaService endpoint, ip:port, such as meta_service_endpoint = "192.0.0.10:8866"
     */
    @ConfField
    public static String meta_service_endpoint = "";

    @ConfField(mutable = true)
    public static boolean meta_service_connection_pooled = true;

    @ConfField(mutable = true)
    public static int meta_service_connection_pool_size = 20;

    @ConfField(mutable = true)
    public static int meta_service_rpc_retry_times = 200;

    // A connection will expire after a random time during [base, 2*base), so that the FE
    // has a chance to connect to a new RS. Set zero to disable it.
    @ConfField(mutable = true)
    public static int meta_service_connection_age_base_minutes = 5;

    @ConfField(mutable = false)
    public static boolean enable_sts_vpc = true;

    @ConfField(mutable = true)
    public static int sts_duration = 3600;

    @ConfField(mutable = true)
    public static int drop_rpc_retry_num = 200;

    @ConfField
    public static int cloud_meta_service_rpc_failed_retry_times = 200;

    @ConfField
    public static int default_get_version_from_ms_timeout_second = 3;

    @ConfField(mutable = true)
    public static boolean enable_cloud_multi_replica = false;

    @ConfField(mutable = true)
    public static int cloud_replica_num = 3;

    @ConfField(mutable = true)
    public static int cloud_cold_read_percent = 10; // 10%

<<<<<<< HEAD
    @ConfField(mutable = true)
    public static boolean enable_create_inverted_index_for_array = false;
=======
    @ConfField(mutable = true, masterOnly = true)
    public static boolean enable_create_bitmap_index_as_inverted_index = true;
>>>>>>> c23ab254

    // The original meta read lock is not enough to keep a snapshot of partition versions,
    // so the execution of `createScanRangeLocations` are delayed to `Coordinator::exec`,
    // to help to acquire a snapshot of partition versions.
    @ConfField
    public static boolean enable_cloud_snapshot_version = true;

    @ConfField
    public static int cloud_cluster_check_interval_second = 10;

    @ConfField
    public static String cloud_sql_server_cluster_name = "RESERVED_CLUSTER_NAME_FOR_SQL_SERVER";

    @ConfField
    public static String cloud_sql_server_cluster_id = "RESERVED_CLUSTER_ID_FOR_SQL_SERVER";

    @ConfField(description = {"Stream_Load 导入时，label 被限制的最大长度",
            "Stream_Load When importing, the maximum length of label is limited"})
    public static int label_regex_length = 128;

    //==========================================================================
    //                      end of cloud config
    //==========================================================================
}<|MERGE_RESOLUTION|>--- conflicted
+++ resolved
@@ -2655,13 +2655,11 @@
     @ConfField(mutable = true)
     public static int cloud_cold_read_percent = 10; // 10%
 
-<<<<<<< HEAD
     @ConfField(mutable = true)
     public static boolean enable_create_inverted_index_for_array = false;
-=======
+
     @ConfField(mutable = true, masterOnly = true)
     public static boolean enable_create_bitmap_index_as_inverted_index = true;
->>>>>>> c23ab254
 
     // The original meta read lock is not enough to keep a snapshot of partition versions,
     // so the execution of `createScanRangeLocations` are delayed to `Coordinator::exec`,
