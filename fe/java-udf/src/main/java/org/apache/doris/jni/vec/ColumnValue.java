--- conflicted
+++ resolved
@@ -46,13 +46,9 @@
 
     double getDouble();
 
-<<<<<<< HEAD
+    BigInteger getBigInteger();
+
     BigDecimal getDecimal();
-=======
-    public BigInteger getBigInteger();
-
-    public BigDecimal getDecimal();
->>>>>>> c39943f6
 
     String getString();
 
