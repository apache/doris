--- conflicted
+++ resolved
@@ -750,11 +750,6 @@
         runAction(new ProfileAction(context, tag), actionSupplier)
     }
 
-<<<<<<< HEAD
-    // Should use create_sync_mv, this method only check the sync mv in current db
-    // If has multi sync mv in db, may make mistake
-    @Deprecated
-=======
     void checkNereidsExecute(String sqlString) {
         sql (sqlString)
     }
@@ -764,7 +759,6 @@
         return result
     }
 
->>>>>>> bcea4fcd
     void createMV(String sql) {
         (new CreateMVAction(context, sql)).run()
     }
