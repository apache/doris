// Licensed to the Apache Software Foundation (ASF) under one
// or more contributor license agreements.  See the NOTICE file
// distributed with this work for additional information
// regarding copyright ownership.  The ASF licenses this file
// to you under the Apache License, Version 2.0 (the
// "License"); you may not use this file except in compliance
// with the License.  You may obtain a copy of the License at
//
//   http://www.apache.org/licenses/LICENSE-2.0
//
// Unless required by applicable law or agreed to in writing,
// software distributed under the License is distributed on an
// "AS IS" BASIS, WITHOUT WARRANTIES OR CONDITIONS OF ANY
// KIND, either express or implied.  See the License for the
// specific language governing permissions and limitations
// under the License.

/* ******* Do not commit this file unless you know what you are doing ******* */

// **Note**: default db will be create if not exist
defaultDb = "regression_test"

// add useLocalSessionState so that the jdbc will not send
// init cmd like: select @@session.tx_read_only
// at each time we connect.
jdbcUrl = "jdbc:mysql://127.0.0.1:9030/?useLocalSessionState=true"
jdbcUser = "root"
jdbcPassword = ""

feHttpAddress = "127.0.0.1:8030"
feHttpUser = "root"
feHttpPassword = ""

// set DORIS_HOME by system properties
// e.g. java -DDORIS_HOME=./
suitePath = "${DORIS_HOME}/regression-test/suites"
dataPath = "${DORIS_HOME}/regression-test/data"
pluginPath = "${DORIS_HOME}/regression-test/plugins"
realDataPath = "${DORIS_HOME}/regression-test/realdata"
// sf1DataPath can be url like "https://doris-community-test-1308700295.cos.ap-hongkong.myqcloud.com" or local path like "/data"
sf1DataPath = "https://doris-community-test-1308700295.cos.ap-hongkong.myqcloud.com"

// will test <group>/<suite>.groovy
// empty group will test all group
testGroups = ""
// empty suite will test all suite
testSuites = ""
// empty directories will test all directories
testDirectories = ""

// this groups will not be executed
excludeGroups = ""
// this suites will not be executed
excludeSuites = ""
// this directories will not be executed
excludeDirectories = ""

customConf1 = "test_custom_conf_value"

// for test csv with header
enableHdfs=false // set to true if hdfs is ready
hdfsFs = "hdfs://127.0.0.1:9000"
hdfsUser = "doris-test"
hdfsPasswd = ""
brokerName = "broker_name"

// broker load test config
enableBrokerLoad=true
<<<<<<< HEAD
=======
ak=""
sk=""
>>>>>>> 593a916a

// jdbc connector test config
// To enable jdbc test, you need first start mysql/pg container.
// See `docker/thirdparties/start-thirdparties-docker.sh`
enableJdbcTest=false
mysql_57_port=3316
pg_14_port=5442

// hive catalog test config
// To enable jdbc test, you need first start hive container.
// See `docker/thirdparties/start-thirdparties-docker.sh`
enableHiveTest=false
hms_port=9183
hdfs_port=8120

// elasticsearch catalog test config
// See `docker/thirdparties/start-thirdparties-docker.sh`
<<<<<<< HEAD

enableEsTest=false
es_6_port=19200
es_7_port=29200
es_8_port=39200


//hive  catalog test config for bigdata
enableExternalHiveTest = false
extHiveHmsHost = "***.**.**.**"
extHiveHmsPort = 7004
extHiveHmsUser = "****"
extHiveHmsPassword= "***********"

//mysql jdbc connector test config for bigdata
enableExternalMysqlTest = false
extMysqlHost = "***.**.**.**"
extMysqlPort = 3306
extMysqlUser = "****"
extMysqlPassword = "***********"

//postgresql jdbc connector test config for bigdata
enableExternalPgTest = false
extPgHost = "***.**.**.*"
extPgPort = 5432
extPgUser = "****"
extPgPassword = "***********"

// elasticsearch external test config for bigdata
enableExternalEsTest = false
extEsHost = "***********"
extEsPort = 9200
extEsUser = "*******"
extEsPassword = "***********"
=======
enableEsTest=false
es_6_port=19200
es_7_port=29200
es_8_port=39200
>>>>>>> 593a916a
<|MERGE_RESOLUTION|>--- conflicted
+++ resolved
@@ -66,11 +66,8 @@
 
 // broker load test config
 enableBrokerLoad=true
-<<<<<<< HEAD
-=======
 ak=""
 sk=""
->>>>>>> 593a916a
 
 // jdbc connector test config
 // To enable jdbc test, you need first start mysql/pg container.
@@ -88,8 +85,6 @@
 
 // elasticsearch catalog test config
 // See `docker/thirdparties/start-thirdparties-docker.sh`
-<<<<<<< HEAD
-
 enableEsTest=false
 es_6_port=19200
 es_7_port=29200
@@ -122,10 +117,4 @@
 extEsHost = "***********"
 extEsPort = 9200
 extEsUser = "*******"
-extEsPassword = "***********"
-=======
-enableEsTest=false
-es_6_port=19200
-es_7_port=29200
-es_8_port=39200
->>>>>>> 593a916a
+extEsPassword = "***********"