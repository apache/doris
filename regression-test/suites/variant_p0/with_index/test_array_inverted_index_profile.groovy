// Licensed to the Apache Software Foundation (ASF) under one
// or more contributor license agreements.  See the NOTICE file
// distributed with this work for additional information
// regarding copyright ownership.  The ASF licenses this file
// to you under the Apache License, Version 2.0 (the
// "License"); you may not use this file except in compliance
// with the License.  You may obtain a copy of the License at
//
//   http://www.apache.org/licenses/LICENSE-2.0
//
// Unless required by applicable law or agreed to in writing,
// software distributed under the License is distributed on an
// "AS IS" BASIS, WITHOUT WARRANTIES OR CONDITIONS OF ANY
// KIND, either express or implied.  See the License for the
// specific language governing permissions and limitations
// under the License.

import groovy.json.JsonSlurper
import java.util.regex.Matcher;
import java.util.regex.Pattern;

suite("test_variant_arrayInvertedIdx_profile", "p0,nonConcurrent"){
    // prepare test table
    def indexTblName = "var_arr_idx"
    def httpGet = { url ->
        def dst = 'http://' + context.config.feHttpAddress
        def conn = new URL(dst + url).openConnection()
        conn.setRequestMethod("GET")
        def encoding = Base64.getEncoder().encodeToString((context.config.feHttpUser + ":" +
                (context.config.feHttpPassword == null ? "" : context.config.feHttpPassword)).getBytes("UTF-8"))
        conn.setRequestProperty("Authorization", "Basic ${encoding}")
        return conn.getInputStream().getText()
    }

    def checkRowsInvertedIndexFilter = { sql, expectedRowsInvertedIndexFiltered ->
        order_qt_sql sql
        def profileUrl = '/rest/v1/query_profile/'
        def profiles = httpGet(profileUrl)
        log.debug("profiles:{}", profiles);
        profiles = new JsonSlurper().parseText(profiles)
        assertEquals(0, profiles.code)

        def profileId = null;
        for (def profile in profiles["data"]["rows"]) {
            if (profile["Sql Statement"].contains(sql)) {
                profileId = profile["Profile ID"]
                break;
            }
        }
        log.info("profileId:{}", profileId);
        def profileDetail = httpGet("/rest/v1/query_profile/" + profileId)
        String regex = "RowsInvertedIndexFiltered:.*(\\d+)"
        Pattern pattern = Pattern.compile(regex)
        Matcher matcher = pattern.matcher(profileDetail)
        log.info("profileDetail:{}", profileDetail);
    	while (matcher.find()) {
        	int number = Integer.parseInt(matcher.group(1))
                log.info("filter number:{}", number)
                assertEquals(expectedRowsInvertedIndexFiltered, number)
    	}
    }

    // If we use common expr pass to inverted index , we should set enable_common_expr_pushdown = true
    sql """ set enable_common_expr_pushdown = true; """
    sql """ set enable_common_expr_pushdown_for_inverted_index = true; """
    sql """ set enable_profile = true;"""
    sql """ set profile_level = 2;"""
<<<<<<< HEAD
    sql "set disable_inverted_index_v1_for_variant = false"

    sql "DROP TABLE IF EXISTS ${indexTblName}"
    def storageFormat = new Random().nextBoolean() ? "V1" : "V2"
    // create 1 replica table
    sql """
	CREATE TABLE IF NOT EXISTS `${indexTblName}` (
      `apply_date` date NULL COMMENT '',
      `id` varchar(60) NOT NULL COMMENT '',
      `inventors` variant<'inventors' : array<text>> NULL COMMENT '',
      INDEX index_inverted_inventors(inventors) USING INVERTED PROPERTIES( "field_pattern" = "inventors") COMMENT ''
    ) ENGINE=OLAP
    DUPLICATE KEY(`apply_date`, `id`)
    COMMENT 'OLAP'
    DISTRIBUTED BY HASH(`id`) BUCKETS 1
    PROPERTIES (
    "replication_allocation" = "tag.location.default: 1",
    "is_being_synced" = "false",
    "storage_format" = "V2",
    "light_schema_change" = "true",
    "disable_auto_compaction" = "false",
    "enable_single_replica_compaction" = "false",
    "variant_max_subcolumns_count" = "10",
    "inverted_index_storage_format" = "$storageFormat"
    );
    """

    sql """ INSERT INTO `var_arr_idx` (`apply_date`, `id`, `inventors`) VALUES
        ('2017-01-01', '6afef581285b6608bf80d5a4e46cf839', '{"inventors":["a", "b", "c"]}'),
        ('2017-01-01', '8fcb57ae675f0af4d613d9e6c0e8a2a3', '{"inventors":[]}'),
        ('2017-01-01', 'd93d942d985a8fb7547c72dada8d332d', '{"inventors": ["d", "e", "f", "g", "h", "i", "j", "k", "l"]}'),
        ('2017-01-01', '8fcb57ae675f0af4d613d9e6c0e8a2a4', NULL),
         ('2017-01-01', 'd93d942d985a8fb7547c72dada8d332e', '{"inventors": ["m", "n", "o", "p", "q", "r", "s", "t", "u"]}'),
         ('2017-01-01', '8fcb57ae675f0af4d613d9e6c0e8a2a6', '{"inventors": [null,null,null]}'),
         ('2019-01-01', 'd93d942d985a8fb7547c72dada8d332f', '{"inventors": ["v", "w", "x", "y", "z"]}'); """


    qt_sql1 """ select count() from ${indexTblName}"""
    def checkpoints_name = "array_func.array_contains"
    try {
        GetDebugPoint().enableDebugPointForAllBEs(checkpoints_name, [result_bitmap: 1])
        order_qt_sql2 "select apply_date,id, inventors['inventors'] from var_arr_idx where array_contains(cast(inventors['inventors'] as array<text>), 'w') order by id;"
    } finally {
        GetDebugPoint().disableDebugPointForAllBEs(checkpoints_name)
    }
=======
    setFeConfigTemporary([enable_inverted_index_v1_for_variant: true]) {
>>>>>>> 2ec0eed8

        sql "DROP TABLE IF EXISTS ${indexTblName}"
        def storageFormat = new Random().nextBoolean() ? "V1" : "V2"
        if (storageFormat == "V1" && isCloudMode()) {
            return;
        }
        // create 1 replica table
        sql """
        CREATE TABLE IF NOT EXISTS `${indexTblName}` (
        `apply_date` date NULL COMMENT '',
        `id` varchar(60) NOT NULL COMMENT '',
        `inventors` variant NULL COMMENT '',
        INDEX index_inverted_inventors(inventors) USING INVERTED  COMMENT ''
        ) ENGINE=OLAP
        DUPLICATE KEY(`apply_date`, `id`)
        COMMENT 'OLAP'
        DISTRIBUTED BY HASH(`id`) BUCKETS 1
        PROPERTIES (
        "replication_allocation" = "tag.location.default: 1",
        "is_being_synced" = "false",
        "storage_format" = "V2",
        "light_schema_change" = "true",
        "disable_auto_compaction" = "false",
        "enable_single_replica_compaction" = "false",
        "inverted_index_storage_format" = "$storageFormat"
        );
        """

        sql """ INSERT INTO `var_arr_idx` (`apply_date`, `id`, `inventors`) VALUES
            ('2017-01-01', '6afef581285b6608bf80d5a4e46cf839', '{"inventors":["a", "b", "c"]}'),
            ('2017-01-01', '8fcb57ae675f0af4d613d9e6c0e8a2a3', '{"inventors":[]}'),
            ('2017-01-01', 'd93d942d985a8fb7547c72dada8d332d', '{"inventors": ["d", "e", "f", "g", "h", "i", "j", "k", "l"]}'),
            ('2017-01-01', '8fcb57ae675f0af4d613d9e6c0e8a2a4', NULL),
            ('2017-01-01', 'd93d942d985a8fb7547c72dada8d332e', '{"inventors": ["m", "n", "o", "p", "q", "r", "s", "t", "u"]}'),
            ('2017-01-01', '8fcb57ae675f0af4d613d9e6c0e8a2a6', '{"inventors": [null,null,null]}'),
            ('2019-01-01', 'd93d942d985a8fb7547c72dada8d332f', '{"inventors": ["v", "w", "x", "y", "z"]}'); """


        qt_sql1 """ select count() from ${indexTblName}"""
        def checkpoints_name = "array_func.array_contains"
        try {
            GetDebugPoint().enableDebugPointForAllBEs(checkpoints_name, [result_bitmap: 1])
            order_qt_sql2 "select apply_date,id, inventors['inventors'] from var_arr_idx where array_contains(cast(inventors['inventors'] as array<text>), 'w') order by id;"
        } finally {
            GetDebugPoint().disableDebugPointForAllBEs(checkpoints_name)
        }

        int randomInt = new Random().nextInt(10)

        if (randomInt % 2) {
            profile("test_profile_time_${randomInt}") {
                run {
                    sql "/* test_profile_time_${randomInt} */ select apply_date,id, inventors['inventors'] from var_arr_idx where array_contains(cast(inventors['inventors'] as array<text>), 'w') order by id"
                }

                check { profileString, exception ->
                    log.info(profileString)
                    assertTrue(profileString.contains("RowsInvertedIndexFiltered:  6"))
                }
            }
        } else {
            profile("test_profile_time_${randomInt}") {
                run {
                    sql "/* test_profile_time_${randomInt} */ select apply_date,id, inventors['inventors'] from var_arr_idx where array_contains(cast(inventors['inventors'] as array<text>), 's') and apply_date = '2017-01-01' order by id"
                }

                check { profileString, exception ->
                    log.info(profileString)
                    assertTrue(profileString.contains("RowsInvertedIndexFiltered:  5"))
                }
            }
        }
    

        // checkRowsInvertedIndexFilter.call("select apply_date,id, inventors['inventors'] from var_arr_idx where array_contains(cast(inventors['inventors'] as array<text>), 'w') order by id;", 6)

        try {
            GetDebugPoint().enableDebugPointForAllBEs(checkpoints_name, [result_bitmap: 1])
            order_qt_sql3 """ select apply_date,id, inventors['inventors'] from var_arr_idx where array_contains(cast(inventors['inventors'] as array<text>), 's') and apply_date = '2017-01-01' order by id; """
        } finally {
            GetDebugPoint().disableDebugPointForAllBEs(checkpoints_name)
        }
        // and apply_date will be vectorized filter left is 6 rows for inverted index
        order_qt_sql4 """ select apply_date,id, inventors['inventors'] from var_arr_idx where array_contains(cast(inventors['inventors'] as array<text>), 's') and apply_date = '2019-01-01' order by id; """

        order_qt_sql5 """ select apply_date,id, inventors['inventors'] from var_arr_idx where array_contains(cast(inventors['inventors'] as array<text>), 's') or apply_date = '2017-01-01' order by id; """
        order_qt_sql6 """ select apply_date,id, inventors['inventors'] from var_arr_idx where !array_contains(cast(inventors['inventors'] as array<text>), 's') order by id; """
        order_qt_sql7 """ select apply_date,id, inventors['inventors'] from var_arr_idx where !array_contains(cast(inventors['inventors'] as array<text>), 's') and apply_date = '2017-01-01' order by id; """
        order_qt_sql8 """ select apply_date,id, inventors['inventors'] from var_arr_idx where !array_contains(cast(inventors['inventors'] as array<text>), 's') and apply_date = '2019-01-01' order by id; """
        order_qt_sql9 """ select apply_date,id, inventors['inventors'] from var_arr_idx where !array_contains(cast(inventors['inventors'] as array<text>), 's') or apply_date = '2017-01-01' order by id; """
        order_qt_sql10 """ select apply_date,id, inventors['inventors'] from var_arr_idx where (array_contains(cast(inventors['inventors'] as array<text>), 's') and apply_date = '2017-01-01') or apply_date = '2019-01-01' order by id; """
    }
}<|MERGE_RESOLUTION|>--- conflicted
+++ resolved
@@ -65,11 +65,13 @@
     sql """ set enable_common_expr_pushdown_for_inverted_index = true; """
     sql """ set enable_profile = true;"""
     sql """ set profile_level = 2;"""
-<<<<<<< HEAD
-    sql "set disable_inverted_index_v1_for_variant = false"
+    setFeConfigTemporary([enable_inverted_index_v1_for_variant: true]) {
 
     sql "DROP TABLE IF EXISTS ${indexTblName}"
     def storageFormat = new Random().nextBoolean() ? "V1" : "V2"
+    if (storageFormat == "V1" && isCloudMode()) {
+        return;
+    }
     // create 1 replica table
     sql """
 	CREATE TABLE IF NOT EXISTS `${indexTblName}` (
@@ -92,55 +94,6 @@
     "inverted_index_storage_format" = "$storageFormat"
     );
     """
-
-    sql """ INSERT INTO `var_arr_idx` (`apply_date`, `id`, `inventors`) VALUES
-        ('2017-01-01', '6afef581285b6608bf80d5a4e46cf839', '{"inventors":["a", "b", "c"]}'),
-        ('2017-01-01', '8fcb57ae675f0af4d613d9e6c0e8a2a3', '{"inventors":[]}'),
-        ('2017-01-01', 'd93d942d985a8fb7547c72dada8d332d', '{"inventors": ["d", "e", "f", "g", "h", "i", "j", "k", "l"]}'),
-        ('2017-01-01', '8fcb57ae675f0af4d613d9e6c0e8a2a4', NULL),
-         ('2017-01-01', 'd93d942d985a8fb7547c72dada8d332e', '{"inventors": ["m", "n", "o", "p", "q", "r", "s", "t", "u"]}'),
-         ('2017-01-01', '8fcb57ae675f0af4d613d9e6c0e8a2a6', '{"inventors": [null,null,null]}'),
-         ('2019-01-01', 'd93d942d985a8fb7547c72dada8d332f', '{"inventors": ["v", "w", "x", "y", "z"]}'); """
-
-
-    qt_sql1 """ select count() from ${indexTblName}"""
-    def checkpoints_name = "array_func.array_contains"
-    try {
-        GetDebugPoint().enableDebugPointForAllBEs(checkpoints_name, [result_bitmap: 1])
-        order_qt_sql2 "select apply_date,id, inventors['inventors'] from var_arr_idx where array_contains(cast(inventors['inventors'] as array<text>), 'w') order by id;"
-    } finally {
-        GetDebugPoint().disableDebugPointForAllBEs(checkpoints_name)
-    }
-=======
-    setFeConfigTemporary([enable_inverted_index_v1_for_variant: true]) {
->>>>>>> 2ec0eed8
-
-        sql "DROP TABLE IF EXISTS ${indexTblName}"
-        def storageFormat = new Random().nextBoolean() ? "V1" : "V2"
-        if (storageFormat == "V1" && isCloudMode()) {
-            return;
-        }
-        // create 1 replica table
-        sql """
-        CREATE TABLE IF NOT EXISTS `${indexTblName}` (
-        `apply_date` date NULL COMMENT '',
-        `id` varchar(60) NOT NULL COMMENT '',
-        `inventors` variant NULL COMMENT '',
-        INDEX index_inverted_inventors(inventors) USING INVERTED  COMMENT ''
-        ) ENGINE=OLAP
-        DUPLICATE KEY(`apply_date`, `id`)
-        COMMENT 'OLAP'
-        DISTRIBUTED BY HASH(`id`) BUCKETS 1
-        PROPERTIES (
-        "replication_allocation" = "tag.location.default: 1",
-        "is_being_synced" = "false",
-        "storage_format" = "V2",
-        "light_schema_change" = "true",
-        "disable_auto_compaction" = "false",
-        "enable_single_replica_compaction" = "false",
-        "inverted_index_storage_format" = "$storageFormat"
-        );
-        """
 
         sql """ INSERT INTO `var_arr_idx` (`apply_date`, `id`, `inventors`) VALUES
             ('2017-01-01', '6afef581285b6608bf80d5a4e46cf839', '{"inventors":["a", "b", "c"]}'),
