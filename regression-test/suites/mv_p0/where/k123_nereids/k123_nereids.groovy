// Licensed to the Apache Software Foundation (ASF) under one
// or more contributor license agreements.  See the NOTICE file
// distributed with this work for additional information
// regarding copyright ownership.  The ASF licenses this file
// to you under the Apache License, Version 2.0 (the
// "License"); you may not use this file except in compliance
// with the License.  You may obtain a copy of the License at
//
//   http://www.apache.org/licenses/LICENSE-2.0
//
// Unless required by applicable law or agreed to in writing,
// software distributed under the License is distributed on an
// "AS IS" BASIS, WITHOUT WARRANTIES OR CONDITIONS OF ANY
// KIND, either express or implied.  See the License for the
// specific language governing permissions and limitations
// under the License.

import org.codehaus.groovy.runtime.IOGroovyMethods

suite ("k123p_nereids") {
    sql """ DROP TABLE IF EXISTS d_table; """
    sql """set enable_nereids_planner=true"""
<<<<<<< HEAD
    // Virtual column will make mv rewrite fail, so we disable the rule
    sql """set disable_nereids_rules='PUSH_DOWN_VIRTUAL_COLUMNS_INTO_OLAP_SCAN';"""
=======
    sql "set disable_nereids_rules='CONSTANT_PROPAGATION'"
>>>>>>> 374af1da
    sql """
            create table d_table(
                k1 int null,
                k2 int not null,
                k3 bigint null,
                k4 varchar(100) null
            )
            duplicate key (k1,k2,k3)
            distributed BY hash(k1) buckets 3
            properties("replication_num" = "1");
        """

    sql "insert into d_table select 1,1,1,'a';"
    sql "insert into d_table select 2,2,2,'b';"
    sql "insert into d_table select 3,-3,null,'c';"

    createMV ("""create materialized view k123p1w as select k1,k2+k3 from d_table where k1 = 1;""")
    createMV ("""create materialized view k123p4w as select k1,k2+k3 from d_table where k4 = "b";""")
    createMV ("""create materialized view kwh1 as select k2, k1 from d_table where k1=1;""")
    createMV ("""create materialized view kwh2 as select k2, k1 from d_table where k1>1;""")


    sql "insert into d_table select 1,1,1,'a';"
    sql "insert into d_table select 2,2,2,'b';"
    sql "insert into d_table select 3,-3,null,'c';"

    qt_select_star "select * from d_table order by k1;"

    sql "analyze table d_table with sync;"

    mv_rewrite_all_fail("select k1,k2+k3 from d_table order by k1;", ["k123p1w", "k123p4w", "kwh1", "kwh2"])
    
    qt_select_mv "select k1,k2+k3 from d_table order by k1;"

    mv_rewrite_success("select k1,k2+k3 from d_table where k1 = 1 order by k1;",
        "k123p1w")
    
    qt_select_mv "select k1,k2+k3 from d_table where k1 = 1 order by k1;"

    mv_rewrite_all_fail("select k1,k2+k3 from d_table where k1 = 2 order by k1;", ["k123p1w", "k123p4w", "kwh1", "kwh2"])
    
    qt_select_mv "select k1,k2+k3 from d_table where k1 = 2 order by k1;"

    mv_rewrite_success("select k1,k2+k3 from d_table where k1 = '1' order by k1;", "k123p1w")

    qt_select_mv "select k1,k2+k3 from d_table where k1 = '1' order by k1;"

    mv_rewrite_success("select k1,k2+k3 from d_table where k4 = 'b' order by k1;", "k123p4w")
        
    qt_select_mv "select k1,k2+k3 from d_table where k4 = 'b' order by k1;"

    mv_rewrite_all_fail("select k1,k2+k3 from d_table where k4 = 'a' order by k1;", ["k123p1w", "k123p4w", "kwh1", "kwh2"])
        
    qt_select_mv "select k1,k2+k3 from d_table where k4 = 'a' order by k1;"

    mv_rewrite_success("""select k1,k2+k3 from d_table where k1 = 2 and k4 = "b";""", "k123p4w")

    qt_select_mv """select k1,k2+k3 from d_table where k1 = 2 and k4 = "b" order by k1;"""

    qt_select_mv_constant """select bitmap_empty() from d_table where true;"""

    mv_rewrite_success("select k2 from d_table where k1=1 and (k1>2 or k1 < 0) order by k2;", "kwh1")
    
    qt_select_mv "select k2 from d_table where k1=1 and (k1>2 or k1 < 0) order by k2;"

    mv_rewrite_success("select k2 from d_table where k1>10 order by k2;", "kwh2")

    mv_rewrite_all_fail("select k2 from d_table where k1>10 or k2 = 0 order by k2;", ["k123p1w", "k123p4w", "kwh1", "kwh2"])

    mv_rewrite_success("select k2 from d_table where k1=1 and (k2>2 or k2<0) order by k2;", "kwh1")
    
    qt_select_mv "select k2 from d_table where k1=1 and (k2>2 or k2<0) order by k2;"

    mv_rewrite_success("select k2,k1=1 from d_table where k1=1 order by k2;", "kwh1")
    
    qt_select_mv "select k2,k1=1 from d_table where k1=1 order by k2;"

    mv_rewrite_success("select k2,k1=2 from d_table where k1=1 order by k2;", "kwh1")
    
    qt_select_mv "select k2,k1=2 from d_table where k1=1 order by k2;"

}<|MERGE_RESOLUTION|>--- conflicted
+++ resolved
@@ -20,12 +20,8 @@
 suite ("k123p_nereids") {
     sql """ DROP TABLE IF EXISTS d_table; """
     sql """set enable_nereids_planner=true"""
-<<<<<<< HEAD
     // Virtual column will make mv rewrite fail, so we disable the rule
-    sql """set disable_nereids_rules='PUSH_DOWN_VIRTUAL_COLUMNS_INTO_OLAP_SCAN';"""
-=======
-    sql "set disable_nereids_rules='CONSTANT_PROPAGATION'"
->>>>>>> 374af1da
+    sql "set disable_nereids_rules='CONSTANT_PROPAGATION,PUSH_DOWN_VIRTUAL_COLUMNS_INTO_OLAP_SCAN'"
     sql """
             create table d_table(
                 k1 int null,
