--- conflicted
+++ resolved
@@ -578,13 +578,11 @@
     qt_select_json_contains """SELECT id, j, json_contains(j, cast('{"k2":300}' as json)) FROM ${testTable} ORDER BY id"""
     qt_select_json_contains """SELECT id, j, json_contains(j, cast('{"k1":"v41","k2":400}' as json), '\$.a1') FROM ${testTable} ORDER BY id"""
     qt_select_json_contains """SELECT id, j, json_contains(j, cast('[123,456]' as json)) FROM ${testTable} ORDER BY id"""
-<<<<<<< HEAD
 
     // json_parse
     qt_sql_json_parse """SELECT/*+SET_VAR(enable_fold_constant_by_be=false)*/ json_parse('{"":"v1"}')"""
     qt_sql_json_parse """SELECT/*+SET_VAR(enable_fold_constant_by_be=false)*/ json_parse('{"":1, "":"v1"}')"""
     qt_sql_json_parse """SELECT/*+SET_VAR(enable_fold_constant_by_be=false)*/ json_parse('{"":1, "ab":"v1", "":"v1", "": 2}')"""
-=======
     
     // json_keys
     qt_sql_json_keys """SELECT json_keys('{"k1":"v31","k2":300}')"""
@@ -626,5 +624,4 @@
 
     sql """ insert into json_keys_table values (1, '{"a.b.c":{"k1.a1":"v31", "k2": 300}, "a": {}}', '\$.a'), (2, '{"a.b.c":{"k1.a1":"v31", "k2": 300}}', '\$.a.b.c'), (3, '{"a.b.c":{"k1.a1":"v31", "k2": 300}, "a": {"k1.a1": 1}}', '\$.a'), (4, '["a", "b"]', '\$.a'); """
     qt_select_json_keys """SELECT j, p, json_keys(j, p) FROM json_keys_table ORDER BY id"""
->>>>>>> 8f2d075c
 }