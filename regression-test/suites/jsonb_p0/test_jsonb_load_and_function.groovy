--- conflicted
+++ resolved
@@ -50,11 +50,7 @@
             }
             log.info("Stream load result: ${result}".toString())
             def json = parseJson(result)
-<<<<<<< HEAD
-            def (code, out, err) = curl("GET", json.ErrorURL)
-=======
             (code, out, err) = curl("GET", json.ErrorURL)
->>>>>>> 0ff3073f
             log.info("error result: " + out)
 
             assertEquals("fail", json.Status.toLowerCase())
@@ -86,11 +82,7 @@
             }
             log.info("Stream load result: ${result}".toString())
             def json = parseJson(result)
-<<<<<<< HEAD
-            def (code, out, err) = curl("GET", json.ErrorURL)
-=======
             (code, out, err) = curl("GET", json.ErrorURL)
->>>>>>> 0ff3073f
             log.info("error result: " + out)
 
             assertEquals("success", json.Status.toLowerCase())
