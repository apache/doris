// Licensed to the Apache Software Foundation (ASF) under one
// or more contributor license agreements.  See the NOTICE file
// distributed with this work for additional information
// regarding copyright ownership.  The ASF licenses this file
// to you under the Apache License, Version 2.0 (the
// "License"); you may not use this file except in compliance
// with the License.  You may obtain a copy of the License at
//
//   http://www.apache.org/licenses/LICENSE-2.0
//
// Unless required by applicable law or agreed to in writing,
// software distributed under the License is distributed on an
// "AS IS" BASIS, WITHOUT WARRANTIES OR CONDITIONS OF ANY
// KIND, either express or implied.  See the License for the
// specific language governing permissions and limitations
// under the License.

import org.apache.kafka.clients.admin.AdminClient
import org.apache.kafka.clients.producer.KafkaProducer
import org.apache.kafka.clients.producer.ProducerRecord
import org.apache.kafka.clients.producer.ProducerConfig

suite("test_routine_load","p0") {

    def tables = [
                  "dup_tbl_basic",
                  "uniq_tbl_basic",
                  "mow_tbl_basic",
                  "agg_tbl_basic",
                  "dup_tbl_array",
                  "uniq_tbl_array",
                  "mow_tbl_array",
                 ]

    def multiTables = [
                  "dup_tbl_basic_multi_table",
                 ]

    def multiTables1 = [
                  "dup_tbl_basic",
                  "uniq_tbl_basic",
                 ]

    def jobs =   [
                  "dup_tbl_basic_job",
                  "uniq_tbl_basic_job",
                  "mow_tbl_basic_job",
                  "agg_tbl_basic_job",
                  "dup_tbl_array_job",
                  "uniq_tbl_array_job",
                  "mow_tbl_array_job",
                 ]

    def kafkaCsvTpoics = [
                  "basic_data",
                  "basic_array_data",
                  "basic_data_with_errors",
                  "basic_array_data_with_errors",
                  "basic_data_timezone",
                  "basic_array_data_timezone",
<<<<<<< HEAD
=======
                  "multi_table_csv1",
                  "multi_table_csv",
>>>>>>> 76992e63
                ]

    def kafkaJsonTopics = [
                  "basic_data_json",
                  "basic_array_data_json",
                  "basic_data_json_by_line",
                  "basic_array_data_json_by_line",
<<<<<<< HEAD
=======
                  "multi_table_json",
                  "multi_table_json1",
>>>>>>> 76992e63
                ]

    def topics = [
                  "basic_data",
                  "basic_data",
                  "basic_data",
                  "basic_data",
                  "basic_array_data",
                  "basic_array_data",
                  "basic_array_data",
                 ]

    def errorTopics = [
                  "basic_data_with_errors",
                  "basic_data_with_errors",
                  "basic_data_with_errors",
                  "basic_data_with_errors",
                  "basic_array_data_with_errors",
                  "basic_array_data_with_errors",
                  "basic_array_data_with_errors",
                 ]

    def timezoneTopics = [
                  "basic_data_timezone",
                  "basic_data_timezone",
                  "basic_data_timezone",
                  "basic_data_timezone",
                  "basic_array_data_timezone",
                  "basic_array_data_timezone",
                  "basic_array_data_timezone",
                 ]

    def jsonArrayTopic = [
                 "basic_data_json",
                 "basic_data_json",
                 "basic_data_json",
                 "basic_data_json",
                 "basic_array_data_json",
                 "basic_array_data_json",
                 "basic_array_data_json",
                ]

    def jsonTopic = [
                 "basic_data_json_by_line",
                 "basic_data_json_by_line",
                 "basic_data_json_by_line",
                 "basic_data_json_by_line",
                 "basic_array_data_json_by_line",
                 "basic_array_data_json_by_line",
                 "basic_array_data_json_by_line",
                ]

    def jsonpaths = [
                    '[\"$.k00\", \"$.k01\", \"$.k02\", \"$.k03\", \"$.k04\", \"$.k05\", \"$.k06\", \"$.k07\", \"$.k08\", \"$.k09\", \"$.k10\", \"$.k11\", \"$.k12\", \"$.k13\", \"$.k14\", \"$.k15\", \"$.k16\", \"$.k17\", \"$.k18\"]',
                    '[\"$.k00\", \"$.k01\", \"$.k02\", \"$.k03\", \"$.k04\", \"$.k05\", \"$.k06\", \"$.k07\", \"$.k08\", \"$.k09\", \"$.k10\", \"$.k11\", \"$.k12\", \"$.k13\", \"$.k14\", \"$.k15\", \"$.k16\", \"$.k17\", \"$.k18\"]',
                    '[\"$.k00\", \"$.k01\", \"$.k02\", \"$.k03\", \"$.k04\", \"$.k05\", \"$.k06\", \"$.k07\", \"$.k08\", \"$.k09\", \"$.k10\", \"$.k11\", \"$.k12\", \"$.k13\", \"$.k14\", \"$.k15\", \"$.k16\", \"$.k17\", \"$.k18\"]',
                    '[\"$.k00\", \"$.k01\", \"$.k02\", \"$.k03\", \"$.k04\", \"$.k05\", \"$.k06\", \"$.k07\", \"$.k08\", \"$.k09\", \"$.k10\", \"$.k11\", \"$.k12\", \"$.k13\", \"$.k14\", \"$.k15\", \"$.k16\", \"$.k17\", \"$.k18\"]',
                    '[\"$.k00\", \"$.k01\", \"$.k02\", \"$.k03\", \"$.k04\", \"$.k05\", \"$.k06\", \"$.k07\", \"$.k08\", \"$.k09\", \"$.k10\", \"$.k11\", \"$.k12\", \"$.k13\", \"$.k14\", \"$.k15\", \"$.k16\", \"$.k17\"]',
                    '[\"$.k00\", \"$.k01\", \"$.k02\", \"$.k03\", \"$.k04\", \"$.k05\", \"$.k06\", \"$.k07\", \"$.k08\", \"$.k09\", \"$.k10\", \"$.k11\", \"$.k12\", \"$.k13\", \"$.k14\", \"$.k15\", \"$.k16\", \"$.k17\"]',
                    '[\"$.k00\", \"$.k01\", \"$.k02\", \"$.k03\", \"$.k04\", \"$.k05\", \"$.k06\", \"$.k07\", \"$.k08\", \"$.k09\", \"$.k10\", \"$.k11\", \"$.k12\", \"$.k13\", \"$.k14\", \"$.k15\", \"$.k16\", \"$.k17\"]',
                    ]

    def columns = [
                    "k00,k01,k02,k03,k04,k05,k06,k07,k08,k09,k10,k11,k12,k13,k14,k15,k16,k17,k18",
                    "k00,k01,k02,k03,k04,k05,k06,k07,k08,k09,k10,k11,k12,k13,k14,k15,k16,k17,k18",
                    "k00,k01,k02,k03,k04,k05,k06,k07,k08,k09,k10,k11,k12,k13,k14,k15,k16,k17,k18",
                    "k00,k01,k02,k03,k04,k05,k06,k07,k08,k09,k10,k11,k12,k13,k14,k15,k16,k17,k18,k19=to_bitmap(k04),k20=HLL_HASH(k04),k21=TO_QUANTILE_STATE(k04,1.0),kd19=to_bitmap(k05),kd20=HLL_HASH(k05),kd21=TO_QUANTILE_STATE(k05,1.0)",
                    "k00,k01,k02,k03,k04,k05,k06,k07,k08,k09,k10,k11,k12,k13,k14,k15,k16,k17",
                    "k00,k01,k02,k03,k04,k05,k06,k07,k08,k09,k10,k11,k12,k13,k14,k15,k16,k17",
                    "k00,k01,k02,k03,k04,k05,k06,k07,k08,k09,k10,k11,k12,k13,k14,k15,k16,k17",
                  ]

    def timezoneColumns =
                  [
                    "k00=unix_timestamp('2007-11-30 10:30:19'),k01,k02,k03,k04,k05,k06,k07,k08,k09,k10,k11,k12,k13,k14,k15,k16,k17,k18",
                    "k00=unix_timestamp('2007-11-30 10:30:19'),k01,k02,k03,k04,k05,k06,k07,k08,k09,k10,k11,k12,k13,k14,k15,k16,k17,k18",
                    "k00=unix_timestamp('2007-11-30 10:30:19'),k01,k02,k03,k04,k05,k06,k07,k08,k09,k10,k11,k12,k13,k14,k15,k16,k17,k18",
                    "k00=unix_timestamp('2007-11-30 10:30:19'),k01,k02,k03,k04,k05,k06,k07,k08,k09,k10,k11,k12,k13,k14,k15,k16,k17,k18,k19=to_bitmap(k04),k20=HLL_HASH(k04),k21=TO_QUANTILE_STATE(k04,1.0),kd19=to_bitmap(k05),kd20=HLL_HASH(k05),kd21=TO_QUANTILE_STATE(k05,1.0)",
                    "k00=unix_timestamp('2007-11-30 10:30:19'),k01,k02,k03,k04,k05,k06,k07,k08,k09,k10,k11,k12,k13,k14,k15,k16,k17",
                    "k00=unix_timestamp('2007-11-30 10:30:19'),k01,k02,k03,k04,k05,k06,k07,k08,k09,k10,k11,k12,k13,k14,k15,k16,k17",
                    "k00=unix_timestamp('2007-11-30 10:30:19'),k01,k02,k03,k04,k05,k06,k07,k08,k09,k10,k11,k12,k13,k14,k15,k16,k17",
                  ]

    def multiTableJobName = [
                    "multi_table_csv",
                    "multi_table_json",
                  ]

    def multiTableJobName1 = [
                    "multi_table_csv1",
                    "multi_table_json1",
                  ]

    def formats = [
                    "csv",
                    "json",
                  ]

    def loadedRows = [0,0,0,0,17,17,17]

    def filteredRows = [20,20,20,20,3,3,3]

    def maxFilterRatio = [1,1,1,1,0.15,0.15,0.15]

    String enabled = context.config.otherConfigs.get("enableKafkaTest")
    String kafka_port = context.config.otherConfigs.get("kafka_port")
    String externalEnvIp = context.config.otherConfigs.get("externalEnvIp")
    def kafka_broker = "${externalEnvIp}:${kafka_port}"
<<<<<<< HEAD

    def j = 0
    if (enabled != null && enabled.equalsIgnoreCase("true")) {
        try {
            
            // define kafka 
            def props = new Properties()
            props.put(ProducerConfig.BOOTSTRAP_SERVERS_CONFIG, "${kafka_broker}".toString())
            props.put(ProducerConfig.KEY_SERIALIZER_CLASS_CONFIG, "org.apache.kafka.common.serialization.StringSerializer")
            props.put(ProducerConfig.VALUE_SERIALIZER_CLASS_CONFIG, "org.apache.kafka.common.serialization.StringSerializer")
            // Create kafka producer
            def producer = new KafkaProducer<>(props)

            for (String csvTopic in kafkaCsvTpoics) {
                def txt = new File("""${context.file.parent}/data/csvTopic.csv""").text
                logger.info("=====${txt}========")
                def record = new ProducerRecord<>(csvTopic, null, txt)
                producer.send(record)
            }
            for (String jsonTopic in kafkaJsonTopics) {
                def txt = new File("""${context.file.parent}/data/jsonTopic.json""").text
                logger.info("=====${txt}========")
                def record = new ProducerRecord<>(jsonTopic, null, txt)
                producer.send(record)
            }            

        }   
    }  
=======
>>>>>>> 76992e63

    if (enabled != null && enabled.equalsIgnoreCase("true")) {
        // define kafka 
        def props = new Properties()
        props.put(ProducerConfig.BOOTSTRAP_SERVERS_CONFIG, "${kafka_broker}".toString())
        props.put(ProducerConfig.KEY_SERIALIZER_CLASS_CONFIG, "org.apache.kafka.common.serialization.StringSerializer")
        props.put(ProducerConfig.VALUE_SERIALIZER_CLASS_CONFIG, "org.apache.kafka.common.serialization.StringSerializer")
        // Create kafka producer
        def producer = new KafkaProducer<>(props)

        for (String kafkaCsvTopic in kafkaCsvTpoics) {
            def txt = new File("""${context.file.parent}/data/${kafkaCsvTopic}.csv""").text
            def lines = txt.readLines()
            lines.each { line ->
                logger.info("=====${line}========")
                def record = new ProducerRecord<>(kafkaCsvTopic, null, line)
                producer.send(record)
            }
        }
        for (String kafkaJsonTopic in kafkaJsonTopics) {
            def kafkaJson = new File("""${context.file.parent}/data/${kafkaJsonTopic}.json""").text
            def lines = kafkaJson.readLines()
            lines.each { line ->
                logger.info("=====${line}========")
                def record = new ProducerRecord<>(kafkaJsonTopic, null, line)
                producer.send(record)
            }
        }            

    }  

    // send_batch_parallelism
    def i = 0
    if (enabled != null && enabled.equalsIgnoreCase("true")) {
        try {
            for (String tableName in tables) {
                sql new File("""${context.file.parent}/ddl/${tableName}_drop.sql""").text
                sql new File("""${context.file.parent}/ddl/${tableName}_create.sql""").text

                def name = "routine_load_" + tableName
                sql """
                    CREATE ROUTINE LOAD ${jobs[i]} ON ${name}
                    COLUMNS(${columns[i]}),
                    COLUMNS TERMINATED BY "|"
                    PROPERTIES
                    (
                        "send_batch_parallelism" = "2",
                        "max_batch_interval" = "5",
                        "max_batch_rows" = "300000",
                        "max_batch_size" = "209715200"
                    )
                    FROM KAFKA
                    (
                        "kafka_broker_list" = "${externalEnvIp}:${kafka_port}",
                        "kafka_topic" = "${topics[i]}",
                        "property.kafka_default_offsets" = "OFFSET_BEGINNING"
                    );
                """
                sql "sync"
                i++
            }

            i = 0
            for (String tableName in tables) {
                while (true) {
                    sleep(1000)
                    def res = sql "show routine load for ${jobs[i]}"
                    def state = res[0][8].toString()
                    if (state == "NEED_SCHEDULE") {
                        continue;
                    }
                    log.info("reason of state changed: ${res[0][17].toString()}".toString())
                    assertEquals(res[0][8].toString(), "RUNNING")
                    break;
                }

                def count = 0
                def tableName1 =  "routine_load_" + tableName
                while (true) {
                    def res = sql "select count(*) from ${tableName1}"
                    def state = sql "show routine load for ${jobs[i]}"
                    log.info("routine load state: ${state[0][8].toString()}".toString())
                    log.info("routine load statistic: ${state[0][14].toString()}".toString())
                    log.info("reason of state changed: ${state[0][17].toString()}".toString())
                    if (res[0][0] > 0) {
                        break
                    }
                    if (count >= 120) {
                        log.error("routine load can not visible for long time")
                        assertEquals(20, res[0][0])
                        break
                    }
                    sleep(5000)
                    count++
                }

                if (i <= 3) {
                    qt_sql_send_batch_parallelism "select * from ${tableName1} order by k00,k01"
                } else {
                    qt_sql_send_batch_parallelism "select * from ${tableName1} order by k00"
                }

                sql "stop routine load for ${jobs[i]}"
                i++
            }
        } finally {
            for (String tableName in tables) {
                sql new File("""${context.file.parent}/ddl/${tableName}_drop.sql""").text
            }
        }
    }

    // desired_concurrent_number
    i = 0
    if (enabled != null && enabled.equalsIgnoreCase("true")) {
        try {
            for (String tableName in tables) {
                sql new File("""${context.file.parent}/ddl/${tableName}_drop.sql""").text
                sql new File("""${context.file.parent}/ddl/${tableName}_create.sql""").text

                def name = "routine_load_" + tableName
                sql """
                    CREATE ROUTINE LOAD ${jobs[i]} ON ${name}
                    COLUMNS(${columns[i]}),
                    COLUMNS TERMINATED BY "|"
                    PROPERTIES
                    (
                        "desired_concurrent_number" = "3",
                        "max_batch_interval" = "5",
                        "max_batch_rows" = "300000",
                        "max_batch_size" = "209715200"
                    )
                    FROM KAFKA
                    (
                        "kafka_broker_list" = "${externalEnvIp}:${kafka_port}",
                        "kafka_topic" = "${topics[i]}",
                        "property.kafka_default_offsets" = "OFFSET_BEGINNING"
                    );
                """
                sql "sync"
                sql "pause routine load for ${jobs[i]}"
                def res = sql "show routine load for ${jobs[i]}"
                log.info("routine load job properties: ${res[0][11].toString()}".toString())
                def json = parseJson(res[0][11])
                assertEquals("3", json.desired_concurrent_number.toString())
                sql "resume routine load for ${jobs[i]}"
                i++
            }

            i = 0
            for (String tableName in tables) {
                while (true) {
                    sleep(1000)
                    def res = sql "show routine load for ${jobs[i]}"
                    def state = res[0][8].toString()
                    if (state == "NEED_SCHEDULE") {
                        continue;
                    }
                    log.info("reason of state changed: ${res[0][17].toString()}".toString())
                    assertEquals(res[0][8].toString(), "RUNNING")
                    break;
                }

                def count = 0
                def tableName1 =  "routine_load_" + tableName
                while (true) {
                    def res = sql "select count(*) from ${tableName1}"
                    def state = sql "show routine load for ${jobs[i]}"
                    log.info("routine load state: ${state[0][8].toString()}".toString())
                    log.info("routine load statistic: ${state[0][14].toString()}".toString())
                    log.info("reason of state changed: ${state[0][17].toString()}".toString())
                    if (res[0][0] > 0) {
                        break
                    }
                    if (count >= 120) {
                        log.error("routine load can not visible for long time")
                        assertEquals(20, res[0][0])
                        break
                    }
                    sleep(5000)
                    count++
                }

                if (i <= 3) {
                    qt_sql_desired_concurrent_number "select * from ${tableName1} order by k00,k01"
                } else {
                    qt_sql_desired_concurrent_number "select * from ${tableName1} order by k00"
                }

                sql "stop routine load for ${jobs[i]}"
                i++
            }
        } finally {
            for (String tableName in tables) {
                sql new File("""${context.file.parent}/ddl/${tableName}_drop.sql""").text
            }
        }
    }

    i = 0
    if (enabled != null && enabled.equalsIgnoreCase("true")) {
        try {
            for (String tableName in tables) {
                sql new File("""${context.file.parent}/ddl/${tableName}_drop.sql""").text
                sql new File("""${context.file.parent}/ddl/${tableName}_create.sql""").text

                def name = "routine_load_" + tableName
                try {
                    sql """
                    CREATE ROUTINE LOAD ${jobs[i]} ON ${name}
                    COLUMNS(${columns[i]}),
                    COLUMNS TERMINATED BY "|"
                    PROPERTIES
                    (
                        "desired_concurrent_number" = "x",
                        "max_batch_interval" = "5",
                        "max_batch_rows" = "300000",
                        "max_batch_size" = "209715200"
                    )
                    FROM KAFKA
                    (
                        "kafka_broker_list" = "${externalEnvIp}:${kafka_port}",
                        "kafka_topic" = "${topics[i]}",
                        "property.kafka_default_offsets" = "OFFSET_BEGINNING"
                    );
                """
                }catch (Exception e) {
                    log.info("exception: ${e.toString()}".toString())
                    assertEquals(e.toString().contains("desired_concurrent_number must be greater than 0"), true)
                }
                sql "sync"
                i++
            }
        } finally {
            for (String tableName in tables) {
                sql new File("""${context.file.parent}/ddl/${tableName}_drop.sql""").text
            }
        }
    }

    i = 0
    if (enabled != null && enabled.equalsIgnoreCase("true")) {
        try {
            for (String tableName in tables) {
                sql new File("""${context.file.parent}/ddl/${tableName}_drop.sql""").text
                sql new File("""${context.file.parent}/ddl/${tableName}_create.sql""").text

                def name = "routine_load_" + tableName
                try {
                    sql """
                    CREATE ROUTINE LOAD ${jobs[i]} ON ${name}
                    COLUMNS(${columns[i]}),
                    COLUMNS TERMINATED BY "|"
                    PROPERTIES
                    (
                        "desired_concurrent_number" = "-3",
                        "max_batch_interval" = "5",
                        "max_batch_rows" = "300000",
                        "max_batch_size" = "209715200"
                    )
                    FROM KAFKA
                    (
                        "kafka_broker_list" = "${externalEnvIp}:${kafka_port}",
                        "kafka_topic" = "${topics[i]}",
                        "property.kafka_default_offsets" = "OFFSET_BEGINNING"
                    );
                """
                }catch (Exception e) {
                    log.info("exception: ${e.toString()}".toString())
                    assertEquals(e.toString().contains("desired_concurrent_number must be greater than 0"), true)
                }
                sql "sync"
                i++
            }
        } finally {
            for (String tableName in tables) {
                sql new File("""${context.file.parent}/ddl/${tableName}_drop.sql""").text
            }
        }
    }

    i = 0
    if (enabled != null && enabled.equalsIgnoreCase("true")) {
        try {
            for (String tableName in tables) {
                sql new File("""${context.file.parent}/ddl/${tableName}_drop.sql""").text
                sql new File("""${context.file.parent}/ddl/${tableName}_create.sql""").text

                def name = "routine_load_" + tableName
                try {
                    sql """
                    CREATE ROUTINE LOAD ${jobs[i]} ON ${name}
                    COLUMNS(${columns[i]}),
                    COLUMNS TERMINATED BY "|"
                    PROPERTIES
                    (
                        "send_batch_parallelism" = "x",
                        "max_batch_interval" = "5",
                        "max_batch_rows" = "300000",
                        "max_batch_size" = "209715200"
                    )
                    FROM KAFKA
                    (
                        "kafka_broker_list" = "${externalEnvIp}:${kafka_port}",
                        "kafka_topic" = "${topics[i]}",
                        "property.kafka_default_offsets" = "OFFSET_BEGINNING"
                    );
                """
                }catch (Exception e) {
                    log.info("exception: ${e.toString()}".toString())
                    assertEquals(e.toString().contains("send_batch_parallelism must be greater than 0"), true)
                }
                sql "sync"
                i++
            }
        } finally {
            for (String tableName in tables) {
                sql new File("""${context.file.parent}/ddl/${tableName}_drop.sql""").text
            }
        }
    }

    i = 0
    if (enabled != null && enabled.equalsIgnoreCase("true")) {
        try {
            for (String tableName in tables) {
                sql new File("""${context.file.parent}/ddl/${tableName}_drop.sql""").text
                sql new File("""${context.file.parent}/ddl/${tableName}_create.sql""").text

                def name = "routine_load_" + tableName
                try {
                    sql """
                    CREATE ROUTINE LOAD ${jobs[i]} ON ${name}
                    COLUMNS(${columns[i]}),
                    COLUMNS TERMINATED BY "|"
                    PROPERTIES
                    (
                        "send_batch_parallelism" = "-1",
                        "max_batch_interval" = "5",
                        "max_batch_rows" = "300000",
                        "max_batch_size" = "209715200"
                    )
                    FROM KAFKA
                    (
                        "kafka_broker_list" = "${externalEnvIp}:${kafka_port}",
                        "kafka_topic" = "${topics[i]}",
                        "property.kafka_default_offsets" = "OFFSET_BEGINNING"
                    );
                """
                }catch (Exception e) {
                    log.info("exception: ${e.toString()}".toString())
                    assertEquals(e.toString().contains("send_batch_parallelism must be greater than 0"), true)
                }
                sql "sync"
                i++
            }
        } finally {
            for (String tableName in tables) {
                sql new File("""${context.file.parent}/ddl/${tableName}_drop.sql""").text
            }
        }
    }

    // num_as_string
    i = 0
    if (enabled != null && enabled.equalsIgnoreCase("true")) {
        try {
            for (String tableName in tables) {
                sql new File("""${context.file.parent}/ddl/${tableName}_drop.sql""").text
                sql new File("""${context.file.parent}/ddl/${tableName}_create.sql""").text

                def name = "routine_load_" + tableName
                sql """
                    CREATE ROUTINE LOAD ${jobs[i]} ON ${name}
                    COLUMNS(${columns[i]}),
                    COLUMNS TERMINATED BY "|"
                    PROPERTIES
                    (
                        "format" = "json",
                        "num_as_string" = "true",
                        "max_batch_interval" = "5",
                        "max_batch_rows" = "300000",
                        "max_batch_size" = "209715200"
                    )
                    FROM KAFKA
                    (
                        "kafka_broker_list" = "${externalEnvIp}:${kafka_port}",
                        "kafka_topic" = "${jsonTopic[i]}",
                        "property.kafka_default_offsets" = "OFFSET_BEGINNING"
                    );
                """
                sql "sync"
                i++
            }

            i = 0
            for (String tableName in tables) {
                while (true) {
                    sleep(1000)
                    def res = sql "show routine load for ${jobs[i]}"
                    def state = res[0][8].toString()
                    if (state == "NEED_SCHEDULE") {
                        continue;
                    }
                    log.info("reason of state changed: ${res[0][17].toString()}".toString())
                    assertEquals(res[0][8].toString(), "RUNNING")
                    break;
                }

                def count = 0
                def tableName1 =  "routine_load_" + tableName
                while (true) {
                    def res = sql "select count(*) from ${tableName1}"
                    def state = sql "show routine load for ${jobs[i]}"
                    log.info("routine load state: ${state[0][8].toString()}".toString())
                    log.info("routine load statistic: ${state[0][14].toString()}".toString())
                    log.info("reason of state changed: ${state[0][17].toString()}".toString())
                    if (res[0][0] > 0) {
                        break
                    }
                    if (count >= 120) {
                        log.error("routine load can not visible for long time")
                        assertEquals(20, res[0][0])
                        break
                    }
                    sleep(5000)
                    count++
                }

                if (i <= 3) {
                    qt_sql_num_as_string "select * from ${tableName1} order by k00,k01"
                } else {
                    qt_sql_num_as_string "select * from ${tableName1} order by k00"
                }

                sql "stop routine load for ${jobs[i]}"
                i++
            }
        } finally {
            for (String tableName in tables) {
                //sql new File("""${context.file.parent}/ddl/${tableName}_drop.sql""").text
            }
        }
    }

    // exec_mem_limit
    i = 0
    if (enabled != null && enabled.equalsIgnoreCase("true")) {
        try {
            for (String tableName in tables) {
                sql new File("""${context.file.parent}/ddl/${tableName}_drop.sql""").text
                sql new File("""${context.file.parent}/ddl/${tableName}_create.sql""").text

                def name = "routine_load_" + tableName
                sql """
                    CREATE ROUTINE LOAD ${jobs[i]} ON ${name}
                    COLUMNS(${columns[i]}),
                    COLUMNS TERMINATED BY "|"
                    PROPERTIES
                    (
                        "exec_mem_limit" = "5",
                        "max_batch_interval" = "5",
                        "max_batch_rows" = "300000",
                        "max_batch_size" = "209715200"
                    )
                    FROM KAFKA
                    (
                        "kafka_broker_list" = "${externalEnvIp}:${kafka_port}",
                        "kafka_topic" = "${topics[i]}",
                        "property.kafka_default_offsets" = "OFFSET_BEGINNING"
                    );
                """
                sql "sync"
                i++
            }

            i = 0
            for (String tableName in tables) {
                while (true) {
                    sleep(1000)
                    def res = sql "show routine load for ${jobs[i]}"
                    def state = res[0][8].toString()
                    if (state == "NEED_SCHEDULE") {
                        continue;
                    }
                    log.info("reason of state changed: ${res[0][17].toString()}".toString())
                    assertEquals(res[0][8].toString(), "RUNNING")
                    break;
                }

                def count = 0
                def tableName1 =  "routine_load_" + tableName
                while (true) {
                    def res = sql "select count(*) from ${tableName1}"
                    def state = sql "show routine load for ${jobs[i]}"
                    log.info("routine load state: ${state[0][8].toString()}".toString())
                    log.info("routine load statistic: ${state[0][14].toString()}".toString())
                    log.info("reason of state changed: ${state[0][17].toString()}".toString())
                    if (res[0][0] > 0) {
                        break
                    }
                    if (count >= 120) {
                        log.error("routine load can not visible for long time")
                        assertEquals(20, res[0][0])
                        break
                    }
                    sleep(5000)
                    count++
                }

                if (i <= 3) {
                    qt_sql_exec_mem_limit "select * from ${tableName1} order by k00,k01"
                } else {
                    qt_sql_exec_mem_limit "select * from ${tableName1} order by k00"
                }

                sql "stop routine load for ${jobs[i]}"
                i++
            }
        } finally {
            for (String tableName in tables) {
                sql new File("""${context.file.parent}/ddl/${tableName}_drop.sql""").text
            }
        }
    }

    i = 0
    if (enabled != null && enabled.equalsIgnoreCase("true")) {
        try {
            for (String tableName in tables) {
                sql new File("""${context.file.parent}/ddl/${tableName}_drop.sql""").text
                sql new File("""${context.file.parent}/ddl/${tableName}_create.sql""").text

                def name = "routine_load_" + tableName
                try {
                    sql """
                    CREATE ROUTINE LOAD ${jobs[i]} ON ${name}
                    COLUMNS(${columns[i]}),
                    COLUMNS TERMINATED BY "|"
                    PROPERTIES
                    (
                        "exec_mem_limit" = "test",
                        "max_batch_interval" = "5",
                        "max_batch_rows" = "300000",
                        "max_batch_size" = "209715200"
                    )
                    FROM KAFKA
                    (
                        "kafka_broker_list" = "${externalEnvIp}:${kafka_port}",
                        "kafka_topic" = "${topics[i]}",
                        "property.kafka_default_offsets" = "OFFSET_BEGINNING"
                    );
                """
                    sql "sync"
                    i++
                } catch (Exception e) {
                    log.info("exception: ${e.toString()}".toString())
                    assertEquals(e.toString(), "java.sql.SQLException: errCode = 2, detailMessage = exec_mem_limit must be greater than 0")
                }
            }
        } finally {
            for (String tableName in tables) {
                sql new File("""${context.file.parent}/ddl/${tableName}_drop.sql""").text
            }
        }
    }

    // timezone
    i = 0
    if (enabled != null && enabled.equalsIgnoreCase("true")) {
        try {
            for (String tableName in tables) {
                sql new File("""${context.file.parent}/ddl/${tableName}_drop.sql""").text
                sql new File("""${context.file.parent}/ddl/${tableName}_create.sql""").text

                def name = "routine_load_" + tableName
                sql """
                    CREATE ROUTINE LOAD ${jobs[i]} ON ${name}
                    COLUMNS(${columns[i]}),
                    COLUMNS TERMINATED BY "|"
                    PROPERTIES
                    (
                        "timezone" = "Asia/Shanghai",
                        "max_batch_interval" = "5",
                        "max_batch_rows" = "300000",
                        "max_batch_size" = "209715200"
                    )
                    FROM KAFKA
                    (
                        "kafka_broker_list" = "${externalEnvIp}:${kafka_port}",
                        "kafka_topic" = "${topics[i]}",
                        "property.kafka_default_offsets" = "OFFSET_BEGINNING"
                    );
                """
                sql "sync"
                i++
            }

            i = 0
            for (String tableName in tables) {
                while (true) {
                    sleep(1000)
                    def res = sql "show routine load for ${jobs[i]}"
                    def state = res[0][8].toString()
                    if (state == "NEED_SCHEDULE") {
                        continue;
                    }
                    log.info("reason of state changed: ${res[0][17].toString()}".toString())
                    assertEquals(res[0][8].toString(), "RUNNING")
                    break;
                }

                def count = 0
                def tableName1 =  "routine_load_" + tableName
                while (true) {
                    def res = sql "select count(*) from ${tableName1}"
                    def state = sql "show routine load for ${jobs[i]}"
                    log.info("routine load state: ${state[0][8].toString()}".toString())
                    log.info("routine load statistic: ${state[0][14].toString()}".toString())
                    log.info("reason of state changed: ${state[0][17].toString()}".toString())
                    if (res[0][0] > 0) {
                        break
                    }
                    if (count >= 120) {
                        log.error("routine load can not visible for long time")
                        assertEquals(20, res[0][0])
                        break
                    }
                    sleep(5000)
                    count++
                }

                if (i <= 3) {
                    qt_sql_timezone_shanghai "select * from ${tableName1} order by k00,k01"
                } else {
                    qt_sql_timezone_shanghai "select * from ${tableName1} order by k00"
                }

                sql "stop routine load for ${jobs[i]}"
                i++
            }
        } finally {
            for (String tableName in tables) {
                //sql new File("""${context.file.parent}/ddl/${tableName}_drop.sql""").text
            }
        }
    }

    //strict_mode
    i = 0
    if (enabled != null && enabled.equalsIgnoreCase("true")) {
        try {
            for (String tableName in tables) {
                sql new File("""${context.file.parent}/ddl/${tableName}_drop.sql""").text
                sql new File("""${context.file.parent}/ddl/${tableName}_create.sql""").text

                def name = "routine_load_" + tableName
                sql """
                    CREATE ROUTINE LOAD ${jobs[i]} ON ${name}
                    COLUMNS(${columns[i]}),
                    COLUMNS TERMINATED BY "|"
                    PROPERTIES
                    (
                        "strict_mode" = "true",
                        "max_batch_interval" = "5",
                        "max_batch_rows" = "300000",
                        "max_batch_size" = "209715200"
                    )
                    FROM KAFKA
                    (
                        "kafka_broker_list" = "${externalEnvIp}:${kafka_port}",
                        "kafka_topic" = "${errorTopics[i]}",
                        "property.kafka_default_offsets" = "OFFSET_BEGINNING"
                    );
                """
                sql "sync"
                i++
            }

            i = 0
            for (String tableName in tables) {
                while (true) {
                    sleep(1000)
                    def res = sql "show routine load for ${jobs[i]}"
                    def state = res[0][8].toString()
                    if (state != "NEED_SCHEDULE") {
                        break;
                    }
                }

                def count = 0
                def tableName1 =  "routine_load_" + tableName
                while (true) {
                    def res = sql "select count(*) from ${tableName1}"
                    def state = sql "show routine load for ${jobs[i]}"
                    log.info("routine load state: ${state[0][8].toString()}".toString())
                    log.info("routine load statistic: ${state[0][14].toString()}".toString())
                    log.info("reason of state changed: ${state[0][17].toString()}".toString())
                    if (res[0][0] > 0) {
                        break
                    }
                    if (count >= 120) {
                        log.error("routine load can not visible for long time")
                        assertEquals(20, res[0][0])
                        break
                    }
                    sleep(5000)
                    count++
                }

                if (i <= 3) {
                    qt_sql_strict_mode "select * from ${tableName1} order by k00,k01"
                } else {
                    qt_sql_strict_mode "select * from ${tableName1} order by k00"
                }

                sql "stop routine load for ${jobs[i]}"
                i++
            }
        } finally {
            for (String tableName in tables) {
                sql new File("""${context.file.parent}/ddl/${tableName}_drop.sql""").text
            }
        }
    }

    // max_error_number
    i = 0
    if (enabled != null && enabled.equalsIgnoreCase("true")) {
        try {
            for (String tableName in tables) {
                sql new File("""${context.file.parent}/ddl/${tableName}_drop.sql""").text
                sql new File("""${context.file.parent}/ddl/${tableName}_create.sql""").text

                def name = "routine_load_" + tableName
                sql """
                    CREATE ROUTINE LOAD ${jobs[i]} ON ${name}
                    COLUMNS(${columns[i]}),
                    COLUMNS TERMINATED BY "|"
                    PROPERTIES
                    (
                        "max_error_number" = "${filteredRows[i]}",
                        "max_batch_interval" = "5",
                        "max_batch_rows" = "300000",
                        "max_batch_size" = "209715200"
                    )
                    FROM KAFKA
                    (
                        "kafka_broker_list" = "${externalEnvIp}:${kafka_port}",
                        "kafka_topic" = "${errorTopics[i]}",
                        "property.kafka_default_offsets" = "OFFSET_BEGINNING"
                    );
                """
                sql "sync"
                i++
            }

            i = 0
            for (String tableName in tables) {
                while (true) {
                    sleep(1000)
                    def res = sql "show routine load for ${jobs[i]}"
                    def state = res[0][8].toString()
                    if (state == "NEED_SCHEDULE") {
                        continue;
                    }
                    log.info("reason of state changed: ${res[0][17].toString()}".toString())
                    assertEquals(res[0][8].toString(), "RUNNING")
                    break;
                }

                def count = 0
                def tableName1 =  "routine_load_" + tableName
                while (true) {
                    def res = sql "select count(*) from ${tableName1}"
                    def state = sql "show routine load for ${jobs[i]}"
                    log.info("routine load state: ${state[0][8].toString()}".toString())
                    log.info("routine load statistic: ${state[0][14].toString()}".toString())
                    log.info("reason of state changed: ${state[0][17].toString()}".toString())
                    if (res[0][0] > 0) {
                        break
                    }
                    if (count >= 120) {
                        log.error("routine load can not visible for long time")
                        assertEquals(20, res[0][0])
                        break
                    }
                    sleep(5000)
                    count++
                }

                if (i <= 3) {
                    qt_sql_max_error_number "select * from ${tableName1} order by k00,k01"
                } else {
                    qt_sql_max_error_number "select * from ${tableName1} order by k00"
                }

                sql "stop routine load for ${jobs[i]}"
                i++
            }
        } finally {
            for (String tableName in tables) {
                sql new File("""${context.file.parent}/ddl/${tableName}_drop.sql""").text
            }
        }
    }

    // max_filter_ratio
    i = 0
    if (enabled != null && enabled.equalsIgnoreCase("true")) {
        try {
            for (String tableName in tables) {
                sql new File("""${context.file.parent}/ddl/${tableName}_drop.sql""").text
                sql new File("""${context.file.parent}/ddl/${tableName}_create.sql""").text

                def name = "routine_load_" + tableName
                sql """
                    CREATE ROUTINE LOAD ${jobs[i]} ON ${name}
                    COLUMNS(${columns[i]}),
                    COLUMNS TERMINATED BY "|"
                    PROPERTIES
                    (
                        "max_filter_ratio" = "${maxFilterRatio[i]}",
                        "max_error_number" = "1000",
                        "max_batch_interval" = "5",
                        "max_batch_rows" = "300000",
                        "max_batch_size" = "209715200"
                    )
                    FROM KAFKA
                    (
                        "kafka_broker_list" = "${externalEnvIp}:${kafka_port}",
                        "kafka_topic" = "${errorTopics[i]}",
                        "property.kafka_default_offsets" = "OFFSET_BEGINNING"
                    );
                """
                sql "sync"
                i++
            }

            i = 0
            for (String tableName in tables) {
                while (true) {
                    sleep(1000)
                    def res = sql "show routine load for ${jobs[i]}"
                    def state = res[0][8].toString()
                    if (state == "NEED_SCHEDULE") {
                        continue;
                    }
                    log.info("reason of state changed: ${res[0][17].toString()}".toString())
                    assertEquals(res[0][8].toString(), "RUNNING")
                    break;
                }

                def count = 0
                def tableName1 =  "routine_load_" + tableName
                while (true) {
                    def res = sql "select count(*) from ${tableName1}"
                    def state = sql "show routine load for ${jobs[i]}"
                    log.info("routine load state: ${state[0][8].toString()}".toString())
                    log.info("routine load statistic: ${state[0][14].toString()}".toString())
                    log.info("reason of state changed: ${state[0][17].toString()}".toString())
                    if (res[0][0] > 0) {
                        break
                    }
                    if (count >= 120) {
                        log.error("routine load can not visible for long time")
                        assertEquals(20, res[0][0])
                        break
                    }
                    sleep(5000)
                    count++
                }

                if (i <= 3) {
                    qt_sql_max_filter_ratio "select * from ${tableName1} order by k00,k01"
                } else {
                    qt_sql_max_filter_ratio "select * from ${tableName1} order by k00"
                }

                sql "stop routine load for ${jobs[i]}"
                i++
            }
        } finally {
            for (String tableName in tables) {
                sql new File("""${context.file.parent}/ddl/${tableName}_drop.sql""").text
            }
        }
    }

    // load_to_single_tablet
    i = 0
    if (enabled != null && enabled.equalsIgnoreCase("true")) {
        try {
            for (String tableName in tables) {
                sql new File("""${context.file.parent}/ddl/${tableName}_drop.sql""").text
                sql new File("""${context.file.parent}/ddl/${tableName}_create.sql""").text

                def name = "routine_load_" + tableName
                sql """
                    CREATE ROUTINE LOAD ${jobs[i]} ON ${name}
                    COLUMNS(${columns[i]}),
                    COLUMNS TERMINATED BY "|"
                    PROPERTIES
                    (
                        "load_to_single_tablet" = "true",
                        "max_batch_interval" = "1",
                        "max_batch_rows" = "300000",
                        "max_batch_size" = "209715200"
                    )
                    FROM KAFKA
                    (
                        "kafka_broker_list" = "${externalEnvIp}:${kafka_port}",
                        "kafka_topic" = "${topics[i]}",
                        "property.kafka_default_offsets" = "OFFSET_BEGINNING"
                    );
                """
                sql "sync"
                i++
            }

            i = 0
            for (String tableName in tables) {
                while (true) {
                    sleep(1000)
                    def res = sql "show routine load for ${jobs[i]}"
                    def state = res[0][8].toString()
                    if (state != "NEED_SCHEDULE") {
                        break;
                    }
                }

                def tableName1 =  "routine_load_" + tableName
                if (i <= 3) {
                    qt_sql_load_to_single_tablet "select * from ${tableName1} order by k00,k01"
                } else {
                    qt_sql_load_to_single_tablet "select * from ${tableName1} order by k00"
                }

                sql "stop routine load for ${jobs[i]}"
                i++
            }
        } finally {
            for (String tableName in tables) {
                sql new File("""${context.file.parent}/ddl/${tableName}_drop.sql""").text
            }
        }
    }

    // column_separator
    i = 0
    if (enabled != null && enabled.equalsIgnoreCase("true")) {
        try {
            for (String tableName in tables) {
                sql new File("""${context.file.parent}/ddl/${tableName}_drop.sql""").text
                sql new File("""${context.file.parent}/ddl/${tableName}_create.sql""").text

                def name = "routine_load_" + tableName
                sql """
                    CREATE ROUTINE LOAD ${jobs[i]} ON ${name}
                    COLUMNS(${columns[i]})
                    PROPERTIES
                    (
                        "max_batch_interval" = "1",
                        "max_batch_rows" = "300000",
                        "max_batch_size" = "209715200"
                    )
                    FROM KAFKA
                    (
                        "kafka_broker_list" = "${externalEnvIp}:${kafka_port}",
                        "kafka_topic" = "${topics[i]}",
                        "property.kafka_default_offsets" = "OFFSET_BEGINNING"
                    );
                """
                sql "sync"
                i++
            }

            i = 0
            for (String tableName in tables) {
                while (true) {
                    sleep(1000)
                    def res = sql "show routine load for ${jobs[i]}"
                    def state = res[0][8].toString()
                    if (state != "NEED_SCHEDULE") {
                        break;
                    }
                }

                sleep(10000)
                def tableName1 =  "routine_load_" + tableName
                if (i <= 3) {
                    qt_sql_column_separator "select * from ${tableName1} order by k00,k01"
                } else {
                    qt_sql_column_separator "select * from ${tableName1} order by k00"
                }

                sql "stop routine load for ${jobs[i]}"
                i++
            }
        } finally {
            for (String tableName in tables) {
                sql new File("""${context.file.parent}/ddl/${tableName}_drop.sql""").text
            }
        }
    }

    // json
    i = 0
    if (enabled != null && enabled.equalsIgnoreCase("true")) {
        try {
            for (String tableName in tables) {
                sql new File("""${context.file.parent}/ddl/${tableName}_drop.sql""").text
                sql new File("""${context.file.parent}/ddl/${tableName}_create.sql""").text

                def name = "routine_load_" + tableName
                sql """
                    CREATE ROUTINE LOAD ${jobs[i]} ON ${name}
                    COLUMNS(${columns[i]})
                    PROPERTIES
                    (
                        "format" = "json",
                        "max_batch_interval" = "5",
                        "max_batch_rows" = "300000",
                        "max_batch_size" = "209715200"
                    )
                    FROM KAFKA
                    (
                        "kafka_broker_list" = "${externalEnvIp}:${kafka_port}",
                        "kafka_topic" = "${jsonTopic[i]}",
                        "property.kafka_default_offsets" = "OFFSET_BEGINNING"
                    );
                """
                sql "sync"
                i++
            }

            i = 0
            for (String tableName in tables) {
                while (true) {
                    sleep(1000)
                    def res = sql "show routine load for ${jobs[i]}"
                    def state = res[0][8].toString()
                    if (state == "NEED_SCHEDULE") {
                        continue;
                    }
                    log.info("reason of state changed: ${res[0][17].toString()}".toString())
                    assertEquals(res[0][8].toString(), "RUNNING")
                    break;
                }

                def count = 0
                def tableName1 =  "routine_load_" + tableName
                while (true) {
                    def res = sql "select count(*) from ${tableName1}"
                    def state = sql "show routine load for ${jobs[i]}"
                    log.info("routine load state: ${state[0][8].toString()}".toString())
                    log.info("routine load statistic: ${state[0][14].toString()}".toString())
                    log.info("reason of state changed: ${state[0][17].toString()}".toString())
                    if (res[0][0] > 0) {
                        break
                    }
                    if (count >= 120) {
                        log.error("routine load can not visible for long time")
                        assertEquals(20, res[0][0])
                        break
                    }
                    sleep(5000)
                    count++
                }
                if (i <= 3) {
                    qt_sql_json "select * from ${tableName1} order by k00,k01"
                } else {
                    qt_sql_json "select * from ${tableName1} order by k00"
                }

                sql "stop routine load for ${jobs[i]}"
                i++
            }
        } finally {
            for (String tableName in tables) {
                sql new File("""${context.file.parent}/ddl/${tableName}_drop.sql""").text
            }
        }
    }

    // invalid format
    i = 0
    if (enabled != null && enabled.equalsIgnoreCase("true")) {
        try {
            for (String tableName in tables) {
                sql new File("""${context.file.parent}/ddl/${tableName}_drop.sql""").text
                sql new File("""${context.file.parent}/ddl/${tableName}_create.sql""").text

                def name = "routine_load_" + tableName
                try {
                    sql """
                    CREATE ROUTINE LOAD ${jobs[i]} ON ${name}
                    COLUMNS(${columns[i]})
                    PROPERTIES
                    (
                        "format" = "test",
                        "max_batch_interval" = "5",
                        "max_batch_rows" = "300000",
                        "max_batch_size" = "209715200"
                    )
                    FROM KAFKA
                    (
                        "kafka_broker_list" = "${externalEnvIp}:${kafka_port}",
                        "kafka_topic" = "${jsonTopic[i]}",
                        "property.kafka_default_offsets" = "OFFSET_BEGINNING"
                    );
                """
                    sql "sync"
                }catch (Exception e) {
                    log.info("create routine load failed: ${e.getMessage()}")
                    assertEquals(e.getMessage(), "errCode = 2, detailMessage = Format type is invalid. format=`test`")
                }
                i++
            }

        } finally {
            for (String tableName in tables) {
                sql new File("""${context.file.parent}/ddl/${tableName}_drop.sql""").text
            }
        }
    }

    i = 0
    if (enabled != null && enabled.equalsIgnoreCase("true")) {
        try {
            for (String tableName in tables) {
                sql new File("""${context.file.parent}/ddl/${tableName}_drop.sql""").text
                sql new File("""${context.file.parent}/ddl/${tableName}_create.sql""").text

                def name = "routine_load_" + tableName
                sql """
                    CREATE ROUTINE LOAD ${jobs[i]} ON ${name}
                    COLUMNS(${columns[i]})
                    PROPERTIES
                    (
                        "format" = "json",
                        "jsonpaths" = '${jsonpaths[i]}',
                        "max_batch_interval" = "5",
                        "max_batch_rows" = "300000",
                        "max_batch_size" = "209715200"
                    )
                    FROM KAFKA
                    (
                        "kafka_broker_list" = "${externalEnvIp}:${kafka_port}",
                        "kafka_topic" = "${jsonTopic[i]}",
                        "property.kafka_default_offsets" = "OFFSET_BEGINNING"
                    );
                """
                sql "sync"
                i++
            }

            i = 0
            for (String tableName in tables) {
                while (true) {
                    sleep(1000)
                    def res = sql "show routine load for ${jobs[i]}"
                    def state = res[0][8].toString()
                    if (state == "NEED_SCHEDULE") {
                        continue;
                    }
                    log.info("reason of state changed: ${res[0][17].toString()}".toString())
                    assertEquals(res[0][8].toString(), "RUNNING")
                    break;
                }

                def count = 0
                def tableName1 =  "routine_load_" + tableName
                while (true) {
                    def res = sql "select count(*) from ${tableName1}"
                    def state = sql "show routine load for ${jobs[i]}"
                    log.info("routine load state: ${state[0][8].toString()}".toString())
                    log.info("routine load statistic: ${state[0][14].toString()}".toString())
                    log.info("reason of state changed: ${state[0][17].toString()}".toString())
                    if (res[0][0] > 0) {
                        break
                    }
                    if (count >= 120) {
                        log.error("routine load can not visible for long time")
                        assertEquals(20, res[0][0])
                        break
                    }
                    sleep(5000)
                    count++
                }
                if (i <= 3) {
                    qt_sql_json_jsonpath "select * from ${tableName1} order by k00,k01"
                } else {
                    qt_sql_json_jsonpath "select * from ${tableName1} order by k00"
                }

                sql "stop routine load for ${jobs[i]}"
                i++
            }
        } finally {
            for (String tableName in tables) {
                sql new File("""${context.file.parent}/ddl/${tableName}_drop.sql""").text
            }
        }
    }

    // disable_simdjson_reader and load json
    i = 0
    if (enabled != null && enabled.equalsIgnoreCase("true")) {
        def backendId_to_backendIP = [:]
        def backendId_to_backendHttpPort = [:]
        getBackendIpHttpPort(backendId_to_backendIP, backendId_to_backendHttpPort);

        def set_be_param = { paramName, paramValue ->
            // for eache be node, set paramName=paramValue
            for (String id in backendId_to_backendIP.keySet()) {
                def beIp = backendId_to_backendIP.get(id)
                def bePort = backendId_to_backendHttpPort.get(id)
                def (code, out, err) = curl("POST", String.format("http://%s:%s/api/update_config?%s=%s", beIp, bePort, paramName, paramValue))
                assertTrue(out.contains("OK"))
            }
        }

        try {
            set_be_param.call("enable_simdjson_reader", "false")

            for (String tableName in tables) {
                sql new File("""${context.file.parent}/ddl/${tableName}_drop.sql""").text
                sql new File("""${context.file.parent}/ddl/${tableName}_create.sql""").text

                def name = "routine_load_" + tableName
                sql """
                    CREATE ROUTINE LOAD ${jobs[i]} ON ${name}
                    COLUMNS(${columns[i]})
                    PROPERTIES
                    (
                        "format" = "json",
                        "jsonpaths" = '${jsonpaths[i]}',
                        "max_batch_interval" = "5",
                        "max_batch_rows" = "300000",
                        "max_batch_size" = "209715200"
                    )
                    FROM KAFKA
                    (
                        "kafka_broker_list" = "${externalEnvIp}:${kafka_port}",
                        "kafka_topic" = "${jsonTopic[i]}",
                        "property.kafka_default_offsets" = "OFFSET_BEGINNING"
                    );
                """
                sql "sync"
                i++
            }

            i = 0
            for (String tableName in tables) {
                while (true) {
                    sleep(1000)
                    def res = sql "show routine load for ${jobs[i]}"
                    def state = res[0][8].toString()
                    if (state == "NEED_SCHEDULE") {
                        continue;
                    }
                    log.info("reason of state changed: ${res[0][17].toString()}".toString())
                    assertEquals(res[0][8].toString(), "RUNNING")
                    break;
                }

                def count = 0
                def tableName1 =  "routine_load_" + tableName
                while (true) {
                    def res = sql "select count(*) from ${tableName1}"
                    def state = sql "show routine load for ${jobs[i]}"
                    log.info("routine load state: ${state[0][8].toString()}".toString())
                    log.info("routine load statistic: ${state[0][14].toString()}".toString())
                    log.info("reason of state changed: ${state[0][17].toString()}".toString())
                    if (res[0][0] > 0) {
                        break
                    }
                    if (count >= 120) {
                        log.error("routine load can not visible for long time")
                        assertEquals(20, res[0][0])
                        break
                    }
                    sleep(5000)
                    count++
                }

                if (i <= 3) {
                    qt_disable_simdjson_reader "select * from ${tableName1} order by k00,k01"
                } else {
                    qt_disable_simdjson_reader "select * from ${tableName1} order by k00"
                }

                sql "stop routine load for ${jobs[i]}"
                i++
            }
        } finally {
            set_be_param.call("enable_simdjson_reader", "true")
            for (String tableName in tables) {
                sql new File("""${context.file.parent}/ddl/${tableName}_drop.sql""").text
            }
        }
    }


    // TODO: need update kafka script
    // i = 0
    // if (enabled != null && enabled.equalsIgnoreCase("true")) {
    //     try {
    //         for (String tableName in tables) {
    //             sql new File("""${context.file.parent}/ddl/${tableName}_drop.sql""").text
    //             sql new File("""${context.file.parent}/ddl/${tableName}_create.sql""").text

    //             def name = "routine_load_" + tableName
    //             sql """
    //                 CREATE ROUTINE LOAD ${jobs[i]} ON ${name}
    //                 COLUMNS(${columns[i]})
    //                 PROPERTIES
    //                 (
    //                     "format" = "json",
    //                     "strip_outer_array" = "true",
    //                     "fuzzy_parse" = "true",
    //                     "max_batch_interval" = "5",
    //                     "max_batch_rows" = "300000",
    //                     "max_batch_size" = "209715200"
    //                 )
    //                 FROM KAFKA
    //                 (
    //                     "kafka_broker_list" = "${externalEnvIp}:${kafka_port}",
    //                     "kafka_topic" = "${jsonArrayTopic[i]}",
    //                     "property.kafka_default_offsets" = "OFFSET_BEGINNING"
    //                 );
    //             """
    //             sql "sync"
    //             i++
    //         }

    //         i = 0
    //         for (String tableName in tables) {
    //             while (true) {
    //                 sleep(1000)
    //                 def res = sql "show routine load for ${jobs[i]}"
    //                 def state = res[0][8].toString()
    //                 if (state == "NEED_SCHEDULE") {
    //                     continue;
    //                 }
    //                 log.info("reason of state changed: ${res[0][17].toString()}".toString())
    //                 assertEquals(res[0][8].toString(), "RUNNING")
    //                 break;
    //             }

    //             def count = 0
    //             def tableName1 =  "routine_load_" + tableName
    //             while (true) {
    //                 def res = sql "select count(*) from ${tableName1}"
    //                 def state = sql "show routine load for ${jobs[i]}"
    //                 log.info("routine load state: ${state[0][8].toString()}".toString())
    //                 log.info("routine load statistic: ${state[0][14].toString()}".toString())
    //                 log.info("reason of state changed: ${state[0][17].toString()}".toString())
    //                 if (res[0][0] > 0) {
    //                     break
    //                 }
    //                 if (count >= 120) {
    //                     log.error("routine load can not visible for long time")
    //                     assertEquals(20, res[0][0])
    //                     break
    //                 }
    //                 sleep(5000)
    //                 count++
    //             }
    //             if (i <= 3) {
    //                 qt_sql_json_strip_outer_array "select * from ${tableName1} order by k00,k01"
    //             } else {
    //                 qt_sql_json_strip_outer_array "select * from ${tableName1} order by k00"
    //             }

    //             sql "stop routine load for ${jobs[i]}"
    //             i++
    //         }
    //     } finally {
    //         for (String tableName in tables) {
    //             sql new File("""${context.file.parent}/ddl/${tableName}_drop.sql""").text
    //         }
    //     }
    // }

    // multi_table
    if (enabled != null && enabled.equalsIgnoreCase("true")) {
        def j = 0
        for (String jobName in multiTableJobName) {
            try {
                for (String tableName in multiTables) {
                    sql new File("""${context.file.parent}/ddl/${tableName}_drop.sql""").text
                    sql new File("""${context.file.parent}/ddl/${tableName}_create.sql""").text
                }

                sql """
                    CREATE ROUTINE LOAD ${jobName}
                    COLUMNS TERMINATED BY "|"
                    PROPERTIES
                    (
                        "max_batch_interval" = "5",
                        "format" = "${formats[j]}",
                        "max_batch_rows" = "300000",
                        "max_batch_size" = "209715200"
                    )
                    FROM KAFKA
                    (
                        "kafka_broker_list" = "${externalEnvIp}:${kafka_port}",
                        "kafka_topic" = "${jobName}",
                        "property.kafka_default_offsets" = "OFFSET_BEGINNING"
                    );
                """
                sql "sync"

                i = 0
                for (String tableName in multiTables) {
                    while (true) {
                        sleep(1000)
                        def res = sql "show routine load for ${jobName}"
                        def state = res[0][8].toString()
                        if (state == "NEED_SCHEDULE") {
                            continue;
                        }
                        assertEquals(res[0][8].toString(), "RUNNING")
                        break;
                    }

                    def count = 0
                    def tableName1 =  "routine_load_" + tableName
                    while (true) {
                        def res = sql "select count(*) from ${tableName1}"
                        def state = sql "show routine load for ${jobName}"
                        log.info("routine load state: ${state[0][8].toString()}".toString())
                        log.info("routine load statistic: ${state[0][14].toString()}".toString())
                        log.info("reason of state changed: ${state[0][17].toString()}".toString())
                        if (res[0][0] > 0) {
                            break
                        }
                        if (count >= 120) {
                            log.error("routine load can not visible for long time")
                            assertEquals(20, res[0][0])
                            break
                        }
                        sleep(5000)
                        count++
                    }

                    if (i <= 3) {
                        qt_sql_multi_table_one_data "select * from ${tableName1} order by k00,k01"
                    } else {
                        qt_sql_multi_table_one_data "select * from ${tableName1} order by k00"
                    }

                    i++
                }
            } finally {
                sql "stop routine load for ${jobName}"
                for (String tableName in multiTables) {
                    sql new File("""${context.file.parent}/ddl/${tableName}_drop.sql""").text
                }
            }
            j++
        }
    }

    if (enabled != null && enabled.equalsIgnoreCase("true")) {
        def j = 0
        for (String jobName in multiTableJobName1) {
            try {
                for (String tableName in multiTables1) {
                    sql new File("""${context.file.parent}/ddl/${tableName}_drop.sql""").text
                    sql new File("""${context.file.parent}/ddl/${tableName}_create.sql""").text
                }

                sql """
                    CREATE ROUTINE LOAD ${jobName}
                    COLUMNS TERMINATED BY "|"
                    PROPERTIES
                    (
                        "max_batch_interval" = "5",
                        "format" = "${formats[j]}",
                        "max_batch_rows" = "300000",
                        "max_batch_size" = "209715200"
                    )
                    FROM KAFKA
                    (
                        "kafka_broker_list" = "${externalEnvIp}:${kafka_port}",
                        "kafka_topic" = "${jobName}",
                        "property.kafka_default_offsets" = "OFFSET_BEGINNING"
                    );
                """
                sql "sync"

                i = 0
                for (String tableName in multiTables1) {
                    while (true) {
                        sleep(1000)
                        def res = sql "show routine load for ${jobName}"
                        def state = res[0][8].toString()
                        if (state == "NEED_SCHEDULE") {
                            continue;
                        }
                        assertEquals(res[0][8].toString(), "RUNNING")
                        break;
                    }

                    def count = 0
                    def tableName1 =  "routine_load_" + tableName
                    while (true) {
                        def res = sql "select count(*) from ${tableName1}"
                        def state = sql "show routine load for ${jobName}"
                        log.info("routine load state: ${state[0][8].toString()}".toString())
                        log.info("routine load statistic: ${state[0][14].toString()}".toString())
                        log.info("reason of state changed: ${state[0][17].toString()}".toString())
                        if (res[0][0] > 0) {
                            break
                        }
                        if (count >= 120) {
                            log.error("routine load can not visible for long time")
                            assertEquals(20, res[0][0])
                            break
                        }
                        sleep(5000)
                        count++
                    }

                    if (i <= 3) {
                        qt_sql_multi_table "select * from ${tableName1} order by k00,k01"
                    } else {
                        qt_sql_multi_table "select * from ${tableName1} order by k00"
                    }

                    i++
                }
            } finally {
                sql "stop routine load for ${jobName}"
                for (String tableName in multiTables1) {
                    sql new File("""${context.file.parent}/ddl/${tableName}_drop.sql""").text
                }
            }
            j++
        }
    }

    // show command
    i = 0
    if (enabled != null && enabled.equalsIgnoreCase("true")) {
        try {
            for (String tableName in tables) {
                sql new File("""${context.file.parent}/ddl/${tableName}_drop.sql""").text
                sql new File("""${context.file.parent}/ddl/${tableName}_create.sql""").text

                def name = "routine_load_" + tableName
                sql """
                    CREATE ROUTINE LOAD ${jobs[i]} ON ${name}
                    COLUMNS(${columns[i]}),
                    COLUMNS TERMINATED BY "|"
                    PROPERTIES
                    (
                        "max_batch_interval" = "5",
                        "max_batch_rows" = "300000",
                        "max_batch_size" = "209715200"
                    )
                    FROM KAFKA
                    (
                        "kafka_broker_list" = "${externalEnvIp}:${kafka_port}",
                        "kafka_topic" = "${topics[i]}",
                        "property.kafka_default_offsets" = "OFFSET_BEGINNING"
                    );
                """
                sql "sync"
                i++
            }

            i = 0
            for (String tableName in tables) {
                while (true) {
                    sleep(1000)
                    def res = sql "show routine load for ${jobs[i]}"
                    def state = res[0][8].toString()
                    if (state == "NEED_SCHEDULE") {
                        continue;
                    }
                    log.info("reason of state changed: ${res[0][17].toString()}".toString())
                    assertEquals(res[0][8].toString(), "RUNNING")
                    break;
                }

                def count = 0
                def tableName1 =  "routine_load_" + tableName
                while (true) {
                    def res = sql "select count(*) from ${tableName1}"
                    def state = sql "show routine load for ${jobs[i]}"
                    log.info("routine load state: ${state[0][8].toString()}".toString())
                    log.info("routine load statistic: ${state[0][14].toString()}".toString())
                    log.info("reason of state changed: ${state[0][17].toString()}".toString())
                    if (res[0][0] > 0) {
                        break
                    }
                    if (count >= 120) {
                        log.error("routine load can not visible for long time")
                        assertEquals(20, res[0][0])
                        break
                    }
                    sleep(5000)
                    count++
                }

                if (i <= 3) {
                    qt_show_command "select * from ${tableName1} order by k00,k01"
                } else {
                    qt_show_command "select * from ${tableName1} order by k00"
                }

                def res = sql "SHOW ROUTINE LOAD TASK WHERE JobName = \"${jobs[i]}\""
                log.info("routine load task DataSource: ${res[0][8].toString()}".toString())
                def json = parseJson(res[0][8])
                assertEquals("20", "${res[0][8][5]}".toString()+"${res[0][8][6]}".toString())

                sql "stop routine load for ${jobs[i]}"
                i++
            }
        } finally {
            for (String tableName in tables) {
                sql new File("""${context.file.parent}/ddl/${tableName}_drop.sql""").text
            }
        }
    }

    // pause and resume command
    i = 0
    if (enabled != null && enabled.equalsIgnoreCase("true")) {
        try {
            for (String tableName in tables) {
                sql new File("""${context.file.parent}/ddl/${tableName}_drop.sql""").text
                sql new File("""${context.file.parent}/ddl/${tableName}_create.sql""").text

                def name = "routine_load_" + tableName
                sql """
                    CREATE ROUTINE LOAD ${jobs[i]} ON ${name}
                    COLUMNS(${columns[i]}),
                    COLUMNS TERMINATED BY "|"
                    PROPERTIES
                    (
                        "max_batch_interval" = "5",
                        "max_batch_rows" = "300000",
                        "max_batch_size" = "209715200"
                    )
                    FROM KAFKA
                    (
                        "kafka_broker_list" = "${externalEnvIp}:${kafka_port}",
                        "kafka_topic" = "${topics[i]}",
                        "property.kafka_default_offsets" = "OFFSET_BEGINNING"
                    );
                """
                sql "sync"
                i++
            }

            i = 0
            for (String tableName in tables) {
                sql "pause routine load for ${jobs[i]}"
                sql "resume routine load for ${jobs[i]}"
                while (true) {
                    sleep(1000)
                    def res = sql "show routine load for ${jobs[i]}"
                    def state = res[0][8].toString()
                    if (state == "NEED_SCHEDULE") {
                        continue;
                    }
                    log.info("reason of state changed: ${res[0][17].toString()}".toString())
                    assertEquals(res[0][8].toString(), "RUNNING")
                    break;
                }

                def count = 0
                def tableName1 =  "routine_load_" + tableName
                while (true) {
                    def res = sql "select count(*) from ${tableName1}"
                    def state = sql "show routine load for ${jobs[i]}"
                    log.info("routine load state: ${state[0][8].toString()}".toString())
                    log.info("routine load statistic: ${state[0][14].toString()}".toString())
                    log.info("reason of state changed: ${state[0][17].toString()}".toString())
                    if (res[0][0] > 0) {
                        break
                    }
                    if (count >= 120) {
                        log.error("routine load can not visible for long time")
                        assertEquals(20, res[0][0])
                        break
                    }
                    sleep(5000)
                    count++
                }

                if (i <= 3) {
                    qt_pause_and_resume_command "select * from ${tableName1} order by k00,k01"
                } else {
                    qt_pause_and_resume_command "select * from ${tableName1} order by k00"
                }

                sql "stop routine load for ${jobs[i]}"
                i++
            }
        } finally {
            for (String tableName in tables) {
                sql new File("""${context.file.parent}/ddl/${tableName}_drop.sql""").text
            }
        }
    }

    // update command
    i = 0
    if (enabled != null && enabled.equalsIgnoreCase("true")) {
        try {
            for (String tableName in tables) {
                sql new File("""${context.file.parent}/ddl/${tableName}_drop.sql""").text
                sql new File("""${context.file.parent}/ddl/${tableName}_create.sql""").text

                def name = "routine_load_" + tableName
                sql """
                    CREATE ROUTINE LOAD ${jobs[i]} ON ${name}
                    COLUMNS(${columns[i]}),
                    COLUMNS TERMINATED BY "|"
                    PROPERTIES
                    (
                        "max_batch_interval" = "5",
                        "max_batch_rows" = "300000",
                        "max_batch_size" = "209715200"
                    )
                    FROM KAFKA
                    (
                        "kafka_broker_list" = "${externalEnvIp}:${kafka_port}",
                        "kafka_topic" = "${topics[i]}",
                        "property.kafka_default_offsets" = "OFFSET_BEGINNING"
                    );
                """
                sql "sync"
                sql "pause routine load for ${jobs[i]}"
                def res = sql "show routine load for ${jobs[i]}"
                log.info("routine load job properties: ${res[0][11].toString()}".toString())
                sql "ALTER ROUTINE LOAD FOR ${jobs[i]} PROPERTIES(\"desired_concurrent_number\" = \"1\");"
                sql "ALTER ROUTINE LOAD FOR ${jobs[i]} PROPERTIES(\"max_error_number\" = \"1\");"
                sql "ALTER ROUTINE LOAD FOR ${jobs[i]} PROPERTIES(\"max_batch_rows\" = \"300001\");"
                sql "ALTER ROUTINE LOAD FOR ${jobs[i]} PROPERTIES(\"max_batch_size\" = \"209715201\");"
                sql "ALTER ROUTINE LOAD FOR ${jobs[i]} PROPERTIES(\"max_batch_interval\" = \"6\");"
                sql "ALTER ROUTINE LOAD FOR ${jobs[i]} PROPERTIES(\"max_filter_ratio\" = \"0.5\");"
                sql "ALTER ROUTINE LOAD FOR ${jobs[i]} PROPERTIES(\"jsonpaths\" = \"jsonpaths\");"
                sql "ALTER ROUTINE LOAD FOR ${jobs[i]} PROPERTIES(\"json_root\" = \"json_root\");"
                sql "ALTER ROUTINE LOAD FOR ${jobs[i]} PROPERTIES(\"strip_outer_array\" = \"true\");"
                sql "ALTER ROUTINE LOAD FOR ${jobs[i]} PROPERTIES(\"strict_mode\" = \"true\");"
                sql "ALTER ROUTINE LOAD FOR ${jobs[i]} PROPERTIES(\"timezone\" = \"Asia/Shanghai\");"
                sql "ALTER ROUTINE LOAD FOR ${jobs[i]} PROPERTIES(\"num_as_string\" = \"true\");"
                sql "ALTER ROUTINE LOAD FOR ${jobs[i]} PROPERTIES(\"fuzzy_parse\" = \"true\");"
                res = sql "show routine load for ${jobs[i]}"
                log.info("routine load job properties: ${res[0][11].toString()}".toString())

                res = sql "show routine load for ${jobs[i]}"
                def json = parseJson(res[0][11])
                assertEquals("1", json.desired_concurrent_number.toString())
                assertEquals("1", json.max_error_number.toString())
                assertEquals("300001", json.max_batch_rows.toString())
                assertEquals("209715201", json.max_batch_size.toString())
                assertEquals("6", json.max_batch_interval.toString())
                //TODO(bug): Can not update
                //assertEquals("0.5", json.max_filter_ratio.toString())
                assertEquals("jsonpaths", json.jsonpaths.toString())
                assertEquals("json_root", json.json_root.toString())
                assertEquals("true", json.strict_mode.toString())
                assertEquals("true", json.strip_outer_array.toString())
                assertEquals("Asia/Shanghai", json.timezone.toString())
                assertEquals("true", json.num_as_string.toString())
                sql "resume routine load for ${jobs[i]}"
                i++
            }

            i = 0
            for (String tableName in tables) {
                while (true) {
                    sleep(1000)
                    def res = sql "show routine load for ${jobs[i]}"
                    def state = res[0][8].toString()
                    if (state == "NEED_SCHEDULE") {
                        continue;
                    }
                    log.info("reason of state changed: ${res[0][17].toString()}".toString())
                    assertEquals(res[0][8].toString(), "RUNNING")
                    break;
                }

                def count = 0
                def tableName1 =  "routine_load_" + tableName
                while (true) {
                    def res = sql "select count(*) from ${tableName1}"
                    def state = sql "show routine load for ${jobs[i]}"
                    log.info("routine load state: ${state[0][8].toString()}".toString())
                    log.info("routine load statistic: ${state[0][14].toString()}".toString())
                    log.info("reason of state changed: ${state[0][17].toString()}".toString())
                    if (res[0][0] > 0) {
                        break
                    }
                    if (count >= 120) {
                        log.error("routine load can not visible for long time")
                        assertEquals(20, res[0][0])
                        break
                    }
                    sleep(5000)
                    count++
                }

                if (i <= 3) {
                    qt_update_command "select * from ${tableName1} order by k00,k01"
                } else {
                    qt_update_command "select * from ${tableName1} order by k00"
                }

                sql "stop routine load for ${jobs[i]}"
                i++
            }
        } finally {
            for (String tableName in tables) {
                sql new File("""${context.file.parent}/ddl/${tableName}_drop.sql""").text
            }
        }
    }


//test PRECEDING FILTER condition
    i = 0
    if (enabled != null && enabled.equalsIgnoreCase("true")) {
        try {
            for (String tableName in tables) {
                sql new File("""${context.file.parent}/ddl/${tableName}_drop.sql""").text
                sql new File("""${context.file.parent}/ddl/${tableName}_create.sql""").text

                def name = "routine_load_" + tableName
                sql """
                    CREATE ROUTINE LOAD ${jobs[i]} ON ${name}
                    COLUMNS(${columns[i]}),
                    COLUMNS TERMINATED BY "|",
                    PRECEDING FILTER k00 = 8
                    PROPERTIES
                    (
                        "max_batch_interval" = "5",
                        "max_batch_rows" = "300000",
                        "max_batch_size" = "209715200"
                    )
                    FROM KAFKA
                    (
                        "kafka_broker_list" = "${externalEnvIp}:${kafka_port}",
                        "kafka_topic" = "${topics[i]}",
                        "property.kafka_default_offsets" = "OFFSET_BEGINNING"
                    );
                """
                sql "sync"
                i++
            }

            i = 0
            for (String tableName in tables) {
                while (true) {
                    sleep(1000)
                    def res = sql "show routine load for ${jobs[i]}"
                    def state = res[0][8].toString()
                    if (state == "NEED_SCHEDULE") {
                        continue;
                    }
                    log.info("reason of state changed: ${res[0][17].toString()}".toString())
                    assertEquals(res[0][8].toString(), "RUNNING")
                    break;
                }

                def count = 0
                def tableName1 =  "routine_load_" + tableName
                while (true) {
                    def res = sql "select count(*) from ${tableName1}"
                    def state = sql "show routine load for ${jobs[i]}"
                    log.info("routine load state: ${state[0][8].toString()}".toString())
                    log.info("routine load statistic: ${state[0][14].toString()}".toString())
                    log.info("reason of state changed: ${state[0][17].toString()}".toString())
                    if (res[0][0] > 0) {
                        break
                    }
                    if (count >= 120) {
                        log.error("routine load can not visible for long time")
                        assertEquals(20, res[0][0])
                        break
                    }
                    sleep(5000)
                    count++
                }
                
                if (i <= 3) {
                    qt_sql_preceding_filter "select * from ${tableName1} order by k00,k01"
                } else {
                    qt_sql_preceding_filter "select * from ${tableName1} order by k00"
                }

                sql "stop routine load for ${jobs[i]}"
                i++
            }
        } finally {
            for (String tableName in tables) {
                sql new File("""${context.file.parent}/ddl/${tableName}_drop.sql""").text
            }
        }
    }

    //test where condition
    i = 0
    if (enabled != null && enabled.equalsIgnoreCase("true")) {
        try {
            for (String tableName in tables) {
                sql new File("""${context.file.parent}/ddl/${tableName}_drop.sql""").text
                sql new File("""${context.file.parent}/ddl/${tableName}_create.sql""").text

                def name = "routine_load_" + tableName
                sql """
                    CREATE ROUTINE LOAD ${jobs[i]} ON ${name}
                    COLUMNS(${columns[i]}),
                    COLUMNS TERMINATED BY "|",
                    WHERE k00 = 8
                    PROPERTIES
                    (
                        "max_batch_interval" = "5",
                        "max_batch_rows" = "300000",
                        "max_batch_size" = "209715200"
                    )
                    FROM KAFKA
                    (
                        "kafka_broker_list" = "${externalEnvIp}:${kafka_port}",
                        "kafka_topic" = "${topics[i]}",
                        "property.kafka_default_offsets" = "OFFSET_BEGINNING"
                    );
                """
                sql "sync"
                i++
            }

            i = 0
            for (String tableName in tables) {
                while (true) {
                    sleep(1000)
                    def res = sql "show routine load for ${jobs[i]}"
                    def state = res[0][8].toString()
                    if (state == "NEED_SCHEDULE") {
                        continue;
                    }
                    log.info("reason of state changed: ${res[0][17].toString()}".toString())
                    assertEquals(res[0][8].toString(), "RUNNING")
                    break;
                }

                def count = 0
                def tableName1 =  "routine_load_" + tableName
                while (true) {
                    def res = sql "select count(*) from ${tableName1}"
                    def state = sql "show routine load for ${jobs[i]}"
                    log.info("routine load state: ${state[0][8].toString()}".toString())
                    log.info("routine load statistic: ${state[0][14].toString()}".toString())
                    log.info("reason of state changed: ${state[0][17].toString()}".toString())
                    if (res[0][0] > 0) {
                        break
                    }
                    if (count >= 120) {
                        log.error("routine load can not visible for long time")
                        assertEquals(20, res[0][0])
                        break
                    }
                    sleep(5000)
                    count++
                }
                
                if (i <= 3) {
                    qt_sql_where "select * from ${tableName1} order by k00,k01"
                } else {
                    qt_sql_where "select * from ${tableName1} order by k00"
                }

                sql "stop routine load for ${jobs[i]}"
                i++
            }
        } finally {
            for (String tableName in tables) {
                sql new File("""${context.file.parent}/ddl/${tableName}_drop.sql""").text
            }
        }
    }

    //test delete condition
    i = 0
    if (enabled != null && enabled.equalsIgnoreCase("true")) {
        try {
            for (String tableName in tables) {
                if (i != 2){
                    i++
                    continue
                }
                sql new File("""${context.file.parent}/ddl/${tableName}_drop.sql""").text
                sql new File("""${context.file.parent}/ddl/${tableName}_create.sql""").text

                def name = "routine_load_" + tableName
                sql """
                    CREATE ROUTINE LOAD ${jobs[i]} ON ${name}
                    WITH MERGE
                    COLUMNS(${columns[i]}),
                    COLUMNS TERMINATED BY "|",
                    DELETE ON k00=8
                    PROPERTIES
                    (
                        "max_batch_interval" = "5",
                        "max_batch_rows" = "300000",
                        "max_batch_size" = "209715200"
                    )
                    FROM KAFKA
                    (
                        "kafka_broker_list" = "${externalEnvIp}:${kafka_port}",
                        "kafka_topic" = "${topics[i]}",
                        "property.kafka_default_offsets" = "OFFSET_BEGINNING"
                    );
                """
                sql "sync"
                i++
            }

            i = 0
            for (String tableName in tables) {
                if (i != 2){
                    i++
                    continue
                }
                while (true) {
                    sleep(1000)
                    def res = sql "show routine load for ${jobs[i]}"
                    def state = res[0][8].toString()
                    if (state == "NEED_SCHEDULE") {
                        continue;
                    }
                    log.info("reason of state changed: ${res[0][17].toString()}".toString())
                    assertEquals(res[0][8].toString(), "RUNNING")
                    break;
                }

                def count = 0
                def tableName1 =  "routine_load_" + tableName
                while (true) {
                    def res = sql "select count(*) from ${tableName1}"
                    def state = sql "show routine load for ${jobs[i]}"
                    log.info("routine load state: ${state[0][8].toString()}".toString())
                    log.info("routine load statistic: ${state[0][14].toString()}".toString())
                    log.info("reason of state changed: ${state[0][17].toString()}".toString())
                    if (res[0][0] > 0) {
                        break
                    }
                    if (count >= 120) {
                        log.error("routine load can not visible for long time")
                        assertEquals(20, res[0][0])
                        break
                    }
                    sleep(5000)
                    count++
                }
                
                if (i <= 3) {
                    qt_sql_delete "select * from ${tableName1} order by k00,k01"
                } else {
                    qt_sql_delete "select * from ${tableName1} order by k00"
                }

                sql "stop routine load for ${jobs[i]}"
                i++
            }
        } finally {
            for (String tableName in tables) {
                sql new File("""${context.file.parent}/ddl/${tableName}_drop.sql""").text
            }
        }
    }

    // sequence
    if (enabled != null && enabled.equalsIgnoreCase("true")) {
        try {
            sql new File("""${context.file.parent}/ddl/uniq_tbl_basic_drop_sequence.sql""").text
            sql new File("""${context.file.parent}/ddl/uniq_tbl_basic_create_sequence.sql""").text

            def name = "routine_load_uniq_tbl_basic_sequence"
            def job = "sequence_job"
            sql """
                CREATE ROUTINE LOAD ${job} ON ${name}
                COLUMNS(${columns[0]}),
                COLUMNS TERMINATED BY "|"
                PROPERTIES
                (
                    "max_batch_interval" = "5",
                    "max_batch_rows" = "300000",
                    "max_batch_size" = "209715200"
                )
                FROM KAFKA
                (
                    "kafka_broker_list" = "${externalEnvIp}:${kafka_port}",
                    "kafka_topic" = "${topics[0]}",
                    "property.kafka_default_offsets" = "OFFSET_BEGINNING"
                );
            """
            sql "sync"

            while (true) {
                sleep(1000)
                def res = sql "show routine load for ${job}"
                def state = res[0][8].toString()
                if (state == "NEED_SCHEDULE") {
                    continue;
                }
                log.info("reason of state changed: ${res[0][17].toString()}".toString())
                assertEquals(res[0][8].toString(), "RUNNING")
                break;
            }

            def count = 0
            while (true) {
                def res = sql "select count(*) from ${name}"
                def state = sql "show routine load for ${job}"
                log.info("routine load state: ${state[0][8].toString()}".toString())
                log.info("routine load statistic: ${state[0][14].toString()}".toString())
                log.info("reason of state changed: ${state[0][17].toString()}".toString())
                if (res[0][0] > 0) {
                    break
                }
                if (count >= 120) {
                    log.error("routine load can not visible for long time")
                    assertEquals(20, res[0][0])
                    break
                }
                sleep(5000)
                count++
            }
            qt_sql_squence "select * from routine_load_uniq_tbl_basic_sequence order by k00,k01"
            sql "stop routine load for ${job}"
        } finally {
            sql new File("""${context.file.parent}/ddl/uniq_tbl_basic_drop_sequence.sql""").text
        }
    }

    // error command
    i = 0
    if (enabled != null && enabled.equalsIgnoreCase("true")) {
        try {
            for (String tableName in tables) {
                sql new File("""${context.file.parent}/ddl/${tableName}_drop.sql""").text
                sql new File("""${context.file.parent}/ddl/${tableName}_create.sql""").text

                def name = "routine_load_" + tableName
                sql """
                    CREATE ROUTINE LOAD ${jobs[i]} ON ${name}
                    COLUMNS(${columns[i]},k30),
                    COLUMNS TERMINATED BY "|"
                    PROPERTIES
                    (
                        "max_batch_interval" = "5",
                        "max_batch_rows" = "300000",
                        "max_batch_size" = "209715200"
                    )
                    FROM KAFKA
                    (
                        "kafka_broker_list" = "${externalEnvIp}:${kafka_port}",
                        "kafka_topic" = "${topics[i]}",
                        "property.kafka_default_offsets" = "OFFSET_BEGINNING"
                    );
                """
                sql "sync"
                i++
            }

            i = 0
            for (String tableName in tables) {
                while (true) {
                    sleep(1000)
                    def res = sql "show routine load for ${jobs[i]}"
                    def state = res[0][8].toString()
                    if (state != "PAUSED") {
                        continue;
                    }
                    log.info("reason of state changed: ${res[0][17].toString()}".toString())
                    assertEquals(res[0][17].toString(), "ErrorReason{code=errCode = 102, msg='current error rows is more than max_error_number or the max_filter_ratio is more than the value set'}")
                    break;
                }

                sql "stop routine load for ${jobs[i]}"
                i++
            }
        } finally {
            for (String tableName in tables) {
                sql new File("""${context.file.parent}/ddl/${tableName}_drop.sql""").text
            }
        }
    }
}<|MERGE_RESOLUTION|>--- conflicted
+++ resolved
@@ -58,11 +58,8 @@
                   "basic_array_data_with_errors",
                   "basic_data_timezone",
                   "basic_array_data_timezone",
-<<<<<<< HEAD
-=======
                   "multi_table_csv1",
                   "multi_table_csv",
->>>>>>> 76992e63
                 ]
 
     def kafkaJsonTopics = [
@@ -70,11 +67,8 @@
                   "basic_array_data_json",
                   "basic_data_json_by_line",
                   "basic_array_data_json_by_line",
-<<<<<<< HEAD
-=======
                   "multi_table_json",
                   "multi_table_json1",
->>>>>>> 76992e63
                 ]
 
     def topics = [
@@ -183,37 +177,6 @@
     String kafka_port = context.config.otherConfigs.get("kafka_port")
     String externalEnvIp = context.config.otherConfigs.get("externalEnvIp")
     def kafka_broker = "${externalEnvIp}:${kafka_port}"
-<<<<<<< HEAD
-
-    def j = 0
-    if (enabled != null && enabled.equalsIgnoreCase("true")) {
-        try {
-            
-            // define kafka 
-            def props = new Properties()
-            props.put(ProducerConfig.BOOTSTRAP_SERVERS_CONFIG, "${kafka_broker}".toString())
-            props.put(ProducerConfig.KEY_SERIALIZER_CLASS_CONFIG, "org.apache.kafka.common.serialization.StringSerializer")
-            props.put(ProducerConfig.VALUE_SERIALIZER_CLASS_CONFIG, "org.apache.kafka.common.serialization.StringSerializer")
-            // Create kafka producer
-            def producer = new KafkaProducer<>(props)
-
-            for (String csvTopic in kafkaCsvTpoics) {
-                def txt = new File("""${context.file.parent}/data/csvTopic.csv""").text
-                logger.info("=====${txt}========")
-                def record = new ProducerRecord<>(csvTopic, null, txt)
-                producer.send(record)
-            }
-            for (String jsonTopic in kafkaJsonTopics) {
-                def txt = new File("""${context.file.parent}/data/jsonTopic.json""").text
-                logger.info("=====${txt}========")
-                def record = new ProducerRecord<>(jsonTopic, null, txt)
-                producer.send(record)
-            }            
-
-        }   
-    }  
-=======
->>>>>>> 76992e63
 
     if (enabled != null && enabled.equalsIgnoreCase("true")) {
         // define kafka 
