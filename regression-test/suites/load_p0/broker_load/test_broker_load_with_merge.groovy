// Licensed to the Apache Software Foundation (ASF) under one
// or more contributor license agreements.  See the NOTICE file
// distributed with this work for additional information
// regarding copyright ownership.  The ASF licenses this file
// to you under the Apache License, Version 2.0 (the
// "License"); you may not use this file except in compliance
// with the License.  You may obtain a copy of the License at
//
//   http://www.apache.org/licenses/LICENSE-2.0
//
// Unless required by applicable law or agreed to in writing,
// software distributed under the License is distributed on an
// "AS IS" BASIS, WITHOUT WARRANTIES OR CONDITIONS OF ANY
// KIND, either express or implied.  See the License for the
// specific language governing permissions and limitations
// under the License.

suite("test_broker_load_with_merge", "load_p0,external") {
    // define a sql table
    def testTable = "tbl_test_broker_load_with_merge"

    def create_test_table = {testTablex ->
        def result1 = sql """
            CREATE TABLE IF NOT EXISTS ${testTable} (
                `k1` BIGINT NOT NULL,
                `k2` DATE NOT NULL,
                `k3` INT(11) NOT NULL,
                `k4` INT(11) NOT NULL,
<<<<<<< HEAD
                `v5` BIGINT DEFAULT "0"
=======
                `v5` BIGINT NULL DEFAULT "0"
>>>>>>> 4bc88975
            ) ENGINE=OLAP
            UNIQUE KEY(`k1`)
            COMMENT 'OLAP'
            DISTRIBUTED BY HASH(`k1`) BUCKETS 16
            PROPERTIES (
                "replication_allocation" = "tag.location.default: 1",
                "storage_format" = "V2"
            );
            """

        // DDL/DML return 1 row and 3 column, the only value is update row count
        assertTrue(result1.size() == 1)
        assertTrue(result1[0].size() == 1)
        assertTrue(result1[0][0] == 0, "Create table should update 0 rows")

        // insert 1 row to check whether the table is ok
        def result2 = sql """ INSERT INTO ${testTable} VALUES
                        (1,'2023-09-01',1,1,1)
                        """
        assertTrue(result2.size() == 1)
        assertTrue(result2[0].size() == 1)
        assertTrue(result2[0][0] == 1, "Insert should update 1 rows")
    }

    def create_agg_test_table = {testTablex ->
        def result1 = sql """
            CREATE TABLE IF NOT EXISTS ${testTable} (
                `k1` BIGINT NOT NULL,
                `k2` DATE NULL,
                `k3` INT(11) NOT NULL,
                `k4` INT(11) NOT NULL,
                `v5` BIGINT SUM NULL DEFAULT "0"
            ) ENGINE=OLAP
            AGGREGATE KEY(`k1`, `k2`, `k3`, `k4`)
            COMMENT 'OLAP'
            DISTRIBUTED BY HASH(`k1`) BUCKETS 16
            PROPERTIES (
                "replication_allocation" = "tag.location.default: 1",
                "storage_format" = "V2"
            );
            """

        // DDL/DML return 1 row and 3 column, the only value is update row count
        assertTrue(result1.size() == 1)
        assertTrue(result1[0].size() == 1)
        assertTrue(result1[0][0] == 0, "Create table should update 0 rows")

        // insert 1 row to check whether the table is ok
        def result2 = sql """ INSERT INTO ${testTable} VALUES
                        (1,'2023-09-01',1,1,1)
                        """
        assertTrue(result2.size() == 1)
        assertTrue(result2[0].size() == 1)
        assertTrue(result2[0][0] == 1, "Insert should update 1 rows")
    }

    def load_from_hdfs_check_merge_type_1 = {testTablex, label, hdfsFilePath, format, brokerName, hdfsUser, hdfsPasswd ->
        test {
            sql """
                        LOAD LABEL ${label} (
                            DATA INFILE("${hdfsFilePath}")
                            INTO TABLE ${testTablex}
                            COLUMNS TERMINATED BY ","
                            FORMAT as "${format}"
                            DELETE ON "k1=1"
                        )
                        with BROKER "${brokerName}" (
                        "username"="${hdfsUser}",
                        "password"="${hdfsPasswd}")
                        PROPERTIES  (
                        "timeout"="1200",
                        "max_filter_ratio"="0.1");
                        """
            exception "not support DELETE ON clause when merge type is not MERGE."
        }
    }

    def load_from_hdfs_check_merge_type_2 = {testTablex, label, hdfsFilePath, format, brokerName, hdfsUser, hdfsPasswd ->

        test {
            sql """
                        LOAD LABEL ${label} (
                            MERGE
                            DATA INFILE("${hdfsFilePath}")
                            INTO TABLE ${testTablex}
                            COLUMNS TERMINATED BY ","
                            FORMAT as "${format}"
                        )
                        with BROKER "${brokerName}" (
                        "username"="${hdfsUser}",
                        "password"="${hdfsPasswd}")
                        PROPERTIES  (
                        "timeout"="1200",
                        "max_filter_ratio"="0.1");
                        """
            exception "Excepted DELETE ON clause when merge type is MERGE."
        }
    }

    def load_from_hdfs_check_merge_type_3 = {testTablex, label, hdfsFilePath, format, brokerName, hdfsUser, hdfsPasswd ->
        test {
            sql """
                        LOAD LABEL ${label} (
                            DELETE
                            DATA INFILE("${hdfsFilePath}")
                            NEGATIVE
                            INTO TABLE ${testTablex}
                            COLUMNS TERMINATED BY ","
                            FORMAT as "${format}"
                        )
                        with BROKER "${brokerName}" (
                        "username"="${hdfsUser}",
                        "password"="${hdfsPasswd}")
                        PROPERTIES  (
                        "timeout"="1200",
                        "max_filter_ratio"="0.1");
                        """
            exception "not support MERGE or DELETE with NEGATIVE."
        }

    }

    def load_from_hdfs_check_merge_type_4 = {testTablex, label, hdfsFilePath, format, brokerName, hdfsUser, hdfsPasswd ->
        test {
            sql """
                        LOAD LABEL ${label} (
                            DELETE
                            DATA INFILE("${hdfsFilePath}")
                            INTO TABLE ${testTablex}
                            COLUMNS TERMINATED BY ","
                            FORMAT as "${format}"
                        )
                        with BROKER "${brokerName}" (
                        "username"="${hdfsUser}",
                        "password"="${hdfsPasswd}")
                        PROPERTIES  (
                        "timeout"="1200",
                        "max_filter_ratio"="0.1");
                        """
            exception "load by MERGE or DELETE is only supported in unique tables."
        }
    }


    // if 'enableHdfs' in regression-conf.groovy has been set to true,
    // the test will run these case as below.
    if (enableHdfs()) {
        def brokerName = getBrokerName()
        def hdfsUser = getHdfsUser()
        def hdfsPasswd = getHdfsPasswd()
        def hdfs_csv_file_path = uploadToHdfs "load_p0/broker_load/broker_load_with_merge.csv"

        // case1: has delete on condition and without merge
        try {
            sql "DROP TABLE IF EXISTS ${testTable}"
            create_test_table.call(testTable)

            def test_load_label = UUID.randomUUID().toString().replaceAll("-", "")

            load_from_hdfs_check_merge_type_1.call(testTable, test_load_label, hdfs_csv_file_path, "csv",
                    brokerName, hdfsUser, hdfsPasswd)

        } finally {
            try_sql("DROP TABLE IF EXISTS ${testTable}")
        }

        // case2: has merge with delete on condition
        try {
            sql "DROP TABLE IF EXISTS ${testTable}"
            create_test_table.call(testTable)

            def test_load_label = UUID.randomUUID().toString().replaceAll("-", "")

            load_from_hdfs_check_merge_type_2.call(testTable, test_load_label, hdfs_csv_file_path, "csv",
                    brokerName, hdfsUser, hdfsPasswd)

        } finally {
            try_sql("DROP TABLE IF EXISTS ${testTable}")
        }

        // case3: has merge with NEGATIVEs on condition
        try {
            sql "DROP TABLE IF EXISTS ${testTable}"
            create_test_table.call(testTable)
            def test_load_label = UUID.randomUUID().toString().replaceAll("-", "")
            load_from_hdfs_check_merge_type_3.call(testTable, test_load_label, hdfs_csv_file_path, "csv",
                    brokerName, hdfsUser, hdfsPasswd)
        } finally {
            try_sql("DROP TABLE IF EXISTS ${testTable}")
        }


        // case4: agg table and merge type
        try {
            sql "DROP TABLE IF EXISTS ${testTable}"
            create_agg_test_table.call(testTable)

            def test_load_label = UUID.randomUUID().toString().replaceAll("-", "")

            load_from_hdfs_check_merge_type_4.call(testTable, test_load_label, hdfs_csv_file_path, "csv",
                    brokerName, hdfsUser, hdfsPasswd)

        } finally {
            try_sql("DROP TABLE IF EXISTS ${testTable}")
        }

    }
}<|MERGE_RESOLUTION|>--- conflicted
+++ resolved
@@ -26,11 +26,7 @@
                 `k2` DATE NOT NULL,
                 `k3` INT(11) NOT NULL,
                 `k4` INT(11) NOT NULL,
-<<<<<<< HEAD
-                `v5` BIGINT DEFAULT "0"
-=======
                 `v5` BIGINT NULL DEFAULT "0"
->>>>>>> 4bc88975
             ) ENGINE=OLAP
             UNIQUE KEY(`k1`)
             COMMENT 'OLAP'
