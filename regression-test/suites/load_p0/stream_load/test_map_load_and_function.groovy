// Licensed to the Apache Software Foundation (ASF) under one
// or more contributor license agreements.  See the NOTICE file
// distributed with this work for additional information
// regarding copyright ownership.  The ASF licenses this file
// to you under the Apache License, Version 2.0 (the
// "License"); you may not use this file except in compliance
// with the License.  You may obtain a copy of the License at
//
//   http://www.apache.org/licenses/LICENSE-2.0
//
// Unless required by applicable law or agreed to in writing,
// software distributed under the License is distributed on an
// "AS IS" BASIS, WITHOUT WARRANTIES OR CONDITIONS OF ANY
// KIND, either express or implied.  See the License for the
// specific language governing permissions and limitations
// under the License.

import org.codehaus.groovy.runtime.IOGroovyMethods

import java.nio.charset.StandardCharsets
import java.nio.file.Files
import java.nio.file.Paths

suite("test_map_load_and_function", "p0") {
    // define a sql table
<<<<<<< HEAD
    def testTable = "tbl_test_map_lf"
=======
    def testTable = "tbl_test_map_function"
>>>>>>> 84c6f47e
    def dataFile = "test_map.csv"

    sql "DROP TABLE IF EXISTS ${testTable}"
    sql "ADMIN SET FRONTEND CONFIG ('enable_map_type' = 'true')"

    sql """
        CREATE TABLE IF NOT EXISTS ${testTable} (
            id INT,
            m Map<STRING, INT>
        )
        DUPLICATE KEY(id)
        DISTRIBUTED BY HASH(id) BUCKETS 10
        PROPERTIES("replication_num" = "1");
        """

    // load the map data from csv file
    streamLoad {
        table testTable

        file dataFile // import csv file
        time 10000 // limit inflight 10s

        // if declared a check callback, the default check condition will ignore.
        // So you must check all condition
        check { result, exception, startTime, endTime ->
            if (exception != null) {
                throw exception
            }
            log.info("Stream load result: ${result}".toString())
            def json = parseJson(result)
            assertEquals("success", json.Status.toLowerCase())
            assertEquals("OK", json.Message)
            assertEquals(15, json.NumberTotalRows)
            assertTrue(json.LoadBytes > 0)

        }
    }

    // check result
    qt_select_all "SELECT * FROM ${testTable} ORDER BY id"

    // insert into valid json rows
    sql """INSERT INTO ${testTable} VALUES(17, NULL)"""
    sql """INSERT INTO ${testTable} VALUES(18, {"k1":100, "k2": 130})"""

    // map element_at
    qt_select_m "SELECT id, m['k2'] FROM ${testTable} ORDER BY id"

    // check result
    qt_select2 "SELECT * FROM ${testTable} ORDER BY id"

    // map construct
    qt_select_map1 "SELECT map('k11', 1000, 'k22', 2000)"
    qt_select_map2 "SELECT map(1000, 'k11', 2000, 'k22')"

    // map element_at
    qt_select_element1 "SELECT map('k11', 1000, 'k22', 2000)['k11']"
    qt_select_element2 "SELECT map('k11', 1000, 'k22', 2000)['k22']"
    qt_select_element3 "SELECT map('k11', 1000, 'k22', 2000)['nokey']"
    qt_select_element4 "SELECT map('k11', 1000, 'k22', 2000)['']"
    qt_select_element5 "SELECT map(1000, 'k11', 2000, 'k22')[1000]"
    qt_select_element6 "SELECT map(1000, 'k11', 2000, 'k22')[2000]"
    qt_select_element7 "SELECT map(1000, 'k11', 2000, 'k22')[3000]"
    qt_select_element8 "SELECT map('k11', 1000, 'k22', 2000)[NULL]"
    qt_select_element101 "SELECT id, m, m['k1'] FROM ${testTable} ORDER BY id"
    qt_select_element102 "SELECT id, m, m['k2'] FROM ${testTable} ORDER BY id"
    qt_select_element103 "SELECT id, m, m['  11amory  '] FROM ${testTable} ORDER BY id"
    qt_select_element104 "SELECT id, m, m['beat'] FROM ${testTable} ORDER BY id"
    qt_select_element105 "SELECT id, m, m[' clever '] FROM ${testTable} ORDER BY id"
    qt_select_element106 "SELECT id, m, m['  33,amory  '] FROM ${testTable} ORDER BY id"
    qt_select_element107 "SELECT id, m, m[' bet '] FROM ${testTable} ORDER BY id"
    qt_select_element108 "SELECT id, m, m[' cler '] FROM ${testTable} ORDER BY id"
    qt_select_element109 "SELECT id, m, m['  1,amy  '] FROM ${testTable} ORDER BY id"
    qt_select_element110 "SELECT id, m, m[' k2 '] FROM ${testTable} ORDER BY id"
    qt_select_element111 "SELECT id, m, m['null'] FROM ${testTable} ORDER BY id"
    qt_select_element112 "SELECT id, m, m[''] FROM ${testTable} ORDER BY id"
    qt_select_element113 "SELECT id, m, m[NULL] FROM ${testTable} ORDER BY id"
    qt_select_element114 "SELECT id, m, m['nokey'] FROM ${testTable} ORDER BY id"

    // map size
    qt_select_map_size1 "SELECT map_size(map('k11', 1000, 'k22', 2000))"
    qt_select_map_size2 "SELECT id, m, map_size(m) FROM ${testTable} ORDER BY id"

    // map_contains_key
    qt_select_map_contains_key1 "SELECT map_contains_key(map('k11', 1000, 'k22', 2000), 'k11')"
    qt_select_map_contains_key2 "SELECT map_contains_key(map('k11', 1000, 'k22', 2000), 'k22')"
    qt_select_map_contains_key3 "SELECT map_contains_key(map('k11', 1000, 'k22', 2000), 'nokey')"
    qt_select_map_contains_key4 "SELECT map_contains_key(map('k11', 1000, 'k22', 2000), '')"
    qt_select_map_contains_key5 "SELECT map_contains_key(map('k11', 1000, 'k22', 2000), NULL)"
    qt_select_map_contains_key101 "SELECT id, m, map_contains_key(m, 'k1') FROM ${testTable} ORDER BY id"
    qt_select_map_contains_key102 "SELECT id, m, map_contains_key(m, 'k2') FROM ${testTable} ORDER BY id"
    qt_select_map_contains_key103 "SELECT id, m, map_contains_key(m, '  11amory  ') FROM ${testTable} ORDER BY id"
    qt_select_map_contains_key104 "SELECT id, m, map_contains_key(m, 'beat') FROM ${testTable} ORDER BY id"
    qt_select_map_contains_key105 "SELECT id, m, map_contains_key(m, ' clever ') FROM ${testTable} ORDER BY id"
    qt_select_map_contains_key106 "SELECT id, m, map_contains_key(m, '  33,amory  ') FROM ${testTable} ORDER BY id"
    qt_select_map_contains_key107 "SELECT id, m, map_contains_key(m, ' bet ') FROM ${testTable} ORDER BY id"
    qt_select_map_contains_key108 "SELECT id, m, map_contains_key(m, ' cler ') FROM ${testTable} ORDER BY id"
    qt_select_map_contains_key109 "SELECT id, m, map_contains_key(m, '  1,amy  ') FROM ${testTable} ORDER BY id"
    qt_select_map_contains_key110 "SELECT id, m, map_contains_key(m, ' k2 ') FROM ${testTable} ORDER BY id"
    qt_select_map_contains_key111 "SELECT id, m, map_contains_key(m, 'null') FROM ${testTable} ORDER BY id"
    qt_select_map_contains_key112 "SELECT id, m, map_contains_key(m, '') FROM ${testTable} ORDER BY id"
    qt_select_map_contains_key113 "SELECT id, m, map_contains_key(m, NULL) FROM ${testTable} ORDER BY id"
    qt_select_map_contains_key114 "SELECT id, m, map_contains_key(m, 'nokey') FROM ${testTable} ORDER BY id"

    // map_contains_value
    qt_select_map_contains_value1 "SELECT map_contains_value(map('k11', 1000, 'k22', 2000), 1000)"
    qt_select_map_contains_value2 "SELECT map_contains_value(map('k11', 1000, 'k22', 2000), 2000)"
    qt_select_map_contains_value3 "SELECT map_contains_value(map('k11', 1000, 'k22', 2000), 100)"
    qt_select_map_contains_value4 "SELECT map_contains_value(map('k11', 1000, 'k22', 2000), NULL)"
    qt_select_map_contains_value101 "SELECT id, m, map_contains_value(m, 23) FROM ${testTable} ORDER BY id"
    qt_select_map_contains_value102 "SELECT id, m, map_contains_value(m, 20) FROM ${testTable} ORDER BY id"
    qt_select_map_contains_value103 "SELECT id, m, map_contains_value(m, 66) FROM ${testTable} ORDER BY id"
    qt_select_map_contains_value104 "SELECT id, m, map_contains_value(m, 31) FROM ${testTable} ORDER BY id"
    qt_select_map_contains_value105 "SELECT id, m, map_contains_value(m, 300) FROM ${testTable} ORDER BY id"
    qt_select_map_contains_value106 "SELECT id, m, map_contains_value(m, 41) FROM ${testTable} ORDER BY id"
    qt_select_map_contains_value107 "SELECT id, m, map_contains_value(m, 400) FROM ${testTable} ORDER BY id"
    qt_select_map_contains_value108 "SELECT id, m, map_contains_value(m, 33) FROM ${testTable} ORDER BY id"
    qt_select_map_contains_value109 "SELECT id, m, map_contains_value(m, 2) FROM ${testTable} ORDER BY id"
    qt_select_map_contains_value110 "SELECT id, m, map_contains_value(m, 26) FROM ${testTable} ORDER BY id"
    qt_select_map_contains_value111 "SELECT id, m, map_contains_value(m, 90) FROM ${testTable} ORDER BY id"
    qt_select_map_contains_value112 "SELECT id, m, map_contains_value(m, 33) FROM ${testTable} ORDER BY id"
    qt_select_map_contains_value113 "SELECT id, m, map_contains_value(m, 1) FROM ${testTable} ORDER BY id"
    qt_select_map_contains_value114 "SELECT id, m, map_contains_value(m, 2) FROM ${testTable} ORDER BY id"
    qt_select_map_contains_value115 "SELECT id, m, map_contains_value(m, 0) FROM ${testTable} ORDER BY id"
    qt_select_map_contains_value116 "SELECT id, m, map_contains_value(m, -1) FROM ${testTable} ORDER BY id"
    qt_select_map_contains_value117 "SELECT id, m, map_contains_value(m, NULL) FROM ${testTable} ORDER BY id"

    // map_keys
    qt_select_map_keys1 "SELECT map_keys(map('k11', 1000, 'k22', 2000))"
    qt_select_map_keys2 "SELECT id, m, map_keys(m) FROM ${testTable} ORDER BY id"

    // map_values
    qt_select_map_values1 "SELECT map_values(map('k11', 1000, 'k22', 2000))"
    qt_select_map_values2 "SELECT id, m, map_values(m) FROM ${testTable} ORDER BY id"


    testTable = "tbl_test_map_function2"
    sql "DROP TABLE IF EXISTS ${testTable}"
    sql """
        CREATE TABLE IF NOT EXISTS ${testTable} (
            id INT,
            `m1` MAP<STRING, INT> NULL,
            `m2` MAP<INT, STRING> NULL,
            `m3` MAP<STRING, STRING> NULL,
            `m4` MAP<INT, BIGINT> NULL,
            `m5` MAP<BIGINT, INT> NULL
        )
        DUPLICATE KEY(id)
        DISTRIBUTED BY HASH(id) BUCKETS 10
        PROPERTIES("replication_num" = "1");
        """
    sql """INSERT INTO ${testTable} VALUES(1, {'k1':100, 'k2':200}, {100:'k1', 200:'k2'}, {'k1':'v1', 'k2':'v2'}, {100:10000, 200:20000}, {10000:100, 20000:200})"""

    // map element_at
    qt_select_m1 "SELECT id, m1['k1'], m1['k2'], m1['nokey'] FROM ${testTable} ORDER BY id"
    qt_select_m2 "SELECT id, m2[100], m2[200], m1[300] FROM ${testTable} ORDER BY id"
    qt_select_m3 "SELECT id, m3['k1'], m3['k2'], m3['nokey'] FROM ${testTable} ORDER BY id"
    qt_select_m4 "SELECT id, m4[100], m4[200], m4[300] FROM ${testTable} ORDER BY id"
    qt_select_m5 "SELECT id, m5[10000], m5[20000], m5[30000] FROM ${testTable} ORDER BY id"
    qt_select_count "SELECT COUNT(m1), COUNT(m2), COUNT(m3), COUNT(m4), COUNT(m5)  FROM ${testTable}"
}<|MERGE_RESOLUTION|>--- conflicted
+++ resolved
@@ -23,11 +23,7 @@
 
 suite("test_map_load_and_function", "p0") {
     // define a sql table
-<<<<<<< HEAD
-    def testTable = "tbl_test_map_lf"
-=======
     def testTable = "tbl_test_map_function"
->>>>>>> 84c6f47e
     def dataFile = "test_map.csv"
 
     sql "DROP TABLE IF EXISTS ${testTable}"
