// Licensed to the Apache Software Foundation (ASF) under one
// or more contributor license agreements.  See the NOTICE file
// distributed with this work for additional information
// regarding copyright ownership.  The ASF licenses this file
// to you under the Apache License, Version 2.0 (the
// "License"); you may not use this file except in compliance
// with the License.  You may obtain a copy of the License at
//
//   http://www.apache.org/licenses/LICENSE-2.0
//
// Unless required by applicable law or agreed to in writing,
// software distributed under the License is distributed on an
// "AS IS" BASIS, WITHOUT WARRANTIES OR CONDITIONS OF ANY
// KIND, either express or implied.  See the License for the
// specific language governing permissions and limitations
// under the License.

suite("test_stream_load", "p0") {
    sql "show tables"

    def tableName = "test_stream_load_strict"

    sql """ DROP TABLE IF EXISTS ${tableName} """
    sql """
        CREATE TABLE IF NOT EXISTS ${tableName} (
            `k1` bigint(20) NULL,
            `k2` bigint(20) NULL,
            `v1` tinyint(4) SUM NULL,
            `v2` tinyint(4) REPLACE NULL,
            `v3` tinyint(4) REPLACE_IF_NOT_NULL NULL,
            `v4` smallint(6) REPLACE_IF_NOT_NULL NULL,
            `v5` int(11) REPLACE_IF_NOT_NULL NULL,
            `v6` bigint(20) REPLACE_IF_NOT_NULL NULL,
            `v7` largeint(40) REPLACE_IF_NOT_NULL NULL,
            `v8` datetime REPLACE_IF_NOT_NULL NULL,
            `v9` date REPLACE_IF_NOT_NULL NULL,
            `v10` char(10) REPLACE_IF_NOT_NULL NULL,
            `v11` varchar(6) REPLACE_IF_NOT_NULL NULL,
            `v12` decimal(27, 9) REPLACE_IF_NOT_NULL NULL
        ) ENGINE=OLAP
        AGGREGATE KEY(`k1`, `k2`)
        COMMENT 'OLAP'
        PARTITION BY RANGE(`k1`)
        (PARTITION partition_a VALUES [("-9223372036854775808"), ("100000")),
        PARTITION partition_b VALUES [("100000"), ("1000000000")),
        PARTITION partition_c VALUES [("1000000000"), ("10000000000")),
        PARTITION partition_d VALUES [("10000000000"), (MAXVALUE)))
        DISTRIBUTED BY HASH(`k1`, `k2`) BUCKETS 3
        PROPERTIES ("replication_allocation" = "tag.location.default: 1");
    """
    
    // test strict_mode success
    streamLoad {
        table "${tableName}"

        set 'column_separator', '\t'
        set 'columns', 'k1, k2, v2, v10, v11'
        set 'partitions', 'partition_a, partition_b, partition_c, partition_d'
        set 'strict_mode', 'true'

        file 'test_strict_mode.csv'
        time 10000 // limit inflight 10s
    }

    sql "sync"
    qt_sql "select * from ${tableName} order by k1, k2"

    // test strict_mode fail
    streamLoad {
        table "${tableName}"

        set 'column_separator', '\t'
        set 'columns', 'k1, k2, v2, v10, v11'
        set 'partitions', 'partition_a, partition_b, partition_c, partition_d'
        set 'strict_mode', 'true'

        file 'test_strict_mode_fail.csv'
        time 10000 // limit inflight 10s

        check { result, exception, startTime, endTime ->
            if (exception != null) {
                throw exception
            }
            log.info("Stream load result: ${result}".toString())
            def json = parseJson(result)
            assertEquals("fail", json.Status.toLowerCase())
            assertEquals(2, json.NumberTotalRows)
            assertEquals(1, json.NumberFilteredRows)
        }
    }

    sql "sync"
    sql """ DROP TABLE IF EXISTS ${tableName} """
    sql """
        CREATE TABLE IF NOT EXISTS ${tableName} (
          `id` int(11) NULL,
          `value` varchar(64) NULL
        ) ENGINE=OLAP
        DUPLICATE KEY(`id`)
        COMMENT 'OLAP'
        DISTRIBUTED BY HASH(`id`) BUCKETS 1
        PROPERTIES (
        "replication_allocation" = "tag.location.default: 1",
        "in_memory" = "false",
        "storage_format" = "V2",
        "disable_auto_compaction" = "false"
        );
    """

    streamLoad {
        table "${tableName}"

        set 'line_delimiter', 'weizuo'
        set 'column_separator', '|'
        set 'columns', 'id, value'

        file 'test_line_delimiter.csv'
        time 10000 // limit inflight 10s

        check { result, exception, startTime, endTime ->
            if (exception != null) {
                throw exception
            }
            log.info("Stream load result: ${result}".toString())
            def json = parseJson(result)
            assertEquals("success", json.Status.toLowerCase())
            assertEquals(3, json.NumberTotalRows)
            assertEquals(0, json.NumberFilteredRows)
        }
    }

    sql "sync"
    rowCount = sql "select count(1) from ${tableName}"
    assertEquals(3, rowCount[0][0])

    // test load_nullable_to_not_nullable
    def tableName2 = "load_nullable_to_not_nullable"
    sql """ DROP TABLE IF EXISTS ${tableName2} """
    sql """
    CREATE TABLE IF NOT EXISTS `${tableName2}` (
        k1 int(32) NOT NULL,
        k2 smallint NOT NULL,
        k3 int NOT NULL,
        k4 bigint NOT NULL,
        k5 decimal(9, 3) NOT NULL,
        k6 char(5) NOT NULL,
        k10 date NOT NULL,
        k11 datetime NOT NULL,
        k7 varchar(20) NOT NULL,
        k8 double max NOT NULL,
        k9 float sum NOT NULL )
    AGGREGATE KEY(k1,k2,k3,k4,k5,k6,k10,k11,k7)
    PARTITION BY RANGE(k2) (
        PARTITION partition_a VALUES LESS THAN MAXVALUE
    )
    DISTRIBUTED BY HASH(k1, k2, k5)
    BUCKETS 3
    PROPERTIES ( "replication_allocation" = "tag.location.default: 1");
    """

    streamLoad {
        table "${tableName2}"

        set 'column_separator', '\t'
        set 'columns', 'col,k1=year(col),k2=month(col),k3=month(col),k4=day(col),k5=7.7,k6="a",k10=date(col),k11=FROM_UNIXTIME(2019,"%Y-%m-%dT%H:%i:%s"),k7="k7",k8=month(col),k9=day(col)'

        file 'test_time.data'
        time 10000 // limit inflight 10s

        check { result, exception, startTime, endTime ->
            if (exception != null) {
                throw exception
            }
            log.info("Stream load result: ${result}".toString())
            def json = parseJson(result)
            assertEquals("success", json.Status.toLowerCase())
            assertEquals(1, json.NumberTotalRows)
            assertEquals(0, json.NumberFilteredRows)
        }
    }
    sql "sync"
    order_qt_sql1 " SELECT * FROM ${tableName2}"

    // test common case
    def tableName3 = "test_all"
    def tableName4 = "test_less_col"
    def tableName5 = "test_bitmap_and_hll"
    def tableName6 = "test_unique_key"
    def tableName7 = "test_unique_key_with_delete"
    def tableName8 = "test_array"
    def tableName10 = "test_struct"
    sql """ DROP TABLE IF EXISTS ${tableName3} """
    sql """ DROP TABLE IF EXISTS ${tableName4} """
    sql """ DROP TABLE IF EXISTS ${tableName5} """
    sql """ DROP TABLE IF EXISTS ${tableName6} """
    sql """ DROP TABLE IF EXISTS ${tableName7} """
    sql """ DROP TABLE IF EXISTS ${tableName8} """
    sql """ DROP TABLE IF EXISTS ${tableName10} """
    sql """
    CREATE TABLE IF NOT EXISTS ${tableName3} (
      `k1` int(11) NULL,
      `k2` tinyint(4) NULL,
      `k3` smallint(6) NULL,
      `k4` bigint(20) NULL,
      `k5` largeint(40) NULL,
      `k6` float NULL,
      `k7` double NULL,
      `k8` decimal(9, 0) NULL,
      `k9` char(10) NULL,
      `k10` varchar(1024) NULL,
      `k11` text NULL,
      `k12` date NULL,
      `k13` datetime NULL
    ) ENGINE=OLAP
    DISTRIBUTED BY HASH(`k1`) BUCKETS 3
    PROPERTIES (
    "replication_allocation" = "tag.location.default: 1"
    );
    """

    sql """
    CREATE TABLE IF NOT EXISTS ${tableName4} (
      `k1` int(11) NULL,
      `k2` tinyint(4) NULL,
      `k3` smallint(6) NULL,
      `k4` bigint(20) NULL,
      `k5` largeint(40) NULL
    ) ENGINE=OLAP
    DISTRIBUTED BY HASH(`k1`) BUCKETS 3
    PROPERTIES (
    "replication_allocation" = "tag.location.default: 1"
    );
    """

    sql """
    CREATE TABLE IF NOT EXISTS ${tableName5} (
      `k1` int(11) NULL,
      `k2` tinyint(4) NULL,
      `v1` bitmap bitmap_union,
      `v2` hll hll_union
    ) ENGINE=OLAP
    DISTRIBUTED BY HASH(`k1`) BUCKETS 3
    PROPERTIES (
    "replication_allocation" = "tag.location.default: 1"
    );
    """

    sql """
    CREATE TABLE IF NOT EXISTS ${tableName6} (
      `k1` int(11) NULL,
      `k2` tinyint(4) NULL,
      `v1` varchar(1024)
    ) ENGINE=OLAP
    UNIQUE KEY(k1, k2)
    DISTRIBUTED BY HASH(`k1`) BUCKETS 3
    PROPERTIES (
    "replication_allocation" = "tag.location.default: 1"
    );
    """

    sql """
    CREATE TABLE IF NOT EXISTS ${tableName7} (
      `k1` int(11) NULL,
      `k2` tinyint(4) NULL,
      `v1` varchar(1024)
    ) ENGINE=OLAP
    UNIQUE KEY(k1, k2)
    DISTRIBUTED BY HASH(`k1`) BUCKETS 3
    PROPERTIES (
    "function_column.sequence_type" = "int",
    "replication_allocation" = "tag.location.default: 1"
    );
    """
    sql """
    CREATE TABLE IF NOT EXISTS ${tableName8} (
      `k1` INT(11) NULL COMMENT "",
      `k2` ARRAY<SMALLINT> NULL COMMENT "",
      `k3` ARRAY<INT(11)> NULL COMMENT "",
      `k4` ARRAY<BIGINT> NULL COMMENT "",
      `k5` ARRAY<CHAR> NULL COMMENT "",
      `k6` ARRAY<VARCHAR(20)> NULL COMMENT "",
      `k7` ARRAY<DATE> NULL COMMENT "", 
      `k8` ARRAY<DATETIME> NULL COMMENT "",
      `k9` ARRAY<FLOAT> NULL COMMENT "",
      `k10` ARRAY<DOUBLE> NULL COMMENT "",
      `k11` ARRAY<DECIMAL(20, 6)> NULL COMMENT ""
    ) ENGINE=OLAP
    DUPLICATE KEY(`k1`)
    DISTRIBUTED BY HASH(`k1`) BUCKETS 3
    PROPERTIES (
    "replication_allocation" = "tag.location.default: 1"
    );
    """
    sql """ADMIN SET FRONTEND CONFIG ('enable_struct_type' = 'true');"""
    sql """
    CREATE TABLE IF NOT EXISTS ${tableName10} (
      `k1` INT(11) NULL COMMENT "",
      `k2` STRUCT<
               f1:SMALLINT,
               f2:INT(11),
               f3:BIGINT,
               f4:CHAR,
               f5:VARCHAR(20),
               f6:DATE,
               f7:DATETIME,
               f8:FLOAT,
               f9:DOUBLE,
               f10:DECIMAL(20, 6)> NULL COMMENT ""
    ) ENGINE=OLAP
    DUPLICATE KEY(`k1`)
    DISTRIBUTED BY HASH(`k1`) BUCKETS 3
    PROPERTIES (
    "replication_allocation" = "tag.location.default: 1"
    );
    """

    // load all columns
    streamLoad {
        table "${tableName3}"

        set 'column_separator', ','

        file 'all_types.csv'
        time 10000 // limit inflight 10s

        check { result, exception, startTime, endTime ->
            if (exception != null) {
                throw exception
            }
            log.info("Stream load result: ${result}".toString())
            def json = parseJson(result)
            assertEquals("success", json.Status.toLowerCase())
            assertEquals(2500, json.NumberTotalRows)
            assertEquals(0, json.NumberFilteredRows)
        }
    }
    sql "sync"
    order_qt_all11 "SELECT count(*) FROM ${tableName3}" // 2500
    order_qt_all12 "SELECT count(*) FROM ${tableName3} where k1 <= 10"  // 11
    sql """truncate table ${tableName3}"""
    sql """sync"""

    // load part of columns
    streamLoad {
        table "${tableName3}"

        set 'column_separator', ','
        set 'columns', 'k1, k2'

        file 'all_types.csv'
        time 10000 // limit inflight 10s

        check { result, exception, startTime, endTime ->
            if (exception != null) {
                throw exception
            }
            log.info("Stream load result: ${result}".toString())
            def json = parseJson(result)
            assertEquals("fail", json.Status.toLowerCase())
            assertEquals(0, json.NumberLoadedRows)
        }
    }
    sql "sync"

    // load with skip 2 columns, with gzip
    streamLoad {
        table "${tableName3}"

        set 'column_separator', ','
        set 'columns', 'k1, k2, k3, k4, tmp1, tmp2, k7, k8, k9, k10, k11, k12, k13'
        set 'compress_type', 'gz'

        file 'all_types.csv.gz'
        time 10000 // limit inflight 10s

        check { result, exception, startTime, endTime ->
            if (exception != null) {
                throw exception
            }
            log.info("Stream load result: ${result}".toString())
            def json = parseJson(result)
            assertEquals("success", json.Status.toLowerCase())
            assertEquals(2500, json.NumberTotalRows)
            assertEquals(2500, json.NumberLoadedRows)
            assertEquals(0, json.NumberFilteredRows)
            assertEquals(0, json.NumberUnselectedRows)
        }
    }
    sql "sync"
    order_qt_all21 "SELECT count(*) FROM ${tableName3}" // 2500
    order_qt_all22 "SELECT count(*) FROM ${tableName3} where k1 is null"  // 0
    order_qt_all23 "SELECT count(*) FROM ${tableName3} where k5 is null"  // 2500
    order_qt_all24 "SELECT count(*) FROM ${tableName3} where k6 is null"  // 2500
    sql """truncate table ${tableName3}"""
    sql """sync"""

    // load with column mapping and where predicate
    streamLoad {
        table "${tableName3}"

        set 'column_separator', ','
        set 'columns', 'k1, k2, k3, k4, tmp5, k6, tmpk7, k8, k9, k10, k11, k12, k13, k7=tmpk7+1'
        set 'where', 'k1 <= 10'

        file 'all_types.csv'
        time 10000 // limit inflight 10s

        check { result, exception, startTime, endTime ->
            if (exception != null) {
                throw exception
            }
            log.info("Stream load result: ${result}".toString())
            def json = parseJson(result)
            assertEquals("success", json.Status.toLowerCase())
            assertEquals(2500, json.NumberTotalRows)
            assertEquals(11, json.NumberLoadedRows)
            assertEquals(0, json.NumberFilteredRows)
            assertEquals(2489, json.NumberUnselectedRows)
        }
    }
    sql "sync"
    order_qt_all31 "SELECT count(*) FROM ${tableName3}" // 11
    order_qt_all32 "SELECT count(*) FROM ${tableName3} where k7 >= 7"  // 11
    order_qt_all33 "SELECT count(*) FROM ${tableName3} where k5 is null"  // 11
    sql """truncate table ${tableName3}"""
    sql """sync"""

    // load without strict_mode
    streamLoad {
        table "${tableName3}"

        set 'column_separator', ','
        set 'columns', 'tmpk1, k2, k3, k4, k5, k6, k7, k8, k9, k10, k11, k12, k13, k1=k13'

        file 'all_types.csv'
        time 10000 // limit inflight 10s

        check { result, exception, startTime, endTime ->
            if (exception != null) {
                throw exception
            }
            log.info("Stream load result: ${result}".toString())
            def json = parseJson(result)
            assertEquals("success", json.Status.toLowerCase())
            assertEquals(2500, json.NumberTotalRows)
            assertEquals(2500, json.NumberLoadedRows)
            assertEquals(0, json.NumberFilteredRows)
            assertEquals(0, json.NumberUnselectedRows)
        }
    }
    sql "sync"
    order_qt_all41 "SELECT count(*) FROM ${tableName3} where k1 is null" // 2500
    sql """truncate table ${tableName3}"""
    sql """sync"""

    // load with strict_mode false and max_filter_ratio
    streamLoad {
        table "${tableName4}"

        set 'column_separator', ','
        set 'columns', 'k1, k2, k3, k4, tmpk5, tmpk6, tmpk7, tmpk8, tmpk9, tmpk10, tmpk11, tmpk12, k5'
        set 'max_filter_ratio', '1'
        set 'strict_mode', 'true'

        file 'all_types.csv'
        time 10000 // limit inflight 10s

        check { result, exception, startTime, endTime ->
            if (exception != null) {
                throw exception
            }
            log.info("Stream load result: ${result}".toString())
            def json = parseJson(result)
            assertEquals("success", json.Status.toLowerCase())
            assertEquals(2500, json.NumberTotalRows)
            assertEquals(0, json.NumberLoadedRows)
            assertEquals(2500, json.NumberFilteredRows)
            assertEquals(0, json.NumberUnselectedRows)
        }
    }
    sql "sync"
    order_qt_all51 "SELECT count(*) FROM ${tableName4}" // 0
    sql """truncate table ${tableName4}"""
    sql """sync"""

    // load with strict_mode true and max_filter_ratio
    streamLoad {
        table "${tableName4}"

        set 'column_separator', ','
        set 'columns', 'k1, k2, k3, k4, tmpk5, tmpk6, tmpk7, tmpk8, tmpk9, tmpk10, tmpk11, tmpk12, k5'
        set 'max_filter_ratio', '0'
        set 'strict_mode', 'true'

        file 'all_types.csv'
        time 10000 // limit inflight 10s

        check { result, exception, startTime, endTime ->
            if (exception != null) {
                throw exception
            }
            log.info("Stream load result: ${result}".toString())
            def json = parseJson(result)
            assertEquals("fail", json.Status.toLowerCase())
            assertEquals(0, json.NumberLoadedRows)
        }
    }
    sql "sync"
    order_qt_all61 "SELECT count(*) FROM ${tableName4}" // 0
    sql """truncate table ${tableName4}"""
    sql """sync"""

    // load bitmap and hll with bzip2
    streamLoad {
        table "${tableName5}"

        set 'column_separator', ','
        set 'columns', 'k1, k2, tmp1, tmp2, v1=to_bitmap(tmp1), v2=hll_hash(tmp2)'
        set 'compress_type', 'bz2'

        file 'bitmap_hll.csv.bz2'
        time 10000 // limit inflight 10s

        check { result, exception, startTime, endTime ->
            if (exception != null) {
                throw exception
            }
            log.info("Stream load result: ${result}".toString())
            def json = parseJson(result)
            assertEquals("success", json.Status.toLowerCase())
            assertEquals(1025, json.NumberTotalRows)
            assertEquals(1025, json.NumberLoadedRows)
            assertEquals(0, json.NumberFilteredRows)
            assertEquals(0, json.NumberUnselectedRows)
        }
    }
    sql "sync"
    order_qt_all71 "SELECT k1, k2, bitmap_union_count(v1), HLL_UNION_AGG(v2) FROM ${tableName5} group by k1, k2" // 1,2,1025,1028
    sql """truncate table ${tableName5}"""
    sql """sync"""

    // load unique key
    streamLoad {
        table "${tableName6}"

        set 'column_separator', ','
        set 'compress_type', 'lz4'

        file 'unique_key.csv.lz4'
        time 10000 // limit inflight 10s

        check { result, exception, startTime, endTime ->
            if (exception != null) {
                throw exception
            }
            log.info("Stream load result: ${result}".toString())
            def json = parseJson(result)
            assertEquals("success", json.Status.toLowerCase())
            assertEquals(8001, json.NumberTotalRows)
            assertEquals(8001, json.NumberLoadedRows)
            assertEquals(0, json.NumberFilteredRows)
            assertEquals(0, json.NumberUnselectedRows)
        }
    }
    sql "sync"
    order_qt_all81 "SELECT count(*) from ${tableName6}" // 2
    sql """truncate table ${tableName6}"""
    sql """sync"""

    // load unique key with delete and sequence
    streamLoad {
        table "${tableName7}"

        set 'column_separator', ','
        set 'columns', 'k1,k2,v1,del,seq'
        set 'delete', 'del=1'
        set 'merge_type', 'merge'
        set 'function_column.sequence_col', 'seq'

        file 'unique_key_with_delete.csv'
        time 10000 // limit inflight 10s

        check { result, exception, startTime, endTime ->
            if (exception != null) {
                throw exception
            }
            log.info("Stream load result: ${result}".toString())
            def json = parseJson(result)
            assertEquals("success", json.Status.toLowerCase())
            assertEquals(6, json.NumberTotalRows)
            assertEquals(6, json.NumberLoadedRows)
            assertEquals(0, json.NumberFilteredRows)
            assertEquals(0, json.NumberUnselectedRows)
        }
    }
    sql "sync"
    order_qt_all91 "SELECT count(*) from ${tableName7}" // 2
    sql """truncate table ${tableName7}"""
    sql """sync"""

    // ===== test array stream load
    // malformat without strictmode
    streamLoad {
        table "${tableName8}"

        set 'column_separator', '|'

        file 'array_malformat.csv'
        time 10000 // limit inflight 10s

        check { result, exception, startTime, endTime ->
            if (exception != null) {
                throw exception
            }
            log.info("Stream load result: ${result}".toString())
            def json = parseJson(result)
            assertEquals("success", json.Status.toLowerCase())
            assertEquals(5, json.NumberTotalRows)
            assertEquals(5, json.NumberLoadedRows)
            assertEquals(0, json.NumberFilteredRows)
            assertEquals(0, json.NumberUnselectedRows)
        }
    }
    sql "sync"
    order_qt_all101 "SELECT * from ${tableName8}" // 5
    sql """truncate table ${tableName8}"""
    sql """sync"""

    // malformat with strictmode
    streamLoad {
        table "${tableName8}"

        set 'column_separator', '|'
        set 'strict_mode', 'true'

        file 'array_malformat.csv'
        time 10000 // limit inflight 10s

        check { result, exception, startTime, endTime ->
            if (exception != null) {
                throw exception
            }
            log.info("Stream load result: ${result}".toString())
            def json = parseJson(result)
            assertEquals("fail", json.Status.toLowerCase())
            assertEquals(5, json.NumberTotalRows)
            assertEquals(3, json.NumberLoadedRows)
            assertEquals(2, json.NumberFilteredRows)
            assertEquals(0, json.NumberUnselectedRows)
        }
    }
    sql "sync"

    // normal load
    streamLoad {
        table "${tableName8}"

        set 'column_separator', '|'

        file 'array_normal.csv'
        time 10000 // limit inflight 10s

        check { result, exception, startTime, endTime ->
            if (exception != null) {
                throw exception
            }
            log.info("Stream load result: ${result}".toString())
            def json = parseJson(result)
            assertEquals("success", json.Status.toLowerCase())
            assertEquals(9, json.NumberTotalRows)
            assertEquals(9, json.NumberLoadedRows)
            assertEquals(0, json.NumberFilteredRows)
            assertEquals(0, json.NumberUnselectedRows)
        }
    }
    sql "sync"
    order_qt_all102 "SELECT * from ${tableName8}" // 8
    sql """truncate table ${tableName8}"""
    sql """sync"""

    // malformat with mismatch array type
    streamLoad {
        table "${tableName8}"

        set 'column_separator', '|'
        set 'columns', 'k1,k2,k3,k4,k5,k6,k7,k8,k9,b10,k11,k10=array_remove(cast(k5 as array<bigint>), 1)'

        file 'array_normal.csv'
        time 10000 // limit inflight 10s

        check { result, exception, startTime, endTime ->
            if (exception != null) {
                throw exception
            }
            log.info("Stream load result: ${result}".toString())
            def json = parseJson(result)
            assertEquals("fail", json.Status.toLowerCase())
            assertTrue(json.Message.contains('Don\'t support load from type'))
        }
    }
    sql "sync"

    // ===== test struct stream load
    // malformat without strictmode
    streamLoad {
        table "${tableName10}"

        set 'column_separator', '|'

        file 'struct_malformat.csv'
        time 10000 // limit inflight 10s

        check { result, exception, startTime, endTime ->
            if (exception != null) {
                throw exception
            }
            log.info("Stream load result: ${result}".toString())
            def json = parseJson(result)
            assertEquals("success", json.Status.toLowerCase())
            assertEquals(5, json.NumberTotalRows)
            assertEquals(5, json.NumberLoadedRows)
            assertEquals(0, json.NumberFilteredRows)
            assertEquals(0, json.NumberUnselectedRows)
        }
    }
    sql "sync"
    qt_all111 "SELECT * from ${tableName10} order by k1" // 5
    sql """truncate table ${tableName10}"""
    sql """sync"""

    // malformat with strictmode
    streamLoad {
        table "${tableName10}"

        set 'column_separator', '|'
        set 'strict_mode', 'true'

        file 'struct_malformat.csv'
        time 10000 // limit inflight 10s

        check { result, exception, startTime, endTime ->
            if (exception != null) {
                throw exception
            }
            log.info("Stream load result: ${result}".toString())
            def json = parseJson(result)
            assertEquals("fail", json.Status.toLowerCase())
            assertEquals(5, json.NumberTotalRows)
            assertEquals(3, json.NumberLoadedRows)
            assertEquals(2, json.NumberFilteredRows)
            assertEquals(0, json.NumberUnselectedRows)
        }
    }
    sql "sync"

    // normal load
    streamLoad {
        table "${tableName10}"

        set 'column_separator', '|'

        file 'struct_normal.csv'
        time 10000 // limit inflight 10s

        check { result, exception, startTime, endTime ->
            if (exception != null) {
                throw exception
            }
            log.info("Stream load result: ${result}".toString())
            def json = parseJson(result)
            assertEquals("success", json.Status.toLowerCase())
            assertEquals(13, json.NumberTotalRows)
            assertEquals(13, json.NumberLoadedRows)
            assertEquals(0, json.NumberFilteredRows)
            assertEquals(0, json.NumberUnselectedRows)
        }
    }
    sql "sync"
    qt_all112 "SELECT * from ${tableName10} order by k1" // 10
    sql """truncate table ${tableName10}"""
    sql """sync"""

    // test immutable partition success
    def tableName9 = "test_immutable_partition"
    sql """ DROP TABLE IF EXISTS ${tableName9} """
    sql """
        CREATE TABLE IF NOT EXISTS ${tableName9} (
            `k1` bigint(20) NULL,
            `k2` bigint(20) NULL,
            `v1` tinyint(4) SUM NULL,
            `v2` tinyint(4) REPLACE NULL,
            `v3` tinyint(4) REPLACE_IF_NOT_NULL NULL
        ) ENGINE=OLAP
        AGGREGATE KEY(`k1`, `k2`)
        COMMENT 'OLAP'
        PARTITION BY RANGE(`k1`)
        (PARTITION partition_a VALUES [("-9223372036854775808"), ("10")),
        PARTITION partition_b VALUES [("10"), ("20")),
        PARTITION partition_c VALUES [("20"), ("30")),
        PARTITION partition_d VALUES [("30"), ("40")))
        DISTRIBUTED BY HASH(`k1`, `k2`) BUCKETS 3
        PROPERTIES ("replication_allocation" = "tag.location.default: 1");
    """

    sql """ALTER TABLE ${tableName9} ADD PARTITION partition_e VALUES less than ('3000') properties ('mutable' = 'false')"""
    sql """ALTER TABLE ${tableName9} MODIFY PARTITION partition_b set ('mutable' = 'false')"""

    streamLoad {
        table "${tableName9}"

        set 'column_separator', '\t'
        set 'columns', 'k1, k2, v1, v2, v3'
        set 'partitions', 'partition_a, partition_b, partition_c, partition_d, partition_e'
        set 'strict_mode', 'true'

        file 'test_immutable_partition.csv'
        time 10000 // limit inflight 10s

        check { result, exception, startTime, endTime ->
            if (exception != null) {
                throw exception
            }
            log.info("Stream load result: ${result}".toString())
            def json = parseJson(result)
            assertEquals("success", json.Status.toLowerCase())
            assertEquals(11, json.NumberTotalRows)
            assertEquals(0, json.NumberFilteredRows)
            assertEquals(5, json.NumberUnselectedRows)
        }
    }
    
    sql "sync"
    order_qt_sql1 "select * from ${tableName9} order by k1, k2"

<<<<<<< HEAD
    // test streamload properties
    def tableName11 = "test_stream_load_properties"

    sql """ DROP TABLE IF EXISTS ${tableName11} """ 
    sql """
        CREATE TABLE IF NOT EXISTS ${tableName11} (
=======
    // test common user
    def tableName13 = "test_common_user"
    sql """ DROP TABLE IF EXISTS ${tableName13} """
    sql """
        CREATE TABLE IF NOT EXISTS ${tableName13} (
>>>>>>> 691a988c
            `k1` bigint(20) NULL,
            `k2` bigint(20) NULL,
            `v1` tinyint(4) SUM NULL,
            `v2` tinyint(4) REPLACE NULL,
<<<<<<< HEAD
            `v3` tinyint(4) REPLACE_IF_NOT_NULL NULL,
            `v4` smallint(6) REPLACE_IF_NOT_NULL NULL,
            `v5` int(11) REPLACE_IF_NOT_NULL NULL,
            `v6` bigint(20) REPLACE_IF_NOT_NULL NULL,
            `v7` largeint(40) REPLACE_IF_NOT_NULL NULL,
            `v8` datetime REPLACE_IF_NOT_NULL NULL,
            `v9` date REPLACE_IF_NOT_NULL NULL,
            `v10` char(10) REPLACE_IF_NOT_NULL NULL,
            `v11` varchar(6) REPLACE_IF_NOT_NULL NULL,
            `v12` decimal(27, 9) REPLACE_IF_NOT_NULL NULL
=======
            `v3` tinyint(4) REPLACE_IF_NOT_NULL NULL
>>>>>>> 691a988c
        ) ENGINE=OLAP
        AGGREGATE KEY(`k1`, `k2`)
        COMMENT 'OLAP'
        PARTITION BY RANGE(`k1`)
<<<<<<< HEAD
        (PARTITION partition_a VALUES [("0"), ("100000")),
        PARTITION partition_b VALUES [("100000"), ("1000000000")),
        PARTITION partition_c VALUES [("1000000000"), ("10000000000")),
        PARTITION partition_d VALUES [("10000000000"), (MAXVALUE)))
        DISTRIBUTED BY HASH(`k1`, `k2`) BUCKETS 3
        PROPERTIES ("replication_allocation" = "tag.location.default: 1");
    """

    streamLoad {
        table "${tableName11}"

        set 'column_separator', '|'
        set 'columns', 'k1, k2, v2, v10, v11, v12=unix_timestamp("2007-11-30 10:30:19")'
        set 'where', 'k1<1000'
        set 'line_delimiter', '\n'
        set 'strict_mode', 'true'
        set 'partitions', 'partition_a, partition_b, partition_c, partition_d'
        set 'exec_mem_limit', '2147483648' // 2GB
        set 'timeout', '259200' // 3days
        set 'timezone', 'Asia/Shanghai'
        set 'merge_type', 'append'
        set 'function_column.sequence_col', ''
        set 'send_batch_parallelism', '1'
        set 'max_filter_ratio', '0.5'
        set 'hidden_columns', ''
        set 'load_to_single_tablet', 'false'
        set 'trim_double_quotes', 'true'
        set 'skip_lines', '1'
        set 'enable_profile', 'false'
        set 'partial_columns', 'false'

        file 'test_properties.csv'
        time 10000 // limit inflight 10s

        check { result, exception, startTime, endTime ->
            if (exception != null) {
                throw exception
            }
            log.info("Stream load result: ${result}".toString())
            def json = parseJson(result)
            assertEquals("success", json.Status.toLowerCase())
            assertEquals(6, json.NumberTotalRows)
            assertEquals(2, json.NumberFilteredRows)
            assertEquals(2, json.NumberUnselectedRows)
        }
    }

    sql "sync"
    order_qt_sql2 "select * from ${tableName11}"

    def tableName12 = "test_stream_load_properties_hidden_colunmns"

    sql """ DROP TABLE IF EXISTS ${tableName12} """ 
    sql """
        CREATE TABLE IF NOT EXISTS ${tableName12} (
            user_id bigint,
            date date,
            group_id bigint,
            modify_date date,
            keyword VARCHAR(128)
        )
        UNIQUE KEY(user_id, date, group_id)
        DISTRIBUTED BY HASH (user_id) BUCKETS 32
        PROPERTIES(
            "function_column.sequence_col" = 'modify_date',
            "replication_num" = "1"
        );
    """

    streamLoad {
        table "${tableName12}"

        set 'column_separator', '|'
        set 'line_delimiter', '\n'
        set 'strict_mode', 'true'
        set 'max_filter_ratio', '0.5'
        set 'hidden_columns', '__DORIS_SEQUENCE_COL__'

        file 'test_hidden_columns.csv'
=======
        (PARTITION partition_a VALUES [("-9223372036854775808"), ("10")),
        PARTITION partition_b VALUES [("10"), ("20")),
        PARTITION partition_c VALUES [("20"), ("30")),
        PARTITION partition_d VALUES [("30"), ("40")))
        DISTRIBUTED BY HASH(`k1`, `k2`) BUCKETS 3
        PROPERTIES ("replication_allocation" = "tag.location.default: 1");
    """
    
    sql """create USER common_user@'%' IDENTIFIED BY '123456'"""
    sql """GRANT LOAD_PRIV ON *.* TO 'common_user'@'%';"""

    streamLoad {
        table "${tableName13}"

        set 'column_separator', '|'
        set 'columns', 'k1, k2, v1, v2, v3'
        set 'strict_mode', 'true'
        set 'Authorization', 'Basic  Y29tbW9uX3VzZXI6MTIzNDU2'

        file 'test_auth.csv'
>>>>>>> 691a988c
        time 10000 // limit inflight 10s

        check { result, exception, startTime, endTime ->
            if (exception != null) {
                throw exception
            }
            log.info("Stream load result: ${result}".toString())
            def json = parseJson(result)
            assertEquals("success", json.Status.toLowerCase())
            assertEquals(2, json.NumberTotalRows)
<<<<<<< HEAD
            assertEquals(1, json.NumberFilteredRows)
            assertEquals(0, json.NumberUnselectedRows)
        }
    }

    sql "sync"
    order_qt_sql3 "select * from ${tableName12}"
=======
            assertEquals(0, json.NumberFilteredRows)
            assertEquals(0, json.NumberUnselectedRows)
        }
    }
    
    sql "sync"
    sql """DROP USER 'common_user'@'%'"""

>>>>>>> 691a988c
}
<|MERGE_RESOLUTION|>--- conflicted
+++ resolved
@@ -832,25 +832,16 @@
     sql "sync"
     order_qt_sql1 "select * from ${tableName9} order by k1, k2"
 
-<<<<<<< HEAD
-    // test streamload properties
+// test streamload properties
     def tableName11 = "test_stream_load_properties"
 
     sql """ DROP TABLE IF EXISTS ${tableName11} """ 
     sql """
         CREATE TABLE IF NOT EXISTS ${tableName11} (
-=======
-    // test common user
-    def tableName13 = "test_common_user"
-    sql """ DROP TABLE IF EXISTS ${tableName13} """
-    sql """
-        CREATE TABLE IF NOT EXISTS ${tableName13} (
->>>>>>> 691a988c
             `k1` bigint(20) NULL,
             `k2` bigint(20) NULL,
             `v1` tinyint(4) SUM NULL,
             `v2` tinyint(4) REPLACE NULL,
-<<<<<<< HEAD
             `v3` tinyint(4) REPLACE_IF_NOT_NULL NULL,
             `v4` smallint(6) REPLACE_IF_NOT_NULL NULL,
             `v5` int(11) REPLACE_IF_NOT_NULL NULL,
@@ -861,14 +852,10 @@
             `v10` char(10) REPLACE_IF_NOT_NULL NULL,
             `v11` varchar(6) REPLACE_IF_NOT_NULL NULL,
             `v12` decimal(27, 9) REPLACE_IF_NOT_NULL NULL
-=======
-            `v3` tinyint(4) REPLACE_IF_NOT_NULL NULL
->>>>>>> 691a988c
         ) ENGINE=OLAP
         AGGREGATE KEY(`k1`, `k2`)
         COMMENT 'OLAP'
         PARTITION BY RANGE(`k1`)
-<<<<<<< HEAD
         (PARTITION partition_a VALUES [("0"), ("100000")),
         PARTITION partition_b VALUES [("100000"), ("1000000000")),
         PARTITION partition_c VALUES [("1000000000"), ("10000000000")),
@@ -948,7 +935,38 @@
         set 'hidden_columns', '__DORIS_SEQUENCE_COL__'
 
         file 'test_hidden_columns.csv'
-=======
+        time 10000 // limit inflight 10s
+
+        check { result, exception, startTime, endTime ->
+            if (exception != null) {
+                throw exception
+            }
+            log.info("Stream load result: ${result}".toString())
+            def json = parseJson(result)
+            assertEquals("success", json.Status.toLowerCase())
+            assertEquals(2, json.NumberTotalRows)
+            assertEquals(1, json.NumberFilteredRows)
+            assertEquals(0, json.NumberUnselectedRows)
+        }
+    }
+
+    sql "sync"
+    order_qt_sql3 "select * from ${tableName12}"
+  
+    // test common user
+    def tableName13 = "test_common_user"
+    sql """ DROP TABLE IF EXISTS ${tableName13} """
+    sql """
+        CREATE TABLE IF NOT EXISTS ${tableName13} (
+            `k1` bigint(20) NULL,
+            `k2` bigint(20) NULL,
+            `v1` tinyint(4) SUM NULL,
+            `v2` tinyint(4) REPLACE NULL,
+            `v3` tinyint(4) REPLACE_IF_NOT_NULL NULL
+        ) ENGINE=OLAP
+        AGGREGATE KEY(`k1`, `k2`)
+        COMMENT 'OLAP'
+        PARTITION BY RANGE(`k1`)
         (PARTITION partition_a VALUES [("-9223372036854775808"), ("10")),
         PARTITION partition_b VALUES [("10"), ("20")),
         PARTITION partition_c VALUES [("20"), ("30")),
@@ -956,7 +974,7 @@
         DISTRIBUTED BY HASH(`k1`, `k2`) BUCKETS 3
         PROPERTIES ("replication_allocation" = "tag.location.default: 1");
     """
-    
+
     sql """create USER common_user@'%' IDENTIFIED BY '123456'"""
     sql """GRANT LOAD_PRIV ON *.* TO 'common_user'@'%';"""
 
@@ -969,7 +987,6 @@
         set 'Authorization', 'Basic  Y29tbW9uX3VzZXI6MTIzNDU2'
 
         file 'test_auth.csv'
->>>>>>> 691a988c
         time 10000 // limit inflight 10s
 
         check { result, exception, startTime, endTime ->
@@ -980,22 +997,11 @@
             def json = parseJson(result)
             assertEquals("success", json.Status.toLowerCase())
             assertEquals(2, json.NumberTotalRows)
-<<<<<<< HEAD
-            assertEquals(1, json.NumberFilteredRows)
-            assertEquals(0, json.NumberUnselectedRows)
-        }
-    }
-
-    sql "sync"
-    order_qt_sql3 "select * from ${tableName12}"
-=======
-            assertEquals(0, json.NumberFilteredRows)
-            assertEquals(0, json.NumberUnselectedRows)
-        }
-    }
-    
+            assertEquals(0, json.NumberFilteredRows)
+            assertEquals(0, json.NumberUnselectedRows)
+        }
+    }
+
     sql "sync"
     sql """DROP USER 'common_user'@'%'"""
-
->>>>>>> 691a988c
 }
