--- conflicted
+++ resolved
@@ -57,22 +57,6 @@
     assertEquals(10, totalCount[0][0])
     String[][] res = sql "show tablets from ${tableName}"
     res = deduplicate_tablets(res)
-<<<<<<< HEAD
-    def tablet1 = res[0][0]
-    def tablet2 = res[1][0]
-    def tablet3 = res[2][0]
-    def rowCount1 = sql "select count() from ${tableName} tablet(${tablet1})"
-    def rowCount2 = sql "select count() from ${tableName} tablet(${tablet2})"
-    def rowCount3 = sql "select count() from ${tableName} tablet(${tablet3})"
-
-    log.info("tablet1: ${tablet1}, rowCount1: ${rowCount1}, tablet2: ${tablet2}, " +
-             "rowCount2: ${rowCount2}, tablet3: ${tablet3}, rowCount3: ${rowCount3}")
-
-    assertEquals(10, rowCount1[0][0])
-    assertEquals(0, rowCount2[0][0])
-    assertEquals(0, rowCount3[0][0])
-    
-=======
 
     def tablets = []
     for (int i = 0; i < res.size(); i++) {
@@ -95,7 +79,6 @@
     for (int i = 1; i < tablets.size(); i++) {
         assertEquals(0, rowCounts[(beginIdx + i) % tablets.size()])
     }
->>>>>>> 26cda65d
 
     // load second time
     streamLoad {
