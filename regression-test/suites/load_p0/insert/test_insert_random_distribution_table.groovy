// Licensed to the Apache Software Foundation (ASF) under one
// or more contributor license agreements.  See the NOTICE file
// distributed with this work for additional information
// regarding copyright ownership.  The ASF licenses this file
// to you under the Apache License, Version 2.0 (the
// "License"); you may not use this file except in compliance
// with the License.  You may obtain a copy of the License at
//
//   http://www.apache.org/licenses/LICENSE-2.0
//
// Unless required by applicable law or agreed to in writing,
// software distributed under the License is distributed on an
// "AS IS" BASIS, WITHOUT WARRANTIES OR CONDITIONS OF ANY
// KIND, either express or implied.  See the License for the
// specific language governing permissions and limitations
// under the License.

suite("test_insert_random_distribution_table", "p0") {
    def tableName = "test_insert_random_distribution_table"

    // ${tableName} unpartitioned table
    sql """ DROP TABLE IF EXISTS ${tableName} """
    sql """
        CREATE TABLE IF NOT EXISTS ${tableName} (
          `k1` date NULL,
          `k2` char(100) NULL,
          `v1` char(100) NULL,
          `v2` text NULL,
          `v3` int(11) NULL
        ) ENGINE=OLAP
        DUPLICATE KEY(`k1`, `k2`)
        COMMENT 'OLAP'
        DISTRIBUTED BY RANDOM BUCKETS 5
        PROPERTIES (
        "replication_allocation" = "tag.location.default: 1"
        );
    """

    sql "set batch_size=2"
    // insert first time
    sql "insert into ${tableName} values('2021-11-14', '2', '3', '4', 55), ('2022-12-13', '3', '31', '4', 55), ('2023-10-14', '23', '45', '66', 88), ('2023-10-16', '2', '3', '4', 55)"

    sql "sync"
    def totalCount = sql "select count() from ${tableName}"
    assertEquals(totalCount[0][0], 4)
    def res = sql "show tablets from ${tableName}"
    def getTablets = { result -> 
      def map = [:]
      def tablets = []
      for (int i = 0; i < result.size(); i++) {
          if (!map.get(result[i][0])) {
              tablets.add(result[i][0])
              map.put(result[i][0], result[i])
          }
      }
      return tablets
    }

    def tablets = getTablets.call(res)

<<<<<<< HEAD
    def tabletId1 = tablets[0]
    def tabletId2 = tablets[1]
    def tabletId3 = tablets[2] 
    def tabletId4 = tablets[3] 
    def tabletId5 = tablets[4] 

    def rowCount1 = sql "select count() from ${tableName} tablet(${tabletId1})"
    def rowCount2 = sql "select count() from ${tableName} tablet(${tabletId2})"
    def rowCount3 = sql "select count() from ${tableName} tablet(${tabletId3})"
    def rowCount4 = sql "select count() from ${tableName} tablet(${tabletId4})"
    def rowCount5 = sql "select count() from ${tableName} tablet(${tabletId5})"

    log.info("rowCount1: ${rowCount1}, rowCount2: ${rowCount2}, rowCount3: ${rowCount3}, " +
             "rowCount4: ${rowCount4}, rowCount5: ${rowCount5}")

    assertEquals(rowCount1[0][0], 3)
    assertEquals(rowCount2[0][0], 1)
    assertEquals(rowCount3[0][0], 0)
    assertEquals(rowCount4[0][0], 0)
    assertEquals(rowCount5[0][0], 0)
=======
    // define an array to store count of each tablet
    def rowCounts = []   

    def beginIdx = -1
    for (int i = tablets.size() - 1; i >= 0; i--) {
        def countResult = sql "select count() from ${tableName} tablet(${tablets[i]})"
        rowCounts[i] = countResult[0][0]
        log.info("tablet = ${tablets[i]}, rowCounts[${i}] = ${rowCounts[i]}")
        if (rowCounts[i] > 0 && (beginIdx == (i + 1) || beginIdx == -1)) {
            beginIdx = i
        }
    }

    assertEquals(rowCounts[beginIdx], 2)
    assertEquals(rowCounts[(beginIdx + 1) % 5], 2)
    assertEquals(rowCounts[(beginIdx + 2) % 5], 0)
    assertEquals(rowCounts[(beginIdx + 3) % 5], 0)
    assertEquals(rowCounts[(beginIdx + 4) % 5], 0)
>>>>>>> 26cda65d

    sql "set batch_size=2"
    // insert second time
    sql "insert into ${tableName} values('2021-11-14', '2', '3', '4', 55), ('2022-12-13', '3', '31', '4', 55), ('2023-10-14', '23', '45', '66', 88), ('2023-10-16', '2', '3', '4', 55)"

    totalCount = sql "select count() from ${tableName}"
    assertEquals(totalCount[0][0], 8)

    for (int i = 0; i < tablets.size(); i++) {
        def countResult = sql "select count() from ${tableName} tablet(${tablets[i]})"
        rowCounts[i] = countResult[0][0]
        log.info("tablet = ${tablets[i]}, rowCounts[${i}] = ${rowCounts[i]}")
    }
    assertEquals(rowCounts[(beginIdx + 0) % 5], 2)
    assertEquals(rowCounts[(beginIdx + 1) % 5], 4)
    assertEquals(rowCounts[(beginIdx + 2) % 5], 2)
    assertEquals(rowCounts[(beginIdx + 3) % 5], 0)
    assertEquals(rowCounts[(beginIdx + 4) % 5], 0)

    sql "set batch_size=2"
    // insert third time
    sql "insert into ${tableName} values('2021-11-14', '2', '3', '4', 55), ('2022-12-13', '3', '31', '4', 55), ('2023-10-14', '23', '45', '66', 88), ('2023-10-16', '2', '3', '4', 55)"

    totalCount = sql "select count() from ${tableName}"
    assertEquals(totalCount[0][0], 12)

    for (int i = 0; i < tablets.size(); i++) {
        def countResult = sql "select count() from ${tableName} tablet(${tablets[i]})"
        rowCounts[i] = countResult[0][0]
        log.info("tablet = ${tablets[i]}, rowCounts[${i}] = ${rowCounts[i]}")
    }

    assertEquals(rowCounts[(beginIdx + 0) % 5], 2)
    assertEquals(rowCounts[(beginIdx + 1) % 5], 4)
    assertEquals(rowCounts[(beginIdx + 2) % 5], 4)
    assertEquals(rowCounts[(beginIdx + 3) % 5], 2)
    assertEquals(rowCounts[(beginIdx + 4) % 5], 0)

    // ${tableName} partitioned table
    sql """ DROP TABLE IF EXISTS ${tableName} """
    sql """
        CREATE TABLE IF NOT EXISTS ${tableName} (
          `k1` date NULL,
          `k2` text NULL,
          `k3` char(50) NULL,
          `k4` varchar(200) NULL,
          `k5` int(11) NULL
        ) ENGINE=OLAP
        DUPLICATE KEY(`k1`)
        COMMENT 'OLAP'
        PARTITION BY RANGE(`k1`)
        (PARTITION p20231011 VALUES [('2023-10-11'), ('2023-10-12')),
        PARTITION p20231012 VALUES [('2023-10-12'), ('2023-10-13')),
        PARTITION p20231013 VALUES [('2023-10-13'), ('2023-10-14')))
        DISTRIBUTED BY RANDOM BUCKETS 10
        PROPERTIES (
          "replication_allocation" = "tag.location.default: 1"
        );
        """
    sql "set batch_size=1"
    // insert first time
    sql "insert into ${tableName} values('2023-10-11', '2', '3', '4', 55), ('2023-10-11', '3', '31', '4', 55), ('2023-10-11', '23', '45', '66', 88), ('2023-10-12', '2', '3', '4', 55),('2023-10-12', '12', '13', '4', 55)"

    sql "sync"
    totalCount = sql "select count() from ${tableName}"
    assertEquals(totalCount[0][0], 5)

    def partitions = ["p20231011", "p20231012", "p20231013"]
    def partitionTablets = []
    def partitionRowCounts = []
    def partitionBeginIdx = [];
    for (int p = 0; p < 3; p++) {
        res = sql "show tablets from ${tableName} partition ${partitions[p]}"
        partitionTablets[p] = getTablets.call(res)
        partitionRowCounts[p] = []
        numTablets = partitionTablets[p].size()
        for (int i = numTablets - 1; i >= 0; i--) {
            def countResult = sql "select count() from ${tableName} tablet(${partitionTablets[p][i]})"
            partitionRowCounts[p][i] = countResult[0][0]
            log.info("tablet = ${partitionTablets[p][i]}, partitionRowCounts[${p}][${i}] = " +
                     "${partitionRowCounts[p][i]}")
            if (partitionRowCounts[p][i] > 0 &&
                (partitionBeginIdx[p] == (i + 1) || partitionBeginIdx[p] == null)) {
                partitionBeginIdx[p] = i
            }
        }
    }

    assertEquals(partitionRowCounts[0][partitionBeginIdx[0]], 1)
    assertEquals(partitionRowCounts[0][(partitionBeginIdx[0] + 1) % 10], 1)
    assertEquals(partitionRowCounts[0][(partitionBeginIdx[0] + 2) % 10], 1)
    for (int i = 3; i < 10; i++) {
      assertEquals(partitionRowCounts[0][(partitionBeginIdx[0] + i) % 10], 0)
    }
    
    assertEquals(partitionRowCounts[1][partitionBeginIdx[1]], 1)
    assertEquals(partitionRowCounts[1][(partitionBeginIdx[1] + 1) % 10], 1)
    for (int i = 2; i < 10; i++) {
      assertEquals(partitionRowCounts[1][(partitionBeginIdx[1] + i) % 10], 0)
    }

    for (int i = 0; i < 10; i++) {
      assertEquals(partitionRowCounts[2][i], 0)
    }

    sql "set batch_size=1"
    // insert second time
    sql "insert into ${tableName} values('2023-10-12', '2', '3', '4', 55), ('2023-10-12', '3', '31', '4', 55), ('2023-10-12', '23', '45', '66', 88), ('2023-10-13', '2', '3', '4', 55),('2023-10-11', '11', '13', '4', 55)"

    sql "sync"
    totalCount = sql "select count() from ${tableName}"
    assertEquals(totalCount[0][0], 10)


    for (int p = 0; p < 3; p++) {
        numTablets = partitionTablets[p].size()
        for (int i = numTablets - 1; i >= 0; i--) {
            def countResult = sql "select count() from ${tableName} tablet(${partitionTablets[p][i]})"
            partitionRowCounts[p][i] = countResult[0][0]
            if (p == 2) {
               if ((partitionRowCounts[p][i]) > 0 &&
                   (partitionBeginIdx[p] == (i + 1) || partitionBeginIdx[p] == null)) {
                   partitionBeginIdx[p] = i
               }
            }
            log.info("tablet = ${partitionTablets[p][i]}, partitionRowCounts[${p}][${i}] = " +
                     "${partitionRowCounts[p][i]}")
        }
    }

    assertEquals(partitionRowCounts[0][partitionBeginIdx[0]], 1)
    assertEquals(partitionRowCounts[0][(partitionBeginIdx[0] + 1) % 10], 2)
    assertEquals(partitionRowCounts[0][(partitionBeginIdx[0] + 2) % 10], 1)
    for (int i = 3; i < 10; i++) {
      assertEquals(partitionRowCounts[0][(partitionBeginIdx[0] + i) % 10], 0)
    }

    assertEquals(partitionRowCounts[1][partitionBeginIdx[1]], 1)
    assertEquals(partitionRowCounts[1][(partitionBeginIdx[1] + 1) % 10], 2)
    assertEquals(partitionRowCounts[1][(partitionBeginIdx[1] + 2) % 10], 1)
    assertEquals(partitionRowCounts[1][(partitionBeginIdx[1] + 3) % 10], 1)
    for (int i = 4; i < 10; i++) {
      assertEquals(partitionRowCounts[1][(partitionBeginIdx[1] + i) % 10], 0)
    }

    assertEquals(partitionRowCounts[2][partitionBeginIdx[2]], 1)
    for (int i = 1; i < 10; i++) {
        assertEquals(partitionRowCounts[2][(partitionBeginIdx[2] + i) % 10], 0)
    }

    sql "set batch_size=1"
    // insert third time
    sql "insert into ${tableName} values('2023-10-13', '2', '3', '4', 55), ('2023-10-13', '3', '31', '4', 55), ('2023-10-12', '23', '45', '66', 88), ('2023-10-13', '2', '3', '4', 55),('2023-10-11', '11', '13', '4', 55),('2023-10-11', '13', '145', '4', 55)"
    sql "set batch_size=4064"

    sql "sync"
    totalCount = sql "select count() from ${tableName}"
    assertEquals(totalCount[0][0], 16)

    for (int p = 0; p < 3; p++) {
        for (int i = 0; i < partitionTablets[p].size(); i++) {
            def countResult = sql "select count() from ${tableName} tablet(${partitionTablets[p][i]})"
            partitionRowCounts[p][i] = countResult[0][0]
            log.info("tablet = ${partitionTablets[p][i]}, partitionRowCounts[${p}][${i}] = " +
                     "${partitionRowCounts[p][i]}")
        }
    }

    assertEquals(partitionRowCounts[0][partitionBeginIdx[0]], 1)
    assertEquals(partitionRowCounts[0][(partitionBeginIdx[0] + 1) % 10], 2)
    assertEquals(partitionRowCounts[0][(partitionBeginIdx[0] + 2) % 10], 2)
    assertEquals(partitionRowCounts[0][(partitionBeginIdx[0] + 3) % 10], 1)
    for (int i = 4; i < 10; i++) {
      assertEquals(partitionRowCounts[0][(partitionBeginIdx[0] + i) % 10], 0)
    }

    assertEquals(partitionRowCounts[1][partitionBeginIdx[1]], 1)
    assertEquals(partitionRowCounts[1][(partitionBeginIdx[1] + 1) % 10], 2)
    assertEquals(partitionRowCounts[1][(partitionBeginIdx[1] + 2) % 10], 2)
    assertEquals(partitionRowCounts[1][(partitionBeginIdx[1] + 3) % 10], 1)
    for (int i = 4; i < 10; i++) {
      assertEquals(partitionRowCounts[1][(partitionBeginIdx[1] + i) % 10], 0)
    }

    assertEquals(partitionRowCounts[2][partitionBeginIdx[2]], 1)
    assertEquals(partitionRowCounts[2][(partitionBeginIdx[2] + 1) % 10], 1)
    assertEquals(partitionRowCounts[2][(partitionBeginIdx[2] + 2) % 10], 1)
    assertEquals(partitionRowCounts[2][(partitionBeginIdx[2] + 3) % 10], 1)
    for (int i = 4; i < 10; i++) {
      assertEquals(partitionRowCounts[2][(partitionBeginIdx[2] + i) % 10], 0)
    }
}<|MERGE_RESOLUTION|>--- conflicted
+++ resolved
@@ -58,28 +58,6 @@
 
     def tablets = getTablets.call(res)
 
-<<<<<<< HEAD
-    def tabletId1 = tablets[0]
-    def tabletId2 = tablets[1]
-    def tabletId3 = tablets[2] 
-    def tabletId4 = tablets[3] 
-    def tabletId5 = tablets[4] 
-
-    def rowCount1 = sql "select count() from ${tableName} tablet(${tabletId1})"
-    def rowCount2 = sql "select count() from ${tableName} tablet(${tabletId2})"
-    def rowCount3 = sql "select count() from ${tableName} tablet(${tabletId3})"
-    def rowCount4 = sql "select count() from ${tableName} tablet(${tabletId4})"
-    def rowCount5 = sql "select count() from ${tableName} tablet(${tabletId5})"
-
-    log.info("rowCount1: ${rowCount1}, rowCount2: ${rowCount2}, rowCount3: ${rowCount3}, " +
-             "rowCount4: ${rowCount4}, rowCount5: ${rowCount5}")
-
-    assertEquals(rowCount1[0][0], 3)
-    assertEquals(rowCount2[0][0], 1)
-    assertEquals(rowCount3[0][0], 0)
-    assertEquals(rowCount4[0][0], 0)
-    assertEquals(rowCount5[0][0], 0)
-=======
     // define an array to store count of each tablet
     def rowCounts = []   
 
@@ -98,7 +76,6 @@
     assertEquals(rowCounts[(beginIdx + 2) % 5], 0)
     assertEquals(rowCounts[(beginIdx + 3) % 5], 0)
     assertEquals(rowCounts[(beginIdx + 4) % 5], 0)
->>>>>>> 26cda65d
 
     sql "set batch_size=2"
     // insert second time
