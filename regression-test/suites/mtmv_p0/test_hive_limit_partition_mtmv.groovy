--- conflicted
+++ resolved
@@ -22,53 +22,6 @@
         return;
     }
 
-<<<<<<< HEAD
-    def drop_table_str = """ drop table if exists ${hive_database}.${hive_table} """
-    def drop_database_str = """ drop database if exists ${hive_database}"""
-    def create_database_str = """ create database ${hive_database}"""
-    def create_table_str = """ CREATE TABLE ${hive_database}.${hive_table} (
-                                     `k1` int)
-                                    PARTITIONED BY (
-                                      `region` string,
-                                      `day` string
-                                      )
-                                    STORED AS ORC;
-                            """
-    def add_partition_str = """
-                                alter table ${hive_database}.${hive_table} add if not exists
-                                partition(region="bj",day="20380101")
-                                partition(region="sh",day="20380101")
-                                partition(region="bj",day="20200101")
-                                partition(region="sh",day="20200101")
-                                partition(region="bj",day="20380102")
-                            """
-    def insert_str1 = """insert into ${hive_database}.${hive_table} PARTITION(region="bj",day="20380101") values(1)"""
-    def insert_str2 = """insert into ${hive_database}.${hive_table} PARTITION(region="sh",day="20380101") values(2)"""
-    def insert_str3 = """insert into ${hive_database}.${hive_table} PARTITION(region="bj",day="20200101") values(3)"""
-    def insert_str4 = """insert into ${hive_database}.${hive_table} PARTITION(region="sh",day="20200101") values(4)"""
-    def insert_str5 = """insert into ${hive_database}.${hive_table} PARTITION(region="bj",day="20380102") values(5)"""
-
-    logger.info("hive sql: " + drop_table_str)
-    hive_docker """ ${drop_table_str} """
-    logger.info("hive sql: " + drop_database_str)
-    hive_docker """ ${drop_database_str} """
-    logger.info("hive sql: " + create_database_str)
-    hive_docker """ ${create_database_str}"""
-    logger.info("hive sql: " + create_table_str)
-    hive_docker """ ${create_table_str} """
-    logger.info("hive sql: " + add_partition_str)
-    hive_docker """ ${add_partition_str} """
-    logger.info("hive sql: " + insert_str1)
-    hive_docker """ ${insert_str1} """
-    logger.info("hive sql: " + insert_str2)
-    hive_docker """ ${insert_str2} """
-    logger.info("hive sql: " + insert_str3)
-    hive_docker """ ${insert_str3} """
-    logger.info("hive sql: " + insert_str4)
-    hive_docker """ ${insert_str4} """
-    logger.info("hive sql: " + insert_str5)
-    hive_docker """ ${insert_str5} """
-=======
     for (String hivePrefix : ["hive2", "hive3"]) {
         setHivePrefix(hivePrefix)
         // prepare data in hive
@@ -92,12 +45,13 @@
                                     partition(region="sh",day="20380101")
                                     partition(region="bj",day="20200101")
                                     partition(region="sh",day="20200101")
+                                    partition(region="bj",day="20380102")
                                 """
         def insert_str1 = """insert into ${hive_database}.${hive_table} PARTITION(region="bj",day="20380101") values(1)"""
         def insert_str2 = """insert into ${hive_database}.${hive_table} PARTITION(region="sh",day="20380101") values(2)"""
         def insert_str3 = """insert into ${hive_database}.${hive_table} PARTITION(region="bj",day="20200101") values(3)"""
         def insert_str4 = """insert into ${hive_database}.${hive_table} PARTITION(region="sh",day="20200101") values(4)"""
->>>>>>> 07267faa
+        def insert_str5 = """insert into ${hive_database}.${hive_table} PARTITION(region="bj",day="20380102") values(5)"""
 
         logger.info("hive sql: " + drop_table_str)
         hive_docker """ ${drop_table_str} """
@@ -117,51 +71,22 @@
         hive_docker """ ${insert_str3} """
         logger.info("hive sql: " + insert_str4)
         hive_docker """ ${insert_str4} """
+        logger.info("hive sql: " + insert_str5)
+        hive_docker """ ${insert_str5} """
 
         // prepare catalog
         String hms_port = context.config.otherConfigs.get(hivePrefix + "HmsPort")
         String catalog_name = "test_${hivePrefix}_limit_partition_mtmv_catalog"
         String externalEnvIp = context.config.otherConfigs.get("externalEnvIp")
 
-<<<<<<< HEAD
-    order_qt_select_base_table "SELECT * FROM ${catalog_name}.${hive_database}.${hive_table} order by k1"
-=======
+
         sql """drop catalog if exists ${catalog_name}"""
         sql """create catalog if not exists ${catalog_name} properties (
             "type"="hms",
             'hive.metastore.uris' = 'thrift://${externalEnvIp}:${hms_port}'
         );"""
->>>>>>> 07267faa
 
         order_qt_select_base_table "SELECT * FROM ${catalog_name}.${hive_database}.${hive_table}"
-
-<<<<<<< HEAD
-    // string type
-    def mvName = "test_hive_limit_partition_mtmv"
-    def dbName = "regression_test_mtmv_p0"
-    sql """drop materialized view if exists ${mvName};"""
-    sql """REFRESH catalog ${catalog_name}"""
-    sql """
-        CREATE MATERIALIZED VIEW ${mvName}
-            BUILD DEFERRED REFRESH AUTO ON MANUAL
-            partition by(`day`)
-            DISTRIBUTED BY RANDOM BUCKETS 2
-            PROPERTIES (
-                        'replication_num' = '1',
-                        'partition_sync_limit'='2',
-                        'partition_sync_time_unit'='MONTH',
-                        'partition_date_format'='%Y%m%d'
-                        )
-            AS
-            SELECT k1,day,region FROM ${catalog_name}.${hive_database}.${hive_table};
-        """
-    def showPartitionsResult = sql """show partitions from ${mvName}"""
-    logger.info("showPartitionsResult: " + showPartitionsResult.toString())
-    assertEquals(2, showPartitionsResult.size())
-    assertTrue(showPartitionsResult.toString().contains("p_20380101"))
-    assertTrue(showPartitionsResult.toString().contains("p_20380102"))
-=======
->>>>>>> 07267faa
 
         // string type
         def mvName = "test_hive_limit_partition_mtmv"
@@ -184,10 +109,10 @@
             """
         def showPartitionsResult = sql """show partitions from ${mvName}"""
         logger.info("showPartitionsResult: " + showPartitionsResult.toString())
-        assertEquals(1, showPartitionsResult.size())
+        assertEquals(2, showPartitionsResult.size())
         assertTrue(showPartitionsResult.toString().contains("p_20380101"))
+        assertTrue(showPartitionsResult.toString().contains("p_20380102"))
 
-<<<<<<< HEAD
     // date trunc
     sql """drop materialized view if exists ${mvName};"""
     sql """
@@ -217,60 +142,51 @@
     jobName = getJobName(dbName, mvName);
     waitingMTMVTaskFinished(jobName)
     order_qt_mtmv_datetrunc "SELECT * FROM ${mvName} order by k1,day,region"
-=======
-        // refresh complete
-        sql """
-            REFRESH MATERIALIZED VIEW ${mvName} complete
-        """
-        def jobName = getJobName(dbName, mvName);
-        waitingMTMVTaskFinished(jobName)
-        order_qt_mtmv_complete "SELECT * FROM ${mvName} order by k1,day,region"
->>>>>>> 07267faa
 
 
-        // date type
-        sql """drop materialized view if exists ${mvName};"""
-        create_table_str = """ CREATE TABLE ${hive_database}.${hive_table} (
-                                    `k1` int)
-                                    PARTITIONED BY (
-                                    `region` string,
-                                    `day` date
-                                    )
-                                    STORED AS ORC;
-                            """
-        add_partition_str = """
-                                alter table ${hive_database}.${hive_table} add if not exists
-                                partition(region="bj",day="2038-01-01")
-                                partition(region="sh",day="2038-01-01")
-                                partition(region="bj",day="2020-01-01")
-                                partition(region="sh",day="2020-01-01")
-                            """
-        logger.info("hive sql: " + drop_table_str)
-        hive_docker """ ${drop_table_str} """
-        logger.info("hive sql: " + create_table_str)
-        hive_docker """ ${create_table_str} """
-        logger.info("hive sql: " + add_partition_str)
-        hive_docker """ ${add_partition_str} """
+    // date type
+    sql """drop materialized view if exists ${mvName};"""
+    create_table_str = """ CREATE TABLE ${hive_database}.${hive_table} (
+                                `k1` int)
+                                PARTITIONED BY (
+                                `region` string,
+                                `day` date
+                                )
+                                STORED AS ORC;
+                        """
+    add_partition_str = """
+                            alter table ${hive_database}.${hive_table} add if not exists
+                            partition(region="bj",day="2038-01-01")
+                            partition(region="sh",day="2038-01-01")
+                            partition(region="bj",day="2020-01-01")
+                            partition(region="sh",day="2020-01-01")
+                        """
+    logger.info("hive sql: " + drop_table_str)
+    hive_docker """ ${drop_table_str} """
+    logger.info("hive sql: " + create_table_str)
+    hive_docker """ ${create_table_str} """
+    logger.info("hive sql: " + add_partition_str)
+    hive_docker """ ${add_partition_str} """
 
-        sql """REFRESH catalog ${catalog_name}"""
-        sql """
-            CREATE MATERIALIZED VIEW ${mvName}
-                BUILD DEFERRED REFRESH AUTO ON MANUAL
-                partition by(`day`)
-                DISTRIBUTED BY RANDOM BUCKETS 2
-                PROPERTIES (
-                            'replication_num' = '1',
-                            'partition_sync_limit'='2',
-                            'partition_sync_time_unit'='YEAR'
-                            )
-                AS
-                SELECT k1,day,region FROM ${catalog_name}.${hive_database}.${hive_table};
-            """
-        showPartitionsResult = sql """show partitions from ${mvName}"""
-        logger.info("showPartitionsResult: " + showPartitionsResult.toString())
-        assertEquals(1, showPartitionsResult.size())
-        assertTrue(showPartitionsResult.toString().contains("p_20380101"))
-        sql """drop materialized view if exists ${mvName};"""
-        sql """drop catalog if exists ${catalog_name}"""
+    sql """REFRESH catalog ${catalog_name}"""
+    sql """
+        CREATE MATERIALIZED VIEW ${mvName}
+            BUILD DEFERRED REFRESH AUTO ON MANUAL
+            partition by(`day`)
+            DISTRIBUTED BY RANDOM BUCKETS 2
+            PROPERTIES (
+                        'replication_num' = '1',
+                        'partition_sync_limit'='2',
+                        'partition_sync_time_unit'='YEAR'
+                        )
+            AS
+            SELECT k1,day,region FROM ${catalog_name}.${hive_database}.${hive_table};
+        """
+    showPartitionsResult = sql """show partitions from ${mvName}"""
+    logger.info("showPartitionsResult: " + showPartitionsResult.toString())
+    assertEquals(1, showPartitionsResult.size())
+    assertTrue(showPartitionsResult.toString().contains("p_20380101"))
+    sql """drop materialized view if exists ${mvName};"""
+    sql """drop catalog if exists ${catalog_name}"""
     }
 }
