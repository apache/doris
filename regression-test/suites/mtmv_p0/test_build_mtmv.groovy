// Licensed to the Apache Software Foundation (ASF) under one
// or more contributor license agreements.  See the NOTICE file
// distributed with this work for additional information
// regarding copyright ownership.  The ASF licenses this file
// to you under the Apache License, Version 2.0 (the
// "License"); you may not use this file except in compliance
// with the License.  You may obtain a copy of the License at
//
//   http://www.apache.org/licenses/LICENSE-2.0
//
// Unless required by applicable law or agreed to in writing,
// software distributed under the License is distributed on an
// "AS IS" BASIS, WITHOUT WARRANTIES OR CONDITIONS OF ANY
// KIND, either express or implied.  See the License for the
// specific language governing permissions and limitations
// under the License.

import java.time.LocalDateTime;
import java.time.format.DateTimeFormatter;
import java.time.Instant;
import java.time.ZoneId;
import org.junit.Assert;

suite("test_build_mtmv") {
    def tableName = "t_test_create_mtmv_user"
    def tableNamePv = "t_test_create_mtmv_user_pv"
    def mvName = "multi_mv_test_create_mtmv"
    def viewName = "multi_mv_test_create_view"
    def mvNameRenamed = "multi_mv_test_create_mtmv_renamed"

    sql """drop table if exists `${tableName}`"""
    sql """drop table if exists `${tableNamePv}`"""
    sql """drop view if exists `${viewName}`"""

    sql """
        CREATE TABLE IF NOT EXISTS `${tableName}` (
            event_day DATE,
            id BIGINT,
            username VARCHAR(20)
        )
        DISTRIBUTED BY HASH(id) BUCKETS 10 
        PROPERTIES (
            "replication_num" = "1"
        );
        """
    sql """
        INSERT INTO ${tableName} VALUES("2022-10-26",1,"clz"),("2022-10-28",2,"zhangsang"),("2022-10-29",3,"lisi");
    """
    sql """
        create table IF NOT EXISTS ${tableNamePv}(
            event_day DATE,
            id BIGINT,
            pv BIGINT
        )
        DISTRIBUTED BY HASH(id) BUCKETS 10 
        PROPERTIES (
            "replication_num" = "1"
        );
    """

    sql """
        INSERT INTO ${tableNamePv} VALUES("2022-10-26",1,200),("2022-10-28",2,200),("2022-10-28",3,300);
    """

    sql """
            create view if not exists ${viewName} as select * from ${tableName};
        """

    sql """drop materialized view if exists ${mvName};"""
    sql """drop materialized view if exists ${mvNameRenamed};"""

    // show create table
    sql """
        CREATE MATERIALIZED VIEW ${mvName}
        (aa comment "aaa",bb)
        BUILD DEFERRED REFRESH COMPLETE ON MANUAL
        COMMENT "comment1"
        DISTRIBUTED BY RANDOM BUCKETS 2
        PROPERTIES (
        'replication_num' = '1',
        "grace_period"="333"
        )
        AS
        SELECT id, username FROM ${tableName};
        """

    def showCreateTableResult = sql """show create table ${mvName}"""
    logger.info("showCreateTableResult: " + showCreateTableResult.toString())
<<<<<<< HEAD
    assertTrue(showCreateTableResult.toString().contains("CREATE MATERIALIZED VIEW `multi_mv_test_create_mtmv` (\n  `aa` BIGINT NULL COMMENT 'aaa',\n  `bb` VARCHAR(20) NULL\n) ENGINE=MATERIALIZED_VIEW\nCOMMENT 'comment1'\nDISTRIBUTED BY RANDOM BUCKETS 10\nPROPERTIES"))
=======
    assertTrue(showCreateTableResult.toString().contains("CREATE MATERIALIZED VIEW `multi_mv_test_create_mtmv` (\n  `aa` BIGINT NULL COMMENT 'aaa',\n  `bb` VARCHAR(20) NULL\n) ENGINE=MATERIALIZED_VIEW\nCOMMENT 'comment1'\nDISTRIBUTED BY RANDOM BUCKETS 2\nPROPERTIES"))
    sql """
        DROP MATERIALIZED VIEW ${mvName}
    """
>>>>>>> 3d2b4ae2

    // if not exist
    try {
        sql """
            CREATE MATERIALIZED VIEW IF NOT EXISTS ${mvName}
            BUILD DEFERRED REFRESH COMPLETE ON MANUAL
            DISTRIBUTED BY RANDOM BUCKETS 2
            PROPERTIES ('replication_num' = '1')
            AS
            SELECT * from ${tableName};
        """
    } catch (Exception e) {
        log.info(e.getMessage())
        Assert.fail();
    }

    // not use `if not exist`
    try {
        sql """
            CREATE MATERIALIZED VIEW ${mvName}
            BUILD DEFERRED REFRESH COMPLETE ON MANUAL
            DISTRIBUTED BY RANDOM BUCKETS 2
            PROPERTIES ('replication_num' = '1')
            AS
            SELECT * from ${mvName};
        """
        Assert.fail();
    } catch (Exception e) {
        log.info(e.getMessage())
    }

    // not allow create mv use other mv
    try {
        sql """
            CREATE MATERIALIZED VIEW ${mvNameRenamed}
            BUILD DEFERRED REFRESH COMPLETE ON MANUAL
            DISTRIBUTED BY RANDOM BUCKETS 2
            PROPERTIES ('replication_num' = '1')
            AS
            SELECT * from ${mvName};
        """
        Assert.fail();
    } catch (Exception e) {
        log.info(e.getMessage())
    }

    // not allow create mv use view
    try {
        sql """
            CREATE MATERIALIZED VIEW ${mvNameRenamed}
            BUILD DEFERRED REFRESH COMPLETE ON MANUAL
            DISTRIBUTED BY RANDOM BUCKETS 2
            PROPERTIES ('replication_num' = '1')
            AS
            SELECT * from ${viewName};
        """
        Assert.fail();
    } catch (Exception e) {
        log.info(e.getMessage())
    }

    sql """
        DROP MATERIALIZED VIEW ${mvName}
    """

    // IMMEDIATE schedule interval
    sql """
        CREATE MATERIALIZED VIEW ${mvName}
        BUILD IMMEDIATE REFRESH COMPLETE ON SCHEDULE EVERY 10 SECOND
        DISTRIBUTED BY RANDOM BUCKETS 2
        PROPERTIES ('replication_num' = '1')
        AS
        SELECT ${tableName}.username, ${tableNamePv}.pv FROM ${tableName}, ${tableNamePv} WHERE ${tableName}.id=${tableNamePv}.id;
    """
    jobName = getJobName("regression_test_mtmv_p0", mvName);
    println jobName
    waitingMTMVTaskFinished(jobName)
    order_qt_select "SELECT * FROM ${mvName}"
    sql """
        DROP MATERIALIZED VIEW ${mvName}
    """

    // IMMEDIATE schedule interval and start
    sql """
        CREATE MATERIALIZED VIEW ${mvName}
        BUILD IMMEDIATE REFRESH COMPLETE ON SCHEDULE EVERY 10 SECOND STARTS "9999-12-13 21:07:09"
        DISTRIBUTED BY RANDOM BUCKETS 2
        PROPERTIES ('replication_num' = '1')
        AS
        SELECT ${tableName}.username, ${tableNamePv}.pv FROM ${tableName}, ${tableNamePv} WHERE ${tableName}.id=${tableNamePv}.id;
    """
    jobName = getJobName("regression_test_mtmv_p0", mvName);
    println jobName
    waitingMTMVTaskFinished(jobName)
    order_qt_select "SELECT * FROM ${mvName}"
    sql """
        DROP MATERIALIZED VIEW ${mvName}
    """

    // DEFERRED MANUAL
    sql """
        CREATE MATERIALIZED VIEW ${mvName}
        BUILD DEFERRED REFRESH COMPLETE ON MANUAL
        DISTRIBUTED BY RANDOM BUCKETS 2
        PROPERTIES ('replication_num' = '1')
        AS
        SELECT ${tableName}.username, ${tableNamePv}.pv FROM ${tableName}, ${tableNamePv} WHERE ${tableName}.id=${tableNamePv}.id;
    """
    sql """
        REFRESH MATERIALIZED VIEW ${mvName}
    """
    jobName = getJobName("regression_test_mtmv_p0", mvName);
    println jobName
    waitingMTMVTaskFinished(jobName)
    order_qt_select "SELECT * FROM ${mvName}"
    sql """
        DROP MATERIALIZED VIEW ${mvName}
    """

    // DEFERRED schedule interval
    sql """
        CREATE MATERIALIZED VIEW ${mvName}
        BUILD DEFERRED REFRESH COMPLETE ON SCHEDULE EVERY 10 SECOND
        DISTRIBUTED BY RANDOM BUCKETS 2
        PROPERTIES ('replication_num' = '1')
        AS
        SELECT ${tableName}.username, ${tableNamePv}.pv FROM ${tableName}, ${tableNamePv} WHERE ${tableName}.id=${tableNamePv}.id;
    """
    jobName = getJobName("regression_test_mtmv_p0", mvName);
    println jobName
    waitingMTMVTaskFinished(jobName)
    order_qt_select "SELECT * FROM ${mvName}"
    sql """
        DROP MATERIALIZED VIEW ${mvName}
    """

    // DEFERRED schedule interval and start
    def currentMs = System.currentTimeMillis() + 20000;
    def dateTime = LocalDateTime.ofInstant(Instant.ofEpochMilli(currentMs), ZoneId.systemDefault());
    def formatter = DateTimeFormatter.ofPattern("yyyy-MM-dd HH:mm:ss");
    def startTime= dateTime.format(formatter);
    sql """
        CREATE MATERIALIZED VIEW ${mvName}
        BUILD DEFERRED REFRESH COMPLETE ON SCHEDULE EVERY 10 SECOND STARTS '${startTime}'
        DISTRIBUTED BY RANDOM BUCKETS 2
        PROPERTIES ('replication_num' = '1')
        AS
        SELECT ${tableName}.username, ${tableNamePv}.pv FROM ${tableName}, ${tableNamePv} WHERE ${tableName}.id=${tableNamePv}.id;
    """
    jobName = getJobName("regression_test_mtmv_p0", mvName);
    println jobName
    waitingMTMVTaskFinished(jobName)
    order_qt_select "SELECT * FROM ${mvName}"
    sql """
        DROP MATERIALIZED VIEW ${mvName}
    """

    // random
    try {
        sql """
            CREATE MATERIALIZED VIEW ${mvName}
            BUILD IMMEDIATE REFRESH COMPLETE ON SCHEDULE EVERY 10 SECOND
            DISTRIBUTED BY RANDOM BUCKETS 2
            PROPERTIES ('replication_num' = '1')
            AS
            SELECT random() as dd, ${tableName}.username, ${tableNamePv}.pv FROM ${tableName}, ${tableNamePv} WHERE ${tableName}.id=${tableNamePv}.id;
        """
        Assert.fail();
    } catch (Exception e) {
        log.info(e.getMessage())
    }

    // now
    try {
        sql """
            CREATE MATERIALIZED VIEW ${mvName}
            BUILD IMMEDIATE REFRESH COMPLETE ON SCHEDULE EVERY 10 SECOND STARTS "2023-12-13 21:07:09"
            DISTRIBUTED BY RANDOM BUCKETS 2
            PROPERTIES ('replication_num' = '1')
            AS
            SELECT now() as dd, ${tableName}.username, ${tableNamePv}.pv FROM ${tableName}, ${tableNamePv} WHERE ${tableName}.id=${tableNamePv}.id;
        """
        Assert.fail();
    } catch (Exception e) {
        log.info(e.getMessage())
    }

     // uuid
     try {
        sql """
            CREATE MATERIALIZED VIEW ${mvName}
            BUILD IMMEDIATE REFRESH COMPLETE ON SCHEDULE EVERY 10 SECOND STARTS "2023-12-13 21:07:09"
            DISTRIBUTED BY RANDOM BUCKETS 2
            PROPERTIES ('replication_num' = '1')
            AS
            SELECT uuid() as dd, ${tableName}.username, ${tableNamePv}.pv FROM ${tableName}, ${tableNamePv} WHERE ${tableName}.id=${tableNamePv}.id;
        """
        Assert.fail();
    } catch (Exception e) {
        log.info(e.getMessage())
    }

     // unix_timestamp
     try {
        sql """
            CREATE MATERIALIZED VIEW ${mvName}
            BUILD IMMEDIATE REFRESH COMPLETE ON SCHEDULE EVERY 10 SECOND STARTS "2023-12-13 21:07:09"
            DISTRIBUTED BY RANDOM BUCKETS 2
            PROPERTIES ('replication_num' = '1')
            AS
            SELECT unix_timestamp() as dd, ${tableName}.username, ${tableNamePv}.pv FROM ${tableName}, ${tableNamePv} WHERE ${tableName}.id=${tableNamePv}.id;
        """
        Assert.fail();
    } catch (Exception e) {
        log.info(e.getMessage())
    }

    // utc_timestamp
    try {
        sql """
            CREATE MATERIALIZED VIEW ${mvName}
            BUILD IMMEDIATE REFRESH COMPLETE ON SCHEDULE EVERY 10 SECOND STARTS "2023-12-13 21:07:09"
            DISTRIBUTED BY RANDOM BUCKETS 2
            PROPERTIES ('replication_num' = '1')
            AS
            SELECT utc_timestamp() as dd, ${tableName}.username, ${tableNamePv}.pv FROM ${tableName}, ${tableNamePv} WHERE ${tableName}.id=${tableNamePv}.id;
        """
        Assert.fail();
    } catch (Exception e) {
        log.info(e.getMessage())
    }

    // CURDATE
    try {
        sql """
            CREATE MATERIALIZED VIEW ${mvName}
            BUILD IMMEDIATE REFRESH COMPLETE ON SCHEDULE EVERY 10 SECOND STARTS "2023-12-13 21:07:09"
            DISTRIBUTED BY RANDOM BUCKETS 2
            PROPERTIES ('replication_num' = '1')
            AS
            SELECT CURDATE() as dd, ${tableName}.username, ${tableNamePv}.pv FROM ${tableName}, ${tableNamePv} WHERE ${tableName}.id=${tableNamePv}.id;
        """
        Assert.fail();
    } catch (Exception e) {
        log.info(e.getMessage())
    }

    // uuid_numeric
    try {
        sql """
            CREATE MATERIALIZED VIEW ${mvName}
            BUILD IMMEDIATE REFRESH COMPLETE ON SCHEDULE EVERY 10 SECOND STARTS "2023-12-13 21:07:09"
            DISTRIBUTED BY RANDOM BUCKETS 2
            PROPERTIES ('replication_num' = '1')
            AS
            SELECT uuid_numeric() as dd, ${tableName}.username, ${tableNamePv}.pv FROM ${tableName}, ${tableNamePv} WHERE ${tableName}.id=${tableNamePv}.id;
        """
        Assert.fail();
    } catch (Exception e) {
        log.info(e.getMessage())
    }

    // current_time
    try {
        sql """
            CREATE MATERIALIZED VIEW ${mvName}
            BUILD IMMEDIATE REFRESH COMPLETE ON SCHEDULE EVERY 10 SECOND STARTS "2023-12-13 21:07:09"
            DISTRIBUTED BY RANDOM BUCKETS 2
            PROPERTIES ('replication_num' = '1')
            AS
            SELECT current_time() as dd, ${tableName}.username, ${tableNamePv}.pv FROM ${tableName}, ${tableNamePv} WHERE ${tableName}.id=${tableNamePv}.id;
        """
        Assert.fail();
    } catch (Exception e) {
        log.info(e.getMessage())
    }

    // repeat cols
    try {
        sql """
            CREATE MATERIALIZED VIEW ${mvName}
            BUILD IMMEDIATE REFRESH COMPLETE ON SCHEDULE EVERY 10 SECOND
            DISTRIBUTED BY RANDOM BUCKETS 2
            PROPERTIES ('replication_num' = '1')
            AS
            SELECT ${tableName}.username, ${tableName}.username, ${tableNamePv}.pv FROM ${tableName}, ${tableNamePv} WHERE ${tableName}.id=${tableNamePv}.id;
        """
        Assert.fail();
    } catch (Exception e) {
        log.info(e.getMessage())
    }

    // alter
    sql """
        CREATE MATERIALIZED VIEW ${mvName}
        BUILD IMMEDIATE REFRESH COMPLETE ON MANUAL
        DISTRIBUTED BY RANDOM BUCKETS 2
        PROPERTIES ('replication_num' = '1')
        AS
        SELECT ${tableName}.username, ${tableNamePv}.pv FROM ${tableName}, ${tableNamePv} WHERE ${tableName}.id=${tableNamePv}.id;
    """
    jobName = getJobName("regression_test_mtmv_p0", mvName);
    waitingMTMVTaskFinished(jobName)
    order_qt_select "SELECT * FROM ${mvName}"

    // alter refreshMethod
    sql """
        alter MATERIALIZED VIEW ${mvName} REFRESH COMPLETE;
    """
    jobName = getJobName("regression_test_mtmv_p0", mvName);
    waitingMTMVTaskFinished(jobName)
    order_qt_select "SELECT * FROM ${mvName}"

    // alter refreshTrigger
    sql """
        alter MATERIALIZED VIEW ${mvName} REFRESH ON MANUAL;
    """
    jobName = getJobName("regression_test_mtmv_p0", mvName);
    waitingMTMVTaskFinished(jobName)
    order_qt_select "SELECT * FROM ${mvName}"

    // alter refreshMethod refreshTrigger
    sql """
        alter MATERIALIZED VIEW ${mvName} REFRESH COMPLETE ON MANUAL;
    """
    jobName = getJobName("regression_test_mtmv_p0", mvName);
    waitingMTMVTaskFinished(jobName)
    order_qt_select "SELECT * FROM ${mvName}"

    // alter mv property
    sql """
        alter Materialized View ${mvName} set("grace_period"="3333");
    """
    order_qt_select "select MvProperties from mv_infos('database'='regression_test_mtmv_p0') where Name = '${mvName}'"

    // use alter table
    // not allow rename
    try {
        sql """
            alter table ${mvName} rename ${mvNameRenamed}
            """
        Assert.fail();
    } catch (Exception e) {
        log.info(e.getMessage())
    }


    // not allow modify `grace_period`
    try {
        sql """
            alter table ${mvName} set("grace_period"="3333");
            """
        Assert.fail();
    } catch (Exception e) {
        log.info(e.getMessage())
    }

    // allow modify comment
    try {
        sql """
            alter table ${mvName} MODIFY COMMENT "new table comment";
            """
    } catch (Exception e) {
        log.info(e.getMessage())
        Assert.fail();
    }

    // not allow modify column
    try {
        sql """
            alter table ${mvName} DROP COLUMN pv;
            """
        Assert.fail();
    } catch (Exception e) {
        log.info(e.getMessage())
    }

    // not allow replace
    try {
        sql """
            alter table ${mvName} REPLACE WITH TABLE ${tableName};
            """
        Assert.fail();
    } catch (Exception e) {
        log.info(e.getMessage())
    }

    // not allow use mv modify property of table
    try {
        sql """
            alter Materialized View ${mvName} set("replication_num" = "1");
            """
        Assert.fail();
    } catch (Exception e) {
        log.info(e.getMessage())
    }

    // alter rename
    sql """
        alter Materialized View ${mvName} rename ${mvNameRenamed};
    """
    jobName = getJobName("regression_test_mtmv_p0", mvNameRenamed);
    waitingMTMVTaskFinished(jobName)
    order_qt_select "SELECT * FROM ${mvNameRenamed}"

    sql """
        DROP MATERIALIZED VIEW ${mvNameRenamed}
    """

    // drop
    sql """
        CREATE MATERIALIZED VIEW ${mvName}
        BUILD IMMEDIATE REFRESH COMPLETE ON MANUAL
        DISTRIBUTED BY RANDOM BUCKETS 2
        PROPERTIES ('replication_num' = '1')
        AS
        SELECT ${tableName}.username, ${tableNamePv}.pv FROM ${tableName}, ${tableNamePv} WHERE ${tableName}.id=${tableNamePv}.id;
    """
    jobName = getJobName("regression_test_mtmv_p0", mvName);
    waitingMTMVTaskFinished(jobName)
    order_qt_select "SELECT * FROM ${mvName}"

    // test use drop table
    try {
        sql """
            drop table ${mvName};
        """
        Assert.fail();
    } catch (Exception e) {
        log.info(e.getMessage())
    }

    // test use drop mv

    sql """
        DROP MATERIALIZED VIEW ${mvName}
    """
    def jobs = sql """select count(1) from jobs("type"="mv")  where name= '${jobName}'"""
    println jobs
    assertEquals(jobs.get(0).get(0), 0);
    def tasks = sql """select count(1) from tasks("type"="mv") where jobname = '${jobName}'"""
    println tasks
    assertEquals(tasks.get(0).get(0), 0);

    // test bitmap
    sql """drop table if exists `${tableName}`"""
    sql """
        CREATE TABLE IF NOT EXISTS `${tableName}` (
                    id BIGINT,
                    user_id bitmap
            )
            DUPLICATE KEY(id)
            DISTRIBUTED BY HASH(id) BUCKETS 2
            PROPERTIES (
                "replication_num" = "1"
            );
        """
    sql """
        insert into ${tableName} values(11,to_bitmap(111))
    """

     sql """
            CREATE MATERIALIZED VIEW ${mvName}
            BUILD IMMEDIATE REFRESH COMPLETE ON MANUAL
            DISTRIBUTED BY RANDOM BUCKETS 2
            PROPERTIES ('replication_num' = '1')
            AS
            select id,BITMAP_UNION(user_id) as bb from ${tableName} group by id;
        """
     jobName = getJobName("regression_test_mtmv_p0", mvName);
     waitingMTMVTaskFinished(jobName)
     order_qt_select_union "SELECT id,bitmap_to_string(bb) FROM ${mvName}"

  sql """
      DROP MATERIALIZED VIEW ${mvName}
     """
}<|MERGE_RESOLUTION|>--- conflicted
+++ resolved
@@ -86,14 +86,10 @@
 
     def showCreateTableResult = sql """show create table ${mvName}"""
     logger.info("showCreateTableResult: " + showCreateTableResult.toString())
-<<<<<<< HEAD
-    assertTrue(showCreateTableResult.toString().contains("CREATE MATERIALIZED VIEW `multi_mv_test_create_mtmv` (\n  `aa` BIGINT NULL COMMENT 'aaa',\n  `bb` VARCHAR(20) NULL\n) ENGINE=MATERIALIZED_VIEW\nCOMMENT 'comment1'\nDISTRIBUTED BY RANDOM BUCKETS 10\nPROPERTIES"))
-=======
     assertTrue(showCreateTableResult.toString().contains("CREATE MATERIALIZED VIEW `multi_mv_test_create_mtmv` (\n  `aa` BIGINT NULL COMMENT 'aaa',\n  `bb` VARCHAR(20) NULL\n) ENGINE=MATERIALIZED_VIEW\nCOMMENT 'comment1'\nDISTRIBUTED BY RANDOM BUCKETS 2\nPROPERTIES"))
     sql """
-        DROP MATERIALIZED VIEW ${mvName}
-    """
->>>>>>> 3d2b4ae2
+        DROP MATERIALIZED VIEW if exists ${mvName}
+    """
 
     // if not exist
     try {
