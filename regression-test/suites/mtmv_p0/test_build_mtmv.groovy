// Licensed to the Apache Software Foundation (ASF) under one
// or more contributor license agreements.  See the NOTICE file
// distributed with this work for additional information
// regarding copyright ownership.  The ASF licenses this file
// to you under the Apache License, Version 2.0 (the
// "License"); you may not use this file except in compliance
// with the License.  You may obtain a copy of the License at
//
//   http://www.apache.org/licenses/LICENSE-2.0
//
// Unless required by applicable law or agreed to in writing,
// software distributed under the License is distributed on an
// "AS IS" BASIS, WITHOUT WARRANTIES OR CONDITIONS OF ANY
// KIND, either express or implied.  See the License for the
// specific language governing permissions and limitations
// under the License.

import java.time.LocalDateTime;
import java.time.format.DateTimeFormatter;
import java.time.Instant;
import java.time.ZoneId;
import org.junit.Assert;

suite("test_build_mtmv") {
    def tableName = "t_test_create_mtmv_user"
    def tableNamePv = "t_test_create_mtmv_user_pv"
    def mvName = "multi_mv_test_create_mtmv"
    def viewName = "multi_mv_test_create_view"
    def mvNameRenamed = "multi_mv_test_create_mtmv_renamed"

    sql """drop table if exists `${tableName}`"""
    sql """drop table if exists `${tableNamePv}`"""
    sql """drop view if exists `${viewName}`"""

    sql """
        CREATE TABLE IF NOT EXISTS `${tableName}` (
            event_day DATE,
            id BIGINT,
            username VARCHAR(20)
        )
        DISTRIBUTED BY HASH(id) BUCKETS 10
        PROPERTIES (
            "replication_num" = "1"
        );
        """
    sql """
        INSERT INTO ${tableName} VALUES("2022-10-26",1,"clz"),("2022-10-28",2,"zhangsang"),("2022-10-29",3,"lisi");
    """
    sql """
        create table IF NOT EXISTS ${tableNamePv}(
            event_day DATE,
            id BIGINT,
            pv BIGINT
        )
        DISTRIBUTED BY HASH(id) BUCKETS 10
        PROPERTIES (
            "replication_num" = "1"
        );
    """

    sql """
        INSERT INTO ${tableNamePv} VALUES("2022-10-26",1,200),("2022-10-28",2,200),("2022-10-28",3,300);
    """

    sql """
            create view if not exists ${viewName} as select * from ${tableName};
        """

    sql """drop materialized view if exists ${mvName};"""
    sql """drop materialized view if exists ${mvNameRenamed};"""

    sql """
        CREATE MATERIALIZED VIEW ${mvName}
        (aa comment "aaa",bb)
        BUILD DEFERRED REFRESH COMPLETE ON MANUAL
        COMMENT "comment1"
        DISTRIBUTED BY RANDOM BUCKETS 2
        PROPERTIES (
        'replication_num' = '1',
        "grace_period"="333"
        )
        AS
        SELECT id, username FROM ${tableName};
        """

<<<<<<< HEAD
    // not support show create table
    test {
          sql """
              show create table ${mvName};
          """
          exception "not support"
      }

=======
>>>>>>> 03942f23
    // desc
    def descTableAllResult = sql """desc ${mvName} all"""
    logger.info("descTableAllResult: " + descTableAllResult.toString())
    assertTrue(descTableAllResult.toString().contains("${mvName}"))

    // show data
    def showDataResult = sql """show data"""
    logger.info("showDataResult: " + showDataResult.toString())
    assertTrue(showDataResult.toString().contains("${mvName}"))

    // if not exist
    try {
        sql """
            CREATE MATERIALIZED VIEW IF NOT EXISTS ${mvName}
            BUILD DEFERRED REFRESH COMPLETE ON MANUAL
            DISTRIBUTED BY RANDOM BUCKETS 2
            PROPERTIES ('replication_num' = '1')
            AS
            SELECT * from ${tableName};
        """
    } catch (Exception e) {
        log.info(e.getMessage())
        Assert.fail();
    }

    // not use `if not exist`
    try {
        sql """
            CREATE MATERIALIZED VIEW ${mvName}
            BUILD DEFERRED REFRESH COMPLETE ON MANUAL
            DISTRIBUTED BY RANDOM BUCKETS 2
            PROPERTIES ('replication_num' = '1')
            AS
            SELECT * from ${mvName};
        """
        Assert.fail();
    } catch (Exception e) {
        log.info(e.getMessage())
    }

    // not allow create mv use view
    try {
        sql """
            CREATE MATERIALIZED VIEW ${mvNameRenamed}
            BUILD DEFERRED REFRESH COMPLETE ON MANUAL
            DISTRIBUTED BY RANDOM BUCKETS 2
            PROPERTIES ('replication_num' = '1')
            AS
            SELECT * from ${viewName};
        """
        Assert.fail();
    } catch (Exception e) {
        log.info(e.getMessage())
    }

    sql """
        DROP MATERIALIZED VIEW ${mvName}
    """

    // check mvName
    try {
        sql """
            CREATE MATERIALIZED VIEW ` `
            BUILD DEFERRED REFRESH COMPLETE ON MANUAL
            DISTRIBUTED BY RANDOM BUCKETS 2
            PROPERTIES ('replication_num' = '1')
            AS
            SELECT * from ${tableName};
        """
        Assert.fail();
    } catch (Exception e) {
        log.info(e.getMessage())
    }

    // use default value
    sql """
            CREATE MATERIALIZED VIEW ${mvName}
            DISTRIBUTED BY RANDOM BUCKETS 2
            PROPERTIES ('replication_num' = '1')
            AS
            SELECT ${tableName}.username, ${tableNamePv}.pv FROM ${tableName}, ${tableNamePv} WHERE ${tableName}.id=${tableNamePv}.id;
        """

    sql """
            DROP MATERIALIZED VIEW ${mvName}
        """

    // IMMEDIATE schedule interval
    sql """
        CREATE MATERIALIZED VIEW ${mvName}
        BUILD IMMEDIATE REFRESH COMPLETE ON SCHEDULE EVERY 10 SECOND
        DISTRIBUTED BY RANDOM BUCKETS 2
        PROPERTIES ('replication_num' = '1')
        AS
        SELECT ${tableName}.username, ${tableNamePv}.pv FROM ${tableName}, ${tableNamePv} WHERE ${tableName}.id=${tableNamePv}.id;
    """
    jobName = getJobName("regression_test_mtmv_p0", mvName);
    println jobName
    waitingMTMVTaskFinished(jobName)
    order_qt_select "SELECT * FROM ${mvName}"
    sql """
        DROP MATERIALIZED VIEW ${mvName}
    """

    // IMMEDIATE schedule interval and start
    sql """
        CREATE MATERIALIZED VIEW ${mvName}
        BUILD IMMEDIATE REFRESH COMPLETE ON SCHEDULE EVERY 10 SECOND STARTS "9999-12-13 21:07:09"
        DISTRIBUTED BY RANDOM BUCKETS 2
        PROPERTIES ('replication_num' = '1')
        AS
        SELECT ${tableName}.username, ${tableNamePv}.pv FROM ${tableName}, ${tableNamePv} WHERE ${tableName}.id=${tableNamePv}.id;
    """
    jobName = getJobName("regression_test_mtmv_p0", mvName);
    println jobName
    waitingMTMVTaskFinished(jobName)
    order_qt_select "SELECT * FROM ${mvName}"
    sql """
        DROP MATERIALIZED VIEW ${mvName}
    """

    // DEFERRED MANUAL
    sql """
        CREATE MATERIALIZED VIEW ${mvName}
        BUILD DEFERRED REFRESH COMPLETE ON MANUAL
        DISTRIBUTED BY RANDOM BUCKETS 2
        PROPERTIES ('replication_num' = '1')
        AS
        SELECT ${tableName}.username, ${tableNamePv}.pv FROM ${tableName}, ${tableNamePv} WHERE ${tableName}.id=${tableNamePv}.id;
    """
    sql """
        REFRESH MATERIALIZED VIEW ${mvName} AUTO
    """
    jobName = getJobName("regression_test_mtmv_p0", mvName);
    println jobName
    waitingMTMVTaskFinished(jobName)
    order_qt_select "SELECT * FROM ${mvName}"
    sql """
        DROP MATERIALIZED VIEW ${mvName}
    """

    // DEFERRED schedule interval
    sql """
        CREATE MATERIALIZED VIEW ${mvName}
        BUILD DEFERRED REFRESH COMPLETE ON SCHEDULE EVERY 10 SECOND
        DISTRIBUTED BY RANDOM BUCKETS 2
        PROPERTIES ('replication_num' = '1')
        AS
        SELECT ${tableName}.username, ${tableNamePv}.pv FROM ${tableName}, ${tableNamePv} WHERE ${tableName}.id=${tableNamePv}.id;
    """
    jobName = getJobName("regression_test_mtmv_p0", mvName);
    println jobName
    waitingMTMVTaskFinished(jobName)
    order_qt_select "SELECT * FROM ${mvName}"
    sql """
        DROP MATERIALIZED VIEW ${mvName}
    """

    // DEFERRED schedule interval and start
    def currentMs = System.currentTimeMillis() + 20000;
    def dateTime = LocalDateTime.ofInstant(Instant.ofEpochMilli(currentMs), ZoneId.systemDefault());
    def formatter = DateTimeFormatter.ofPattern("yyyy-MM-dd HH:mm:ss");
    def startTime= dateTime.format(formatter);
    sql """
        CREATE MATERIALIZED VIEW ${mvName}
        BUILD DEFERRED REFRESH COMPLETE ON SCHEDULE EVERY 10 SECOND STARTS '${startTime}'
        DISTRIBUTED BY RANDOM BUCKETS 2
        PROPERTIES ('replication_num' = '1')
        AS
        SELECT ${tableName}.username, ${tableNamePv}.pv FROM ${tableName}, ${tableNamePv} WHERE ${tableName}.id=${tableNamePv}.id;
    """
    jobName = getJobName("regression_test_mtmv_p0", mvName);
    println jobName
    waitingMTMVTaskFinished(jobName)
    order_qt_select "SELECT * FROM ${mvName}"
    sql """
        DROP MATERIALIZED VIEW ${mvName}
    """

    // random
    try {
        sql """
            CREATE MATERIALIZED VIEW ${mvName}
            BUILD IMMEDIATE REFRESH COMPLETE ON SCHEDULE EVERY 10 SECOND
            DISTRIBUTED BY RANDOM BUCKETS 2
            PROPERTIES ('replication_num' = '1')
            AS
            SELECT random() as dd, ${tableName}.username, ${tableNamePv}.pv FROM ${tableName}, ${tableNamePv} WHERE ${tableName}.id=${tableNamePv}.id;
        """
        Assert.fail();
    } catch (Exception e) {
        log.info(e.getMessage())
    }

    // now
    try {
        sql """
            CREATE MATERIALIZED VIEW ${mvName}
            BUILD IMMEDIATE REFRESH COMPLETE ON SCHEDULE EVERY 10 SECOND STARTS "2023-12-13 21:07:09"
            DISTRIBUTED BY RANDOM BUCKETS 2
            PROPERTIES ('replication_num' = '1')
            AS
            SELECT now() as dd, ${tableName}.username, ${tableNamePv}.pv FROM ${tableName}, ${tableNamePv} WHERE ${tableName}.id=${tableNamePv}.id;
        """
        Assert.fail();
    } catch (Exception e) {
        log.info(e.getMessage())
    }

     // uuid
     try {
        sql """
            CREATE MATERIALIZED VIEW ${mvName}
            BUILD IMMEDIATE REFRESH COMPLETE ON SCHEDULE EVERY 10 SECOND STARTS "2023-12-13 21:07:09"
            DISTRIBUTED BY RANDOM BUCKETS 2
            PROPERTIES ('replication_num' = '1')
            AS
            SELECT uuid() as dd, ${tableName}.username, ${tableNamePv}.pv FROM ${tableName}, ${tableNamePv} WHERE ${tableName}.id=${tableNamePv}.id;
        """
        Assert.fail();
    } catch (Exception e) {
        log.info(e.getMessage())
    }

     // unix_timestamp
     try {
        sql """
            CREATE MATERIALIZED VIEW ${mvName}
            BUILD IMMEDIATE REFRESH COMPLETE ON SCHEDULE EVERY 10 SECOND STARTS "2023-12-13 21:07:09"
            DISTRIBUTED BY RANDOM BUCKETS 2
            PROPERTIES ('replication_num' = '1')
            AS
            SELECT unix_timestamp() as dd, ${tableName}.username, ${tableNamePv}.pv FROM ${tableName}, ${tableNamePv} WHERE ${tableName}.id=${tableNamePv}.id;
        """
        Assert.fail();
    } catch (Exception e) {
        log.info(e.getMessage())
    }

    // utc_timestamp
    try {
        sql """
            CREATE MATERIALIZED VIEW ${mvName}
            BUILD IMMEDIATE REFRESH COMPLETE ON SCHEDULE EVERY 10 SECOND STARTS "2023-12-13 21:07:09"
            DISTRIBUTED BY RANDOM BUCKETS 2
            PROPERTIES ('replication_num' = '1')
            AS
            SELECT utc_timestamp() as dd, ${tableName}.username, ${tableNamePv}.pv FROM ${tableName}, ${tableNamePv} WHERE ${tableName}.id=${tableNamePv}.id;
        """
        Assert.fail();
    } catch (Exception e) {
        log.info(e.getMessage())
    }

    // CURDATE
    try {
        sql """
            CREATE MATERIALIZED VIEW ${mvName}
            BUILD IMMEDIATE REFRESH COMPLETE ON SCHEDULE EVERY 10 SECOND STARTS "2023-12-13 21:07:09"
            DISTRIBUTED BY RANDOM BUCKETS 2
            PROPERTIES ('replication_num' = '1')
            AS
            SELECT CURDATE() as dd, ${tableName}.username, ${tableNamePv}.pv FROM ${tableName}, ${tableNamePv} WHERE ${tableName}.id=${tableNamePv}.id;
        """
        Assert.fail();
    } catch (Exception e) {
        log.info(e.getMessage())
    }

    // uuid_numeric
    try {
        sql """
            CREATE MATERIALIZED VIEW ${mvName}
            BUILD IMMEDIATE REFRESH COMPLETE ON SCHEDULE EVERY 10 SECOND STARTS "2023-12-13 21:07:09"
            DISTRIBUTED BY RANDOM BUCKETS 2
            PROPERTIES ('replication_num' = '1')
            AS
            SELECT uuid_numeric() as dd, ${tableName}.username, ${tableNamePv}.pv FROM ${tableName}, ${tableNamePv} WHERE ${tableName}.id=${tableNamePv}.id;
        """
        Assert.fail();
    } catch (Exception e) {
        log.info(e.getMessage())
    }

    // current_time
    try {
        sql """
            CREATE MATERIALIZED VIEW ${mvName}
            BUILD IMMEDIATE REFRESH COMPLETE ON SCHEDULE EVERY 10 SECOND STARTS "2023-12-13 21:07:09"
            DISTRIBUTED BY RANDOM BUCKETS 2
            PROPERTIES ('replication_num' = '1')
            AS
            SELECT current_time() as dd, ${tableName}.username, ${tableNamePv}.pv FROM ${tableName}, ${tableNamePv} WHERE ${tableName}.id=${tableNamePv}.id;
        """
        Assert.fail();
    } catch (Exception e) {
        log.info(e.getMessage())
    }

    // repeat cols
    try {
        sql """
            CREATE MATERIALIZED VIEW ${mvName}
            BUILD IMMEDIATE REFRESH COMPLETE ON SCHEDULE EVERY 10 SECOND
            DISTRIBUTED BY RANDOM BUCKETS 2
            PROPERTIES ('replication_num' = '1')
            AS
            SELECT ${tableName}.username, ${tableName}.username, ${tableNamePv}.pv FROM ${tableName}, ${tableNamePv} WHERE ${tableName}.id=${tableNamePv}.id;
        """
        Assert.fail();
    } catch (Exception e) {
        log.info(e.getMessage())
    }

    // alter
    sql """
        CREATE MATERIALIZED VIEW ${mvName}
        BUILD IMMEDIATE REFRESH COMPLETE ON MANUAL
        DISTRIBUTED BY RANDOM BUCKETS 2
        PROPERTIES ('replication_num' = '1')
        AS
        SELECT ${tableName}.username, ${tableNamePv}.pv FROM ${tableName}, ${tableNamePv} WHERE ${tableName}.id=${tableNamePv}.id;
    """
    jobName = getJobName("regression_test_mtmv_p0", mvName);
    waitingMTMVTaskFinished(jobName)
    order_qt_select "SELECT * FROM ${mvName}"

    // alter refreshMethod
    sql """
        alter MATERIALIZED VIEW ${mvName} REFRESH COMPLETE;
    """
    jobName = getJobName("regression_test_mtmv_p0", mvName);
    waitingMTMVTaskFinished(jobName)
    order_qt_select "SELECT * FROM ${mvName}"

    // alter refreshTrigger
    sql """
        alter MATERIALIZED VIEW ${mvName} REFRESH ON MANUAL;
    """
    jobName = getJobName("regression_test_mtmv_p0", mvName);
    waitingMTMVTaskFinished(jobName)
    order_qt_select "SELECT * FROM ${mvName}"

    // alter refreshMethod refreshTrigger
    sql """
        alter MATERIALIZED VIEW ${mvName} REFRESH COMPLETE ON MANUAL;
    """
    jobName = getJobName("regression_test_mtmv_p0", mvName);
    waitingMTMVTaskFinished(jobName)
    order_qt_select "SELECT * FROM ${mvName}"

    // alter mv property
    sql """
        alter Materialized View ${mvName} set("grace_period"="3333");
    """
    order_qt_select "select MvProperties from mv_infos('database'='regression_test_mtmv_p0') where Name = '${mvName}'"

    // not allow use mv modify property of table
    try {
        sql """
            alter Materialized View ${mvName} set("replication_num" = "1");
            """
        Assert.fail();
    } catch (Exception e) {
        log.info(e.getMessage())
    }

    // alter rename
    sql """
        alter Materialized View ${mvName} rename ${mvNameRenamed};
    """
    jobName = getJobName("regression_test_mtmv_p0", mvNameRenamed);
    waitingMTMVTaskFinished(jobName)
    order_qt_select "SELECT * FROM ${mvNameRenamed}"

    sql """
        DROP MATERIALIZED VIEW ${mvNameRenamed}
    """

    // drop
    sql """
        CREATE MATERIALIZED VIEW ${mvName}
        BUILD IMMEDIATE REFRESH COMPLETE ON MANUAL
        DISTRIBUTED BY RANDOM BUCKETS 2
        PROPERTIES ('replication_num' = '1')
        AS
        SELECT ${tableName}.username, ${tableNamePv}.pv FROM ${tableName}, ${tableNamePv} WHERE ${tableName}.id=${tableNamePv}.id;
    """
    jobName = getJobName("regression_test_mtmv_p0", mvName);
    waitingMTMVTaskFinished(jobName)
    order_qt_select "SELECT * FROM ${mvName}"

    // test use drop table
    try {
        sql """
            drop table ${mvName};
        """
        Assert.fail();
    } catch (Exception e) {
        log.info(e.getMessage())
    }

    // test use drop mv

    sql """
        DROP MATERIALIZED VIEW ${mvName}
    """
    def jobs = sql """select count(1) from jobs("type"="mv")  where name= '${jobName}'"""
    println jobs
    assertEquals(jobs.get(0).get(0), 0);
    def tasks = sql """select count(1) from tasks("type"="mv") where jobname = '${jobName}'"""
    println tasks
    assertEquals(tasks.get(0).get(0), 0);

    // test bitmap
    sql """drop table if exists `${tableName}`"""
    sql """
        CREATE TABLE IF NOT EXISTS `${tableName}` (
                    id BIGINT,
                    user_id bitmap
            )
            DUPLICATE KEY(id)
            DISTRIBUTED BY HASH(id) BUCKETS 2
            PROPERTIES (
                "replication_num" = "1"
            );
        """
    sql """
        insert into ${tableName} values(11,to_bitmap(111))
    """

     sql """
            CREATE MATERIALIZED VIEW ${mvName}
            BUILD IMMEDIATE REFRESH COMPLETE ON MANUAL
            DISTRIBUTED BY RANDOM BUCKETS 2
            PROPERTIES ('replication_num' = '1')
            AS
            select id,BITMAP_UNION(user_id) as bb from ${tableName} group by id;
        """
     jobName = getJobName("regression_test_mtmv_p0", mvName);
     waitingMTMVTaskFinished(jobName)
     order_qt_select_union "SELECT id,bitmap_to_string(bb) FROM ${mvName}"

  sql """
      DROP MATERIALIZED VIEW ${mvName}
     """

    // test build mv which containing literal varchar field
    sql """
    drop table if exists lineitem
    """
    sql """
    CREATE TABLE IF NOT EXISTS lineitem (
      l_orderkey    INTEGER NOT NULL,
      l_partkey     INTEGER NOT NULL,
      l_suppkey     INTEGER NOT NULL,
      l_linenumber  INTEGER NOT NULL,
      l_quantity    DECIMALV3(15,2) NOT NULL,
      l_extendedprice  DECIMALV3(15,2) NOT NULL,
      l_discount    DECIMALV3(15,2) NOT NULL,
      l_tax         DECIMALV3(15,2) NOT NULL,
      l_returnflag  CHAR(1) NOT NULL,
      l_linestatus  CHAR(1) NOT NULL,
      l_shipdate    DATE NOT NULL,
      l_commitdate  DATE NOT NULL,
      l_receiptdate DATE NOT NULL,
      l_shipinstruct CHAR(25) NOT NULL,
      l_shipmode     CHAR(10) NOT NULL,
      l_comment      VARCHAR(44) NOT NULL
    )
    DUPLICATE KEY(l_orderkey, l_partkey, l_suppkey, l_linenumber)
    PARTITION BY RANGE(l_shipdate) (
    PARTITION `day_2` VALUES LESS THAN ('2023-12-9'),
    PARTITION `day_3` VALUES LESS THAN ("2023-12-11"),
    PARTITION `day_4` VALUES LESS THAN ("2023-12-30")
    )
    DISTRIBUTED BY HASH(l_orderkey) BUCKETS 3
    PROPERTIES (
      "replication_num" = "1"
    )
    """

    sql """
    insert into lineitem values
    (1, 2, 3, 4, 5.5, 6.5, 7.5, 8.5, 'o', 'k', '2023-12-08', '2023-12-09', '2023-12-10', 'a', 'b', 'yyyyyyyyy'),
    (2, 4, 3, 4, 5.5, 6.5, 7.5, 8.5, 'o', 'k', '2023-12-09', '2023-12-09', '2023-12-10', 'a', 'b', 'yyyyyyyyy'),
    (3, 2, 4, 4, 5.5, 6.5, 7.5, 8.5, 'o', 'k', '2023-12-10', '2023-12-09', '2023-12-10', 'a', 'b', 'yyyyyyyyy'),
    (4, 3, 3, 4, 5.5, 6.5, 7.5, 8.5, 'o', 'k', '2023-12-11', '2023-12-09', '2023-12-10', 'a', 'b', 'yyyyyyyyy'),
    (5, 2, 3, 6, 7.5, 8.5, 9.5, 10.5, 'k', 'o', '2023-12-12', '2023-12-12', '2023-12-13', 'c', 'd', 'xxxxxxxxx');
    """

    sql """
    drop table if exists partsupp
    """

    sql """
    CREATE TABLE IF NOT EXISTS partsupp (
      ps_partkey     INTEGER NOT NULL,
      ps_suppkey     INTEGER NOT NULL,
      ps_availqty    INTEGER NOT NULL,
      ps_supplycost  DECIMALV3(15,2)  NOT NULL,
      ps_comment     VARCHAR(199) NOT NULL 
    )
    DUPLICATE KEY(ps_partkey, ps_suppkey)
    DISTRIBUTED BY HASH(ps_partkey) BUCKETS 3
    PROPERTIES (
      "replication_num" = "1"
    )"""

    sql """
    insert into partsupp values
    (2, 3, 9, 10.01, 'supply1'),
    (2, 3, 10, 11.01, 'supply2');
    """

    sql """DROP MATERIALIZED VIEW IF EXISTS test_varchar_literal_mv;"""
    sql """
        CREATE MATERIALIZED VIEW test_varchar_literal_mv
            BUILD IMMEDIATE REFRESH AUTO ON MANUAL
            DISTRIBUTED BY RANDOM BUCKETS 2
            PROPERTIES ('replication_num' = '1')
            AS
            select case when l_orderkey > 1 then "一二三四" else "五六七八" end as field_1 from lineitem;
    """
    qt_desc_mv """desc test_varchar_literal_mv;"""

    sql """DROP MATERIALIZED VIEW IF EXISTS mv_with_cte;"""
    sql """
        CREATE MATERIALIZED VIEW mv_with_cte
            BUILD IMMEDIATE REFRESH AUTO ON MANUAL
            DISTRIBUTED BY RANDOM BUCKETS 2
            PROPERTIES ('replication_num' = '1')
            AS
            with `test_with` AS (
            select l_partkey, l_suppkey
            from lineitem
            union
            select
              ps_partkey, ps_suppkey
            from
            partsupp)
            select * from test_with;
    """
    waitingMTMVTaskFinished(getJobName("regression_test_mtmv_p0", "mv_with_cte"))
    order_qt_query_mv_with_cte """select * from mv_with_cte;"""
}<|MERGE_RESOLUTION|>--- conflicted
+++ resolved
@@ -83,17 +83,14 @@
         SELECT id, username FROM ${tableName};
         """
 
-<<<<<<< HEAD
     // not support show create table
     test {
           sql """
               show create table ${mvName};
           """
           exception "not support"
-      }
-
-=======
->>>>>>> 03942f23
+     }
+
     // desc
     def descTableAllResult = sql """desc ${mvName} all"""
     logger.info("descTableAllResult: " + descTableAllResult.toString())
