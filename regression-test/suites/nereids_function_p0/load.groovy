// Licensed to the Apache Software Foundation (ASF) under one
// or more contributor license agreements.  See the NOTICE file
// distributed with this work for additional information
// regarding copyright ownership.  The ASF licenses this file
// to you under the Apache License, Version 2.0 (the
// "License"); you may not use this file except in compliance
// with the License.  You may obtain a copy of the License at
//
//   http://www.apache.org/licenses/LICENSE-2.0
//
// Unless required by applicable law or agreed to in writing,
// software distributed under the License is distributed on an
// "AS IS" BASIS, WITHOUT WARRANTIES OR CONDITIONS OF ANY
// KIND, either express or implied.  See the License for the
// specific language governing permissions and limitations
// under the License.

suite("load") {

    // ddl begin
    sql "drop table if exists fn_test"
    sql "drop table if exists fn_test_not_nullable"
    sql """
        DROP TABLE IF EXISTS `fn_test_bitmap_not_nullable`
    """ 
    sql """
        DROP TABLE IF EXISTS `fn_test_bitmap`
    """

    sql """
        CREATE TABLE IF NOT EXISTS `fn_test` (
            `id` int null,
            `kbool` boolean null,
            `ktint` tinyint(4) null,
            `ksint` smallint(6) null,
            `kint` int(11) null,
            `kbint` bigint(20) null,
            `klint` largeint(40) null,
            `kfloat` float null,
            `kdbl` double null,
            `kdcmls1` decimal(9, 3) null,
            `kdcmls2` decimal(15, 5) null,
            `kdcmls3` decimal(27, 9) null,
            `kdcmlv3s1` decimalv3(9, 3) null,
            `kdcmlv3s2` decimalv3(15, 5) null,
            `kdcmlv3s3` decimalv3(27, 9) null,
            `kchrs1` char(10) null,
            `kchrs2` char(20) null,
            `kchrs3` char(50) null,
            `kvchrs1` varchar(10) null,
            `kvchrs2` varchar(20) null,
            `kvchrs3` varchar(50) null,
            `kstr` string null,
            `kdt` date null,
            `kdtv2` datev2 null,
            `kdtm` datetime null,
            `kdtmv2s1` datetimev2(0) null,
            `kdtmv2s2` datetimev2(4) null,
            `kdtmv2s3` datetimev2(6) null,
            `kabool` array<boolean> null,
            `katint` array<tinyint(4)> null,
            `kasint` array<smallint(6)> null,
            `kaint` array<int> null,
            `kabint` array<bigint(20)> null,
            `kalint` array<largeint(40)> null,
            `kafloat` array<float> null,
            `kadbl` array<double> null,
            `kadt` array<date> null,
            `kadtm` array<datetime> null,
            `kadtv2` array<datev2> null,
            `kadtmv2` array<datetimev2(6)> null,
            `kachr` array<char(50)> null,
            `kavchr` array<varchar(50)> null,
            `kastr` array<string> null,
            `kadcml` array<decimal(27, 9)> null,
            `st_point_str` string null,
            `st_point_vc` varchar(50) null,
            `x_lng` double null,
            `x_lat` double null,
            `y_lng` double null,
            `y_lat` double null,
            `z_lng` double null,
            `z_lat` double null,
            `radius` double null,
            `linestring_wkt` varchar(50) null,
            `polygon_wkt` varchar(50) null,
            `km_bool_tint` map<boolean, tinyint> null,
            `km_tint_tint` map<tinyint, tinyint> null,
            `km_sint_tint` map<smallint, tinyint> null,
            `km_int_tint` map<int, tinyint> null,
            `km_bint_tint` map<bigint, tinyint> null,
            `km_lint_tint` map<largeint, tinyint> null,
            `km_float_tint` map<float, tinyint> null,
            `km_dbl_tint` map<double, tinyint> null,
            `km_dcml_tint` map<decimal(22,9), tinyint> null,
            `km_chr_tint` map<char(5), tinyint> null,
            `km_vchr_tint` map<varchar(50), tinyint> null,
            `km_str_tint` map<string, tinyint> null,
            `km_date_tint` map<date, tinyint> null,
            `km_dtm_tint` map<datetime, tinyint> null,
            `km_tint_bool` map<tinyint, boolean> null,
            `km_int_int` map<int, int> null,
            `km_tint_sint` map<tinyint, smallint> null,
            `km_tint_int` map<tinyint, int> null,
            `km_tint_bint` map<tinyint, bigint> null,
            `km_tint_lint` map<tinyint, largeint> null,
            `km_tint_float` map<tinyint, float> null,
            `km_tint_dbl` map<tinyint, double> null,
            `km_tint_dcml` map<tinyint, decimal(22,9)> null,
            `km_tint_chr` map<tinyint, char(5)> null,
            `km_tint_vchr` map<tinyint, varchar(50)> null,
            `km_tint_str` map<tinyint, string> null,
            `km_tint_date` map<tinyint, date> null,
            `km_tint_dtm` map<tinyint, datetime> null,
            `kjson` JSON null,
            `kstruct` STRUCT<id: int> null
        ) engine=olap
        DISTRIBUTED BY HASH(`id`) BUCKETS 4
        properties("replication_num" = "1")
    """

    sql """
        CREATE TABLE IF NOT EXISTS `fn_test_bitmap` (
            `id` int null,
            `kbitmap` bitmap bitmap_union 
        ) engine=olap
        DISTRIBUTED BY HASH(`id`) BUCKETS 4
        properties("replication_num" = "1")
    """

    sql """
        CREATE TABLE IF NOT EXISTS `fn_test_not_nullable` (
            `id` int not null,
            `kbool` boolean not null,
            `ktint` tinyint(4) not null,
            `ksint` smallint(6) not null,
            `kint` int(11) not null,
            `kbint` bigint(20) not null,
            `klint` largeint(40) not null,
            `kfloat` float not null,
            `kdbl` double not null,
            `kdcmls1` decimal(9, 3) not null,
            `kdcmls2` decimal(15, 5) not null,
            `kdcmls3` decimal(27, 9) not null,
            `kdcmlv3s1` decimalv3(9, 3) not null,
            `kdcmlv3s2` decimalv3(15, 5) not null,
            `kdcmlv3s3` decimalv3(27, 9) not null,
            `kchrs1` char(10) not null,
            `kchrs2` char(20) not null,
            `kchrs3` char(50) not null,
            `kvchrs1` varchar(10) not null,
            `kvchrs2` varchar(20) not null,
            `kvchrs3` varchar(50) not null,
            `kstr` string not null,
            `kdt` date not null,
            `kdtv2` datev2 not null,
            `kdtm` datetime not null,
            `kdtmv2s1` datetimev2(0) not null,
            `kdtmv2s2` datetimev2(4) not null,
            `kdtmv2s3` datetimev2(6) not null,
            `kabool` array<boolean> not null,
            `katint` array<tinyint(4)> not null,
            `kasint` array<smallint(6)> not null,
            `kaint` array<int> not null,
            `kabint` array<bigint(20)> not null,
            `kalint` array<largeint(40)> not null,
            `kafloat` array<float> not null,
            `kadbl` array<double> not null,
            `kadt` array<date> not null,
            `kadtm` array<datetime> not null,
            `kadtv2` array<datev2> not null,
            `kadtmv2` array<datetimev2(6)> not null,
            `kachr` array<char(50)> not null,
            `kavchr` array<varchar(50)> not null,
            `kastr` array<string> not null,
            `kadcml` array<decimal(27, 9)> not null,
            `st_point_str` string not null,
            `st_point_vc` varchar(50) not null,
            `x_lng` double not null,
            `x_lat` double not null,
            `y_lng` double not null,
            `y_lat` double not null,
            `z_lng` double not null,
            `z_lat` double not null,
            `radius` double not null,
            `linestring_wkt` varchar(50) not null,
            `polygon_wkt` varchar(50) not null,
            `km_bool_tint` map<boolean, tinyint> not null,
            `km_tint_tint` map<tinyint, tinyint> not null,
            `km_sint_tint` map<smallint, tinyint> not null,
            `km_int_tint` map<int, tinyint> not null,
            `km_bint_tint` map<bigint, tinyint> not null,
            `km_lint_tint` map<largeint, tinyint> not null,
            `km_float_tint` map<float, tinyint> not null,
            `km_dbl_tint` map<double, tinyint> not null,
            `km_dcml_tint` map<decimal(22,9), tinyint> not null,
            `km_chr_tint` map<char(5), tinyint> not null,
            `km_vchr_tint` map<varchar(50), tinyint> not null,
            `km_str_tint` map<string, tinyint> not null,
            `km_date_tint` map<date, tinyint> not null,
            `km_dtm_tint` map<datetime, tinyint> not null,
            `km_tint_bool` map<tinyint, boolean> not null,
            `km_int_int` map<int, int> not null,
            `km_tint_sint` map<tinyint, smallint> not null,
            `km_tint_int` map<tinyint, int> not null,
            `km_tint_bint` map<tinyint, bigint> not null,
            `km_tint_lint` map<tinyint, largeint> not null,
            `km_tint_float` map<tinyint, float> not null,
            `km_tint_dbl` map<tinyint, double> not null,
            `km_tint_dcml` map<tinyint, decimal(22,9)> not null,
            `km_tint_chr` map<tinyint, char(5)> not null,
            `km_tint_vchr` map<tinyint, varchar(50)> not null,
            `km_tint_str` map<tinyint, string> not null,
            `km_tint_date` map<tinyint, date> not null,
            `km_tint_dtm` map<tinyint, datetime> not null,
            `kjson` JSON not null,
            `kstruct` STRUCT<id: int> not null
        ) engine=olap
        DISTRIBUTED BY HASH(`id`) BUCKETS 4
        properties("replication_num" = "1")
    """
    
    sql """
        CREATE TABLE IF NOT EXISTS `fn_test_bitmap_not_nullable` (
            `id` int not null,
            `kbitmap` bitmap bitmap_union not null
        ) engine=olap
        DISTRIBUTED BY HASH(`id`) BUCKETS 4
        properties("replication_num" = "1")
    """
    // ddl end

    streamLoad {
        table "fn_test"
        db "regression_test_nereids_function_p0"
        set 'column_separator', ';'
        set 'columns', '''
            id, kbool, ktint, ksint, kint, kbint, klint, kfloat, kdbl, kdcmls1, kdcmls2, kdcmls3,
            kdcmlv3s1, kdcmlv3s2, kdcmlv3s3, kchrs1, kchrs2, kchrs3, kvchrs1, kvchrs2, kvchrs3, kstr,
            kdt, kdtv2, kdtm, kdtmv2s1, kdtmv2s2, kdtmv2s3, kabool, katint, kasint, kaint,
            kabint, kalint, kafloat, kadbl, kadt, kadtm, kadtv2, kadtmv2, kachr, kavchr, kastr, kadcml,
            st_point_str, st_point_vc, x_lng, x_lat, y_lng, y_lat, z_lng, z_lat, radius, linestring_wkt, polygon_wkt,
            km_bool_tint, km_tint_tint, km_sint_tint, km_int_tint, km_bint_tint, km_lint_tint, km_float_tint,
            km_dbl_tint, km_dcml_tint, km_chr_tint, km_vchr_tint, km_str_tint, km_date_tint, km_dtm_tint,
            km_tint_bool, km_int_int, km_tint_sint, km_tint_int, km_tint_bint, km_tint_lint, km_tint_float,
            km_tint_dbl, km_tint_dcml, km_tint_chr, km_tint_vchr, km_tint_str, km_tint_date, km_tint_dtm, kjson, kstruct
            '''
        file "fn_test.dat"
    }

    streamLoad {
        table "fn_test_bitmap"
        db "regression_test_nereids_function_p0"
        set 'column_separator', ';'
        set 'columns', '''
            id, kbitmap=to_bitmap(id)
            '''
        file "fn_test_bitmap.dat"
    }

    sql """
        insert into fn_test_not_nullable select * from fn_test where id is not null
    """
    sql """
        insert into fn_test_bitmap_not_nullable select * from fn_test_bitmap where id is not null
    """

<<<<<<< HEAD
    sql """ set enable_decimal256 = true """
    sql """ drop table if exists fn_test_array_with_large_decimal """
    sql """
    create table IF NOT EXISTS fn_test_array_with_large_decimal(id int, a array<tinyint>, b array<decimal(10,0)>, c array<decimal(76,56)>) properties('replication_num' = '1');
    """
    streamLoad {
        table "fn_test_array_with_large_decimal"
        db "regression_test_nereids_function_p0"
        set 'column_separator', ';'
        file "test_array_large_decimal.csv"
=======
	// array_match_any && array_match_all
	sql """ drop table if exists fn_test_am """
	sql """ CREATE TABLE IF NOT EXISTS fn_test_am (id int, kastr array<string>, kaint array<int>) engine=olap
                                                                                         DISTRIBUTED BY HASH(`id`) BUCKETS 4
                                                                                         properties("replication_num" = "1") """
    streamLoad {
        table "fn_test_am"
        db "regression_test_nereids_function_p0"
        file "fn_test_am.csv"
>>>>>>> 1d2d82a0
        time 60000

        check { result, exception, startTime, endTime ->
            if (exception != null) {
                throw exception
            }
            log.info("Stream load result: ${result}".toString())
            def json = parseJson(result)
<<<<<<< HEAD
            assertEquals(100, json.NumberTotalRows)
            assertEquals(100, json.NumberLoadedRows)
=======
            assertEquals(102, json.NumberTotalRows)
            assertEquals(102, json.NumberLoadedRows)
>>>>>>> 1d2d82a0
        }
    }

}<|MERGE_RESOLUTION|>--- conflicted
+++ resolved
@@ -265,7 +265,6 @@
         insert into fn_test_bitmap_not_nullable select * from fn_test_bitmap where id is not null
     """
 
-<<<<<<< HEAD
     sql """ set enable_decimal256 = true """
     sql """ drop table if exists fn_test_array_with_large_decimal """
     sql """
@@ -276,7 +275,18 @@
         db "regression_test_nereids_function_p0"
         set 'column_separator', ';'
         file "test_array_large_decimal.csv"
-=======
+        time 60000
+
+        check { result, exception, startTime, endTime ->
+            if (exception != null) {
+                throw exception
+            }
+            log.info("Stream load result: ${result}".toString())
+            def json = parseJson(result)
+            assertEquals(100, json.NumberTotalRows)
+            assertEquals(100, json.NumberLoadedRows)
+            }
+     }
 	// array_match_any && array_match_all
 	sql """ drop table if exists fn_test_am """
 	sql """ CREATE TABLE IF NOT EXISTS fn_test_am (id int, kastr array<string>, kaint array<int>) engine=olap
@@ -286,7 +296,6 @@
         table "fn_test_am"
         db "regression_test_nereids_function_p0"
         file "fn_test_am.csv"
->>>>>>> 1d2d82a0
         time 60000
 
         check { result, exception, startTime, endTime ->
@@ -295,13 +304,8 @@
             }
             log.info("Stream load result: ${result}".toString())
             def json = parseJson(result)
-<<<<<<< HEAD
-            assertEquals(100, json.NumberTotalRows)
-            assertEquals(100, json.NumberLoadedRows)
-=======
             assertEquals(102, json.NumberTotalRows)
             assertEquals(102, json.NumberLoadedRows)
->>>>>>> 1d2d82a0
         }
     }
 
