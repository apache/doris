--- conflicted
+++ resolved
@@ -95,7 +95,6 @@
     def pauseShowTask = sql """select * from tasks("type"="insert") where JobName='${jobName}'"""
     assert pauseShowTask.size() == 0
 
-<<<<<<< HEAD
     //check offset
     def jobOffset = sql """
         select currentOffset, endoffset from jobs("type"="insert") where Name='${jobName}'
@@ -110,8 +109,6 @@
     assert jobExecuteSQL.get(0).get(0).contains("${getS3AK()}")
     assert !jobExecuteSQL.get(0).get(0).contains("${getS3SK()}")
 
-=======
-
     def jobInfo = sql """
         select currentOffset, endoffset, loadStatistic from jobs("type"="insert") where Name='${jobName}'
     """
@@ -120,7 +117,6 @@
     assert jobInfo.get(0).get(1) == "{\"endFile\":\"regression/load/data/example_1.csv\"}";
     assert jobInfo.get(0).get(2) == "{\"scannedRows\":20,\"loadBytes\":425,\"fileNumber\":0,\"fileSize\":0}"
     
->>>>>>> eff0805a
     // alter streaming job
     sql """
        ALTER JOB ${jobName}
