--- conflicted
+++ resolved
@@ -27,11 +27,7 @@
         getBackendIpHttpPort(backendId_to_backendIP, backendId_to_backendHttpPort);
         backend_id = backendId_to_backendIP.keySet()[0]
         
-<<<<<<< HEAD
         def (code, out, err) = show_be_config(backendId_to_backendIP.get(backend_id), backendId_to_backendHttpPort.get(backend_id))
-=======
-        (code, out, err) = show_be_config(backendId_to_backendIP.get(backend_id), backendId_to_backendHttpPort.get(backend_id))
->>>>>>> 0ff3073f
         logger.info("Show config: code=" + code + ", out=" + out + ", err=" + err)
         assertEquals(code, 0)
         def configList = parseJson(out.trim())
@@ -111,11 +107,7 @@
         for (String[] tablet in tablets) {
             String tablet_id = tablet[0]
             backend_id = tablet[2]
-<<<<<<< HEAD
             def (code, out, err) = be_run_cumulative_compaction(backendId_to_backendIP.get(backend_id), backendId_to_backendHttpPort.get(backend_id), tablet_id)
-=======
-            (code, out, err) = be_run_cumulative_compaction(backendId_to_backendIP.get(backend_id), backendId_to_backendHttpPort.get(backend_id), tablet_id)
->>>>>>> 0ff3073f
             logger.info("Run compaction: code=" + code + ", out=" + out + ", err=" + err)
             assertEquals(code, 0)
             def compactJson = parseJson(out.trim())
@@ -135,11 +127,8 @@
                 Thread.sleep(1000)
                 String tablet_id = tablet[0]
                 backend_id = tablet[2]
-<<<<<<< HEAD
+
                 def (code, out, err) = be_get_compaction_status(backendId_to_backendIP.get(backend_id), backendId_to_backendHttpPort.get(backend_id), tablet_id)
-=======
-                (code, out, err) = be_get_compaction_status(backendId_to_backendIP.get(backend_id), backendId_to_backendHttpPort.get(backend_id), tablet_id)
->>>>>>> 0ff3073f
                 logger.info("Get compaction status: code=" + code + ", out=" + out + ", err=" + err)
                 assertEquals(code, 0)
 
@@ -154,11 +143,7 @@
             String tablet_id = tablet[0]
             def compactionStatusUrlIndex = 18
 
-<<<<<<< HEAD
             def (code, out, err) = curl("GET", tablet[compactionStatusUrlIndex])
-=======
-            (code, out, err) = curl("GET", tablet[compactionStatusUrlIndex])
->>>>>>> 0ff3073f
             logger.info("Show tablets status: code=" + code + ", out=" + out + ", err=" + err)
             
             assertEquals(code, 0)
