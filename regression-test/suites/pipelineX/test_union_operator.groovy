--- conflicted
+++ resolved
@@ -95,11 +95,6 @@
 
     
     sql"""set experimental_enable_pipeline_x_engine=true,parallel_pipeline_task_num = 8;;    """
-<<<<<<< HEAD
-
-=======
->>>>>>> 320fc148
-
     qt_pipelineX """
         SELECT count(*)
         FROM (
