// Licensed to the Apache Software Foundation (ASF) under one
// or more contributor license agreements.  See the NOTICE file
// distributed with this work for additional information
// regarding copyright ownership.  The ASF licenses this file
// to you under the Apache License, Version 2.0 (the
// "License"); you may not use this file except in compliance
// with the License.  You may obtain a copy of the License at
//
//   http://www.apache.org/licenses/LICENSE-2.0
//
// Unless required by applicable law or agreed to in writing,
// software distributed under the License is distributed on an
// "AS IS" BASIS, WITHOUT WARRANTIES OR CONDITIONS OF ANY
// KIND, either express or implied.  See the License for the
// specific language governing permissions and limitations
// under the License.

// The cases is copied from https://github.com/trinodb/trino/tree/master
// /testing/trino-product-tests/src/main/resources/sql-tests/testcases/aggregate
// and modified by Doris.

suite("test_avg") {
    def tableName = "test_avg_tbl"

    sql """ DROP TABLE IF EXISTS ${tableName} """
    sql """
            CREATE TABLE IF NOT EXISTS ${tableName} (
                c_bigint bigint
            )
            DUPLICATE KEY(c_bigint)
            DISTRIBUTED BY HASH(c_bigint) BUCKETS 1
            PROPERTIES (
              "replication_num" = "1"
            )
        """

    for (i in range(1, 100)) {
        sql """ INSERT INTO ${tableName} values (10000000000000${i}) """
    }
<<<<<<< HEAD
    qt_select """select c_bigint from ${tableName} order by c_bigint"""
    qt_sum """ SELECT SUM(c_bigint) FROM ${tableName} """
=======
    sql "sync"
>>>>>>> 005a3632
    qt_count """ SELECT COUNT(c_bigint) FROM ${tableName} """
    qt_sum """ SELECT SUM(c_bigint) FROM ${tableName} """
    qt_avg """ SELECT AVG(c_bigint) FROM ${tableName} """
    sql""" DROP TABLE IF EXISTS ${tableName} """


    sql """ drop table if exists avg_test; """
    sql """
            CREATE TABLE `avg_test` (
            `k1` tinyint(4) NULL,
            `k2` smallint(6) NULL,
            `k3` int(11) NULL,
            `k4` bigint(20) NULL,
            `k5` DECIMAL NULL,
            `k6` char(5) NULL,
            `k10` date NULL,
            `k11` datetime NULL,
            `k7` varchar(20) NULL,
            `k8` double MAX NULL,
            `k9` float SUM NULL
            ) ENGINE=OLAP
            AGGREGATE KEY(`k1`, `k2`, `k3`, `k4`, `k5`, `k6`, `k10`, `k11`, `k7`)
            COMMENT 'OLAP'
            DISTRIBUTED BY HASH(`k1`) BUCKETS 5
            PROPERTIES (
            "replication_allocation" = "tag.location.default: 1"
            );
        """
    sql "set enable_nereids_planner=true"
    sql "set enable_fallback_to_original_planner=false;"
    qt_select2 """select avg(distinct k2), avg(distinct cast(k4 as largeint)) from avg_test;"""
    sql "set enable_nereids_planner=false"
    qt_select3 """select avg(distinct k2), avg(distinct cast(k4 as largeint)) from avg_test;"""

    sql """ drop table if exists avg_test; """
}<|MERGE_RESOLUTION|>--- conflicted
+++ resolved
@@ -37,14 +37,10 @@
     for (i in range(1, 100)) {
         sql """ INSERT INTO ${tableName} values (10000000000000${i}) """
     }
-<<<<<<< HEAD
+    sql "sync"
     qt_select """select c_bigint from ${tableName} order by c_bigint"""
     qt_sum """ SELECT SUM(c_bigint) FROM ${tableName} """
-=======
-    sql "sync"
->>>>>>> 005a3632
     qt_count """ SELECT COUNT(c_bigint) FROM ${tableName} """
-    qt_sum """ SELECT SUM(c_bigint) FROM ${tableName} """
     qt_avg """ SELECT AVG(c_bigint) FROM ${tableName} """
     sql""" DROP TABLE IF EXISTS ${tableName} """
 
