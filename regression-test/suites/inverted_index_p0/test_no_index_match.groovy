// Licensed to the Apache Software Foundation (ASF) under one
// or more contributor license agreements.  See the NOTICE file
// distributed with this work for additional information
// regarding copyright ownership.  The ASF licenses this file
// to you under the Apache License, Version 2.0 (the
// "License"); you may not use this file except in compliance
// with the License.  You may obtain a copy of the License at
//
//   http://www.apache.org/licenses/LICENSE-2.0
//
// Unless required by applicable law or agreed to in writing,
// software distributed under the License is distributed on an
// "AS IS" BASIS, WITHOUT WARRANTIES OR CONDITIONS OF ANY
// KIND, either express or implied.  See the License for the
// specific language governing permissions and limitations
// under the License.


suite("test_no_index_match", "p0") {
    // define a sql table
    def testTable = "test_no_index_match"

    def create_httplogs_unique_table = {testTablex ->
      // multi-line sql
      def result = sql """
        CREATE TABLE ${testTablex} (
          `@timestamp` int(11) NULL COMMENT "",
          `clientip` string NULL COMMENT "",
          `request` string NULL COMMENT "",
          `status` string NULL COMMENT "",
          `size` string NULL COMMENT ""
          ) ENGINE=OLAP
          DUPLICATE KEY(`@timestamp`)
          COMMENT "OLAP"
          DISTRIBUTED BY HASH(`@timestamp`) BUCKETS 1
          PROPERTIES (
          "replication_allocation" = "tag.location.default: 1"
        );
      """
    }

    def load_httplogs_data = {table_name, label, read_flag, format_flag, file_name, ignore_failure=false,
                        expected_succ_rows = -1, load_to_single_tablet = 'true' ->
        
        // load the json data
        streamLoad {
            table "${table_name}"
            
            // set http request header params
            set 'label', label + "_" + UUID.randomUUID().toString()
            set 'read_json_by_line', read_flag
            set 'format', format_flag
            file file_name // import json file
            time 10000 // limit inflight 10s
            if (expected_succ_rows >= 0) {
                set 'max_filter_ratio', '1'
            }

            // if declared a check callback, the default check condition will ignore.
            // So you must check all condition
            check { result, exception, startTime, endTime ->
		        if (ignore_failure && expected_succ_rows < 0) { return }
                    if (exception != null) {
                        throw exception
                    }
                    log.info("Stream load result: ${result}".toString())
                    def json = parseJson(result)
                    assertEquals("success", json.Status.toLowerCase())
                    if (expected_succ_rows >= 0) {
                        assertEquals(json.NumberLoadedRows, expected_succ_rows)
                    } else {
                        assertEquals(json.NumberTotalRows, json.NumberLoadedRows + json.NumberUnselectedRows)
                        assertTrue(json.NumberLoadedRows > 0 && json.LoadBytes > 0)
                }
            }
        }
    }

    try {
      sql "DROP TABLE IF EXISTS ${testTable}"
      create_httplogs_unique_table.call(testTable)
      load_httplogs_data.call(testTable, 'test_no_index_match', 'true', 'json', 'documents-1000.json')

      sql """ INSERT INTO ${testTable} VALUES (1, '1', '', 1, 1); """

      sql """ INSERT INTO ${testTable_unique} VALUES (1, '1', '', 1, 1); """

      sql 'sync'

      try {
<<<<<<< HEAD
          qt_sql """ select count() from ${testTable_unique} where (request match_any 'hm bg');  """
          qt_sql """ select count() from ${testTable_unique} where (request match_all 'hm bg');  """
          qt_sql """ select count() from ${testTable_unique} where (request match_phrase 'hm bg');  """
          qt_sql """ select count() from ${testTable_unique} where (request match_phrase_prefix 'hm b');  """
          qt_sql """ select count() from ${testTable_unique} where (request match_regexp 'la');  """

          qt_sql """ select count() from ${testTable_unique} where (request match_phrase '欧冶工业品');  """
          qt_sql """ select count() from ${testTable_unique} where (request match_phrase_prefix '欧冶工业品');  """
=======
          qt_sql """ select count() from ${testTable} where (request match_any 'hm bg');  """
          qt_sql """ select count() from ${testTable} where (request match_all 'hm bg');  """
          qt_sql """ select count() from ${testTable} where (request match_phrase 'hm bg');  """
          qt_sql """ select count() from ${testTable} where (request match_phrase_prefix 'hm b');  """
          qt_sql """ select count() from ${testTable} where (request match_regexp 'la');  """

          qt_sql """ select count() from ${testTable} where (request match_phrase '欧冶工业品');  """
          qt_sql """ select count() from ${testTable} where (request match_phrase_prefix '欧冶工业品');  """
>>>>>>> 11af976e
      } finally {
      }

      try {
          sql """ select /*+ SET_VAR(enable_match_without_inverted_index = 0) */ count() from ${testTable} where (request match_phrase 'hm bg');  """
      } catch (Exception e) {
        log.info(e.getMessage());
        assertTrue(e.getMessage().contains("match_phrase not support execute_match"))
      }

      try {
          sql """ select /*+ SET_VAR(enable_match_without_inverted_index = 0) */ count() from ${testTable} where (request match_phrase_prefix 'hm b');  """
      } catch (Exception e) {
        log.info(e.getMessage());
        assertTrue(e.getMessage().contains("match_phrase_prefix not support execute_match"))
      }
    } finally {
    }
}<|MERGE_RESOLUTION|>--- conflicted
+++ resolved
@@ -83,21 +83,9 @@
 
       sql """ INSERT INTO ${testTable} VALUES (1, '1', '', 1, 1); """
 
-      sql """ INSERT INTO ${testTable_unique} VALUES (1, '1', '', 1, 1); """
-
       sql 'sync'
 
       try {
-<<<<<<< HEAD
-          qt_sql """ select count() from ${testTable_unique} where (request match_any 'hm bg');  """
-          qt_sql """ select count() from ${testTable_unique} where (request match_all 'hm bg');  """
-          qt_sql """ select count() from ${testTable_unique} where (request match_phrase 'hm bg');  """
-          qt_sql """ select count() from ${testTable_unique} where (request match_phrase_prefix 'hm b');  """
-          qt_sql """ select count() from ${testTable_unique} where (request match_regexp 'la');  """
-
-          qt_sql """ select count() from ${testTable_unique} where (request match_phrase '欧冶工业品');  """
-          qt_sql """ select count() from ${testTable_unique} where (request match_phrase_prefix '欧冶工业品');  """
-=======
           qt_sql """ select count() from ${testTable} where (request match_any 'hm bg');  """
           qt_sql """ select count() from ${testTable} where (request match_all 'hm bg');  """
           qt_sql """ select count() from ${testTable} where (request match_phrase 'hm bg');  """
@@ -106,7 +94,6 @@
 
           qt_sql """ select count() from ${testTable} where (request match_phrase '欧冶工业品');  """
           qt_sql """ select count() from ${testTable} where (request match_phrase_prefix '欧冶工业品');  """
->>>>>>> 11af976e
       } finally {
       }
 
