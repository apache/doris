// Licensed to the Apache Software Foundation (ASF) under one
// or more contributor license agreements.  See the NOTICE file
// distributed with this work for additional information
// regarding copyright ownership.  The ASF licenses this file
// to you under the Apache License, Version 2.0 (the
// "License"); you may not use this file except in compliance
// with the License.  You may obtain a copy of the License at
//
//   http://www.apache.org/licenses/LICENSE-2.0
//
// Unless required by applicable law or agreed to in writing,
// software distributed under the License is distributed on an
// "AS IS" BASIS, WITHOUT WARRANTIES OR CONDITIONS OF ANY
// KIND, either express or implied.  See the License for the
// specific language governing permissions and limitations
// under the License.

import org.codehaus.groovy.runtime.IOGroovyMethods

suite("test_warmup_show_stmt_2") {
    def table = "customer"
    sql new File("""${context.file.parent}/../ddl/${table}_delete.sql""").text
    sql new File("""${context.file.parent}/../ddl/supplier_delete.sql""").text
    // create table if not exists
    sql new File("""${context.file.parent}/../ddl/${table}_with_partition.sql""").text
    sql new File("""${context.file.parent}/../ddl/supplier.sql""").text
    // FIXME(gavin): should also reset the stats of cache hotspot on the BE side
    sql """ TRUNCATE TABLE __internal_schema.cloud_cache_hotspot; """

    def s3BucketName = getS3BucketName()
    def s3WithProperties = """WITH S3 (
        |"AWS_ACCESS_KEY" = "${getS3AK()}",
        |"AWS_SECRET_KEY" = "${getS3SK()}",
        |"AWS_ENDPOINT" = "${getS3Endpoint()}",
        |"AWS_REGION" = "${getS3Region()}",
        |"provider" = "${getS3Provider()}")
        |PROPERTIES(
        |"exec_mem_limit" = "8589934592",
        |"load_parallelism" = "3")""".stripMargin()

    def load_customer_once =  { 
        def uniqueID = Math.abs(UUID.randomUUID().hashCode()).toString()
        def loadLabel = table + "_" + uniqueID
        // load data from cos
        def loadSql = new File("""${context.file.parent}/../ddl/${table}_load.sql""").text.replaceAll("\\\$\\{s3BucketName\\}", s3BucketName)
        loadSql = loadSql.replaceAll("\\\$\\{loadLabel\\}", loadLabel) + s3WithProperties
        sql loadSql

        // check load state
        while (true) {
            def stateResult = sql "show load where Label = '${loadLabel}'"
            def loadState = stateResult[stateResult.size() - 1][2].toString()
            if ("CANCELLED".equalsIgnoreCase(loadState)) {
                throw new IllegalStateException("load ${loadLabel} failed.")
            } else if ("FINISHED".equalsIgnoreCase(loadState)) {
                break
            }
            sleep(5000)
        }
    }

    connect('root') {
        sql "use @regression_cluster_name0"
        sql "use regression_test_cloud_p0_cache_multi_cluster_warm_up_hotspot"
        load_customer_once()
    }

    // generate cache hotspot
    for (int i = 0; i < 1000; i++) {
        sql "select count(*) from customer where C_CUSTKEY > 10001000"
        if (i % 2 == 0) {
            sql "select count(*) from customer where C_CUSTKEY < 4000000"
        }
    }

    sleep(40000)

    def getLineNumber = {
        def s = java.lang.Thread.currentThread().getStackTrace()[3]
        return s.getFileName() + ":" + s.getLineNumber()
    }

    def result = sql_return_maparray """ show cache hotspot "/" """
    log.info(result.toString())
    org.junit.Assert.assertTrue("result.size() " + result.size() + " > 0", result.size() > 0)
    def hotTableName = "regression_test_cloud_p0_cache_multi_cluster_warm_up_hotspot.customer"
    for (int i = 0; i < result.size(); ++i) {
        if (!result[i].get("TableName").equals(hotTableName)) {
            org.junit.Assert.assertTrue(getLineNumber() + "cannot find expected cache hotspot ${hotTableName}", result.size() > i + 1)
            continue
        }
<<<<<<< HEAD
        def computeGroupId = result[i].get("cluster_id") == null ? result[i].get("ComputeGroupId") : result[i].get("cluster_id")
        def computeGroupName = result[i].get("cluster_name") == null ? result[i].get("ComputeGroupName") : result[i].get("cluster_name")
        def tableName = result[i].get("hot_table_name") == null ? result[i].get("TableName") : result[i].get("hot_table_name")

        assertEquals(computeGroupId, "regression_cluster_id0")
        assertEquals(computeGroupName, "regression_cluster_name0")
        assertEquals(tableName, "regression_test_cloud_p0_cache_multi_cluster_warm_up_hotspot.customer")
=======
        assertEquals(result[i].get("ComputeGroupId"), "regression_cluster_id0")
        assertEquals(result[i].get("ComputeGroupName"), "regression_cluster_name0")
        assertEquals(result[i].get("TableName"), "regression_test_cloud_p0_cache_multi_cluster_warm_up_hotspot.customer")
>>>>>>> 08915883
    }

    result = sql_return_maparray """ show cache hotspot "/regression_cluster_name0" """
    log.info(result.toString())
    org.junit.Assert.assertTrue(getLineNumber() + "result.size() " + result.size() + " > 0", result.size() > 0)
    assertEquals(result[0].get("PartitionName"), "p3")
    assertEquals(result[0].get("TableName"), "regression_test_cloud_p0_cache_multi_cluster_warm_up_hotspot.customer")
    // result = sql_return_maparray """ show cache hotspot "/regression_cluster_name1" """
    // assertEquals(result.size(), 0);
    // not queried table should not be the hotspot
    result = sql_return_maparray """ show cache hotspot "/regression_cluster_name0/regression_test_cloud_p0_cache_multi_cluster_warm_up_hotspot.supplier" """
    log.info(result.toString())
    assertEquals(result.size(), 0);

    sql new File("""${context.file.parent}/../ddl/${table}_delete.sql""").text
    sleep(40000)
    result = sql_return_maparray """ show cache hotspot "/" """
    log.info(result.toString())
    org.junit.Assert.assertTrue("result.size() " + result.size() + " > 0", result.size() > 0)
    for (int i = 0; i < result.size(); ++i) {
        if (!result[i].get("TableName").equals(hotTableName)) {
            org.junit.Assert.assertTrue("cannot find expected cache hotspot ${hotTableName}", result.size() > i + 1)
            continue
        }
<<<<<<< HEAD

        def computeGroupId = result[i].get("cluster_id") == null ? result[i].get("ComputeGroupId") : result[i].get("cluster_id")
        def computeGroupName = result[i].get("cluster_name") == null ? result[i].get("ComputeGroupName") : result[i].get("cluster_name")
        def tableName = result[i].get("hot_table_name") == null ? result[i].get("TableName") : result[i].get("hot_table_name")

        assertEquals(computeGroupId, "regression_cluster_id0")
        assertEquals(computeGroupName, "regression_cluster_name0")
        assertEquals(tableName, "regression_test_cloud_p0_cache_multi_cluster_warm_up_hotspot.customer")
=======
        assertEquals(result[i].get("ComputeGroupId"), "regression_cluster_id0")
        assertEquals(result[i].get("ComputeGroupName"), "regression_cluster_name0")
        assertEquals(result[i].get("TableName"), "regression_test_cloud_p0_cache_multi_cluster_warm_up_hotspot.customer")
>>>>>>> 08915883
        break
    }
}<|MERGE_RESOLUTION|>--- conflicted
+++ resolved
@@ -89,7 +89,6 @@
             org.junit.Assert.assertTrue(getLineNumber() + "cannot find expected cache hotspot ${hotTableName}", result.size() > i + 1)
             continue
         }
-<<<<<<< HEAD
         def computeGroupId = result[i].get("cluster_id") == null ? result[i].get("ComputeGroupId") : result[i].get("cluster_id")
         def computeGroupName = result[i].get("cluster_name") == null ? result[i].get("ComputeGroupName") : result[i].get("cluster_name")
         def tableName = result[i].get("hot_table_name") == null ? result[i].get("TableName") : result[i].get("hot_table_name")
@@ -97,11 +96,6 @@
         assertEquals(computeGroupId, "regression_cluster_id0")
         assertEquals(computeGroupName, "regression_cluster_name0")
         assertEquals(tableName, "regression_test_cloud_p0_cache_multi_cluster_warm_up_hotspot.customer")
-=======
-        assertEquals(result[i].get("ComputeGroupId"), "regression_cluster_id0")
-        assertEquals(result[i].get("ComputeGroupName"), "regression_cluster_name0")
-        assertEquals(result[i].get("TableName"), "regression_test_cloud_p0_cache_multi_cluster_warm_up_hotspot.customer")
->>>>>>> 08915883
     }
 
     result = sql_return_maparray """ show cache hotspot "/regression_cluster_name0" """
@@ -126,7 +120,6 @@
             org.junit.Assert.assertTrue("cannot find expected cache hotspot ${hotTableName}", result.size() > i + 1)
             continue
         }
-<<<<<<< HEAD
 
         def computeGroupId = result[i].get("cluster_id") == null ? result[i].get("ComputeGroupId") : result[i].get("cluster_id")
         def computeGroupName = result[i].get("cluster_name") == null ? result[i].get("ComputeGroupName") : result[i].get("cluster_name")
@@ -135,11 +128,6 @@
         assertEquals(computeGroupId, "regression_cluster_id0")
         assertEquals(computeGroupName, "regression_cluster_name0")
         assertEquals(tableName, "regression_test_cloud_p0_cache_multi_cluster_warm_up_hotspot.customer")
-=======
-        assertEquals(result[i].get("ComputeGroupId"), "regression_cluster_id0")
-        assertEquals(result[i].get("ComputeGroupName"), "regression_cluster_name0")
-        assertEquals(result[i].get("TableName"), "regression_test_cloud_p0_cache_multi_cluster_warm_up_hotspot.customer")
->>>>>>> 08915883
         break
     }
 }