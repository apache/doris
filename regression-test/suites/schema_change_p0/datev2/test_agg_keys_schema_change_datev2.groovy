--- conflicted
+++ resolved
@@ -30,11 +30,7 @@
     getBackendIpHttpPort(backendId_to_backendIP, backendId_to_backendHttpPort);
 
     backend_id = backendId_to_backendIP.keySet()[0]
-<<<<<<< HEAD
-    def (code, out, err) = show_be_config(backendId_to_backendIP.get(backend_id), backendId_to_backendHttpPort.get(backend_id))
-=======
     (code, out, err) = show_be_config(backendId_to_backendIP.get(backend_id), backendId_to_backendHttpPort.get(backend_id))
->>>>>>> 0ff3073f
     
     logger.info("Show config: code=" + code + ", out=" + out + ", err=" + err)
     assertEquals(code, 0)
@@ -47,11 +43,7 @@
             String tablet_id = tablet[0]
             backend_id = tablet[2]
             logger.info("run compaction:" + tablet_id)
-<<<<<<< HEAD
-            def (code, out, err) = be_run_cumulative_compaction(backendId_to_backendIP.get(backend_id), backendId_to_backendHttpPort.get(backend_id), tablet_id)
-=======
             (code, out, err) = be_run_cumulative_compaction(backendId_to_backendIP.get(backend_id), backendId_to_backendHttpPort.get(backend_id), tablet_id)
->>>>>>> 0ff3073f
             logger.info("Run compaction: code=" + code + ", out=" + out + ", err=" + err)
         }
 
@@ -62,11 +54,7 @@
                 Thread.sleep(100)
                 String tablet_id = tablet[0]
                 backend_id = tablet[2]
-<<<<<<< HEAD
-                def (code, out, err) = be_get_compaction_status(backendId_to_backendIP.get(backend_id), backendId_to_backendHttpPort.get(backend_id), tablet_id)
-=======
                 (code, out, err) = be_get_compaction_status(backendId_to_backendIP.get(backend_id), backendId_to_backendHttpPort.get(backend_id), tablet_id)
->>>>>>> 0ff3073f
                 logger.info("Get compaction status: code=" + code + ", out=" + out + ", err=" + err)
                 assertEquals(code, 0)
                 def compactionStatus = parseJson(out.trim())
