--- conflicted
+++ resolved
@@ -833,25 +833,6 @@
     //         orthogonal_bitmap_intersect_count(id_bitmap, tag, 0) as count2_bitmap from test_orthog_bitmap_intersect;
     // """
 
-<<<<<<< HEAD
-    // UNHEX_TO_BITMAP
-    def testUnhexToBitmap = "test_unhex_to_bitmap"
-    sql """ DROP TABLE IF EXISTS ${testUnhexToBitmap} """
-    sql """ create table if not exists ${testUnhexToBitmap} (page_id int,user_id bitmap bitmap_union) aggregate key (page_id) distributed by hash (page_id) PROPERTIES("replication_num" = "1") """
-
-    sql """ insert into ${testUnhexToBitmap} values(1, unhex_to_bitmap('0106000000')); """
-    sql """ insert into ${testUnhexToBitmap} values(1, unhex_to_bitmap('0107000000')); """
-    sql """ insert into ${testUnhexToBitmap} values(1, unhex_to_bitmap('0108000000')); """
-    sql """ insert into ${testUnhexToBitmap} values(2, unhex_to_bitmap('010a000000')); """
-    sql """ insert into ${testUnhexToBitmap} values(2, unhex_to_bitmap('010b000000')); """
-    sql """ insert into ${testUnhexToBitmap} values(2, unhex_to_bitmap('010b000000')); """
-
-    qt_sql_unhex_to_bitmap_1 """ select page_id, bitmap_count(bitmap_union(user_id)) from ${testUnhexToBitmap} group by page_id order by page_id """
-    qt_sql_unhex_to_bitmap_2 """ select page_id, count(distinct user_id) from ${testUnhexToBitmap} group by page_id order by page_id """
-
-    sql """ drop table ${testUnhexToBitmap} """
-
-=======
     /////////////////////////////
     // test bitmap base64
     sql """ set experimental_enable_nereids_planner=true; """
@@ -866,7 +847,7 @@
     qt_sql_bitmap_base64_nereids8 """ select bitmap_to_string(bitmap_from_base64(bitmap_to_base64(to_bitmap(1)))); """
 
     // test nullable
-    sql """ DROP TABLE IF EXISTS test_bitmap_base64 """ 
+    sql """ DROP TABLE IF EXISTS test_bitmap_base64 """
     sql """
         CREATE TABLE test_bitmap_base64 (
           dt INT(11) NULL,
@@ -907,7 +888,7 @@
 
     // test not nullable
     sql """ set experimental_enable_nereids_planner=true; """
-    sql """ DROP TABLE IF EXISTS test_bitmap_base64_not_null """ 
+    sql """ DROP TABLE IF EXISTS test_bitmap_base64_not_null """
     sql """
         CREATE TABLE test_bitmap_base64_not_null (
           dt INT(11) NULL,
@@ -944,7 +925,7 @@
         select bitmap_to_string(bitmap_remove(bitmap_from_string('1, 2, 3'), null));
     """
     // test nullable
-    sql """ DROP TABLE IF EXISTS test_bitmap_remove """ 
+    sql """ DROP TABLE IF EXISTS test_bitmap_remove """
     sql """
         CREATE TABLE test_bitmap_remove (
           dt INT(11) NULL,
@@ -988,7 +969,7 @@
 
     // test not nullable
     sql """ set experimental_enable_nereids_planner=true; """
-    sql """ DROP TABLE IF EXISTS test_bitmap_remove_not_null """ 
+    sql """ DROP TABLE IF EXISTS test_bitmap_remove_not_null """
     sql """
         CREATE TABLE test_bitmap_remove_not_null (
           dt INT(11) NULL,
@@ -1028,5 +1009,22 @@
 
     sql """ set experimental_enable_nereids_planner=true; """
     qt_sql """ select bitmap_to_string(BITMAP_FROM_ARRAY([]));"""
->>>>>>> e4b551e2
+
+    // UNHEX_TO_BITMAP
+    def testUnhexToBitmap = "test_unhex_to_bitmap"
+    sql """ DROP TABLE IF EXISTS ${testUnhexToBitmap} """
+    sql """ create table if not exists ${testUnhexToBitmap} (page_id int,user_id bitmap bitmap_union) aggregate key (page_id) distributed by hash (page_id) PROPERTIES("replication_num" = "1") """
+
+    sql """ insert into ${testUnhexToBitmap} values(1, unhex_to_bitmap('0106000000')); """
+    sql """ insert into ${testUnhexToBitmap} values(1, unhex_to_bitmap('0107000000')); """
+    sql """ insert into ${testUnhexToBitmap} values(1, unhex_to_bitmap('0108000000')); """
+    sql """ insert into ${testUnhexToBitmap} values(2, unhex_to_bitmap('010a000000')); """
+    sql """ insert into ${testUnhexToBitmap} values(2, unhex_to_bitmap('010b000000')); """
+    sql """ insert into ${testUnhexToBitmap} values(2, unhex_to_bitmap('010b000000')); """
+
+    qt_sql_unhex_to_bitmap_1 """ select page_id, bitmap_count(bitmap_union(user_id)) from ${testUnhexToBitmap} group by page_id order by page_id """
+    qt_sql_unhex_to_bitmap_2 """ select page_id, count(distinct user_id) from ${testUnhexToBitmap} group by page_id order by page_id """
+
+    sql """ drop table ${testUnhexToBitmap} """
+
 }