--- conflicted
+++ resolved
@@ -50,7 +50,6 @@
     qt_sql "SELECT json_quote(\"\\n\\b\\r\\t\");"
     qt_sql "SELECT json_quote('')"
 
-<<<<<<< HEAD
     qt_sql "SELECT json_unquote('')"
     qt_sql "SELECT json_unquote('doris')"
     qt_sql "SELECT json_unquote('\"doris\"');"
@@ -60,12 +59,11 @@
     qt_sql "SELECT json_unquote('Dorr\bis\tishere\n');"
     qt_sql "SELECT json_unquote('\"Dorr\\\\bis\\\\tishere\\\\n\"');"
     qt_sql "SELECT json_unquote('\"\\\\u0044\\\\u004F\\\\u0052\\\\u0049\\\\u0053\"');"
-=======
+
     qt_sql "SELECT json_extract('[1, 2, 3]', '\$.[1]');"
     qt_sql "SELECT json_extract('{\"id\": 123, \"name\": \"doris\"}', '\$.id', '\$.name');"
     qt_sql "SELECT json_extract('{\"id\": 123, \"name\": \"doris\"}', null, '\$.id');"
     qt_sql "SELECT json_extract(null, '\$.id');"
     qt_sql "SELECT json_extract('{\"k1\": \"v1\", \"k2\": { \"k21\": 6.6, \"k22\": [1, 2, 3] } }', '\$.k1', '\$.k2');"
     qt_sql "SELECT json_extract('{\"k1\": \"v1\", \"k2\": { \"k21\": 6.6, \"k22\": [1, 2, 3] } }', '\$.k2.k21', '\$.k2.k22', '\$.k2.k22[1]');"
->>>>>>> b92087de
 }