// Licensed to the Apache Software Foundation (ASF) under one
// or more contributor license agreements.  See the NOTICE file
// distributed with this work for additional information
// regarding copyright ownership.  The ASF licenses this file
// to you under the Apache License, Version 2.0 (the
// "License"); you may not use this file except in compliance
// with the License.  You may obtain a copy of the License at
//
//   http://www.apache.org/licenses/LICENSE-2.0
//
// Unless required by applicable law or agreed to in writing,
// software distributed under the License is distributed on an
// "AS IS" BASIS, WITHOUT WARRANTIES OR CONDITIONS OF ANY
// KIND, either express or implied.  See the License for the
// specific language governing permissions and limitations
// under the License.

suite("test_array_functions") {
    sql "SET enable_nereids_planner=false"
    def tableName = "tbl_test_array_functions"
    // array functions only supported in vectorized engine
    sql """DROP TABLE IF EXISTS ${tableName}"""
    sql """
            CREATE TABLE IF NOT EXISTS ${tableName} (
              `k1` int(11) NULL COMMENT "",
              `k2` ARRAY<int(11)> NOT NULL COMMENT "",
              `k3` ARRAY<VARCHAR(20)> NULL COMMENT "",
              `k4` ARRAY<int(11)> NULL COMMENT "",
              `k5` ARRAY<CHAR(5)> NULL COMMENT "",
              `k6` ARRAY<date> NULL COMMENT "",
              `k7` ARRAY<datetime> NULL COMMENT "",
              `k8` ARRAY<datev2> NULL COMMENT "",
              `k9` ARRAY<datev2> NULL COMMENT "",
              `k10` ARRAY<datetimev2(3)> NULL COMMENT "",
              `k11` ARRAY<datetimev2(3)> NULL COMMENT "",
              `k12` ARRAY<decimalv3(6, 3)> NULL COMMENT "",
              `k13` ARRAY<decimalv3(6, 3)> NULL COMMENT "",
              `k14` ARRAY<int(11)> NULL COMMENT ""
            ) ENGINE=OLAP
            DUPLICATE KEY(`k1`)
            DISTRIBUTED BY HASH(`k1`) BUCKETS 1
            PROPERTIES (
            "replication_allocation" = "tag.location.default: 1",
            "storage_format" = "V2"
            )
        """
    sql """ INSERT INTO ${tableName} VALUES(1,[1,2,3],["a","b",""],[1,2],["hi"],["2015-03-13"],["2015-03-13 12:36:38"],["2023-02-05","2023-02-06"],["2023-02-07","2023-02-06"],['2022-10-15 10:30:00.999', '2022-08-31 12:00:00.999'],['2022-10-16 10:30:00.999', '2022-08-31 12:00:00.999'],[111.111, 222.222],[222.222, 333.333],[1,222,3]) """
    sql """ INSERT INTO ${tableName} VALUES(2,[4],NULL,[5],["hi2"],NULL,NULL,["2023-01-05","2023-01-06"],["2023-01-07","2023-01-06"],['2022-11-15 10:30:00.999', '2022-01-31 12:00:00.999'],['2022-11-16 10:30:00.999', '2022-01-31 12:00:00.999'],[333.3333, 444.4444],[444.4444, 555.5555],NULL) """
    sql """ INSERT INTO ${tableName} VALUES(3,[],[],NULL,["hi3"],NULL,NULL,NULL,NULL,NULL,NULL,NULL,NULL,[2,3,4]) """
    sql """ INSERT INTO ${tableName} VALUES(4,[1,2,3,4,5,4,3,2,1],[],[],NULL,NULL,NULL,NULL,NULL,NULL,NULL,NULL,NULL,[NULL, 23]) """
    sql """ INSERT INTO ${tableName} VALUES(5,[],["a","b","c","d","c","b","a"],NULL,NULL,NULL,NULL,NULL,NULL,NULL,NULL,NULL,NULL,[]) """
    sql """ INSERT INTO ${tableName} VALUES(6,[1,2,3,4,5,4,3,2,1],["a","b","c","d","c","b","a"],NULL,NULL,NULL,NULL,NULL,NULL,NULL,NULL,NULL,NULL,[NULL, 22]) """
    sql """ INSERT INTO ${tableName} VALUES(7,[8,9,NULL,10,NULL],["f",NULL,"g",NULL,"h"],NULL,NULL,NULL,NULL,NULL,NULL,NULL,NULL,NULL,NULL,[8,9,NULL,10,NULL]) """
    sql """ INSERT INTO ${tableName} VALUES(8,[1,2,3,3,4,4,NULL],["a","b","b","b"],[1,2,2,3],["hi","hi","hello"],["2015-03-13"],["2015-03-13 12:36:38"],NULL,NULL,NULL,NULL,NULL,NULL,[8,9,NULL,10,NULL]) """
    sql """ INSERT INTO ${tableName} VALUES(9,[1,2,3],["a","b",""],[1,2],["hi"],["2015-03-13","2015-03-13","2015-03-14"],["2015-03-13 12:36:38","2015-03-13 12:36:38"],NULL,NULL,NULL,NULL,NULL,NULL,[NULL,12]) """

    qt_select "SELECT k1, size(k2), size(k3) FROM ${tableName} ORDER BY k1"
    qt_select "SELECT k1, cardinality(k2), cardinality(k3) FROM ${tableName} ORDER BY k1"
    qt_select "SELECT k1, arrays_overlap(k2, k4) FROM ${tableName} ORDER BY k1"
    qt_select "SELECT k1, arrays_overlap(k8, k9) FROM ${tableName} ORDER BY k1"
    qt_select "SELECT k1, arrays_overlap(k10, k11) FROM ${tableName} ORDER BY k1"
    qt_select "SELECT k1, arrays_overlap(k12, k13) FROM ${tableName} ORDER BY k1"
    qt_select "SELECT k1, array_distinct(k2), array_distinct(k3) FROM ${tableName} ORDER BY k1"
    qt_select "SELECT k1, array_distinct(k8), array_distinct(k10) FROM ${tableName} ORDER BY k1"
    qt_select "SELECT k1, array_distinct(k12) FROM ${tableName} ORDER BY k1"
    qt_select "SELECT array_remove(k2, k1), k1 FROM ${tableName} ORDER BY k1"
    qt_select "SELECT array_remove(k8, cast('2023-02-05' as datev2)) FROM ${tableName} ORDER BY k1"
    qt_select "SELECT array_remove(k10, cast('2022-10-15 10:30:00.999' as datetimev2(3))) FROM ${tableName} ORDER BY k1"
    qt_select "SELECT array_remove(k12, cast(111.111 as decimalv3(6,3))) FROM ${tableName} ORDER BY k1"
    qt_select_array_sort1 "SELECT k1, array_sort(k2), array_sort(k3), array_sort(k4) FROM ${tableName} ORDER BY k1"
    qt_select_array_sort2 "SELECT k1, array_sort(k8), array_sort(k10) FROM ${tableName} ORDER BY k1"
    qt_select_array_sort3 "SELECT k1, array_sort(k12) FROM ${tableName} ORDER BY k1"
    qt_select_array_reverse_sort1 "SELECT k1, array_reverse_sort(k2), array_reverse_sort(k3), array_reverse_sort(k4) FROM ${tableName} ORDER BY k1"
    qt_select_array_reverse_sort2 "SELECT k1, array_reverse_sort(k8), array_reverse_sort(k10) FROM ${tableName} ORDER BY k1"
    qt_select_array_reverse_sort3 "SELECT k1, array_reverse_sort(k12) FROM ${tableName} ORDER BY k1"
    qt_select "SELECT k1, array_union(k2, k4) FROM ${tableName} ORDER BY k1"
    qt_select "SELECT k1, array_union(k8, k9) FROM ${tableName} ORDER BY k1"
    qt_select "SELECT k1, array_union(k10, k11) FROM ${tableName} ORDER BY k1"
    qt_select "SELECT k1, array_union(k12, k13) FROM ${tableName} ORDER BY k1"
    // multi-params array_union
    qt_select "SELECT k1, array_union(k2, k4, k14) FROM ${tableName} ORDER BY k1"
    qt_select "SELECT k1, array_except(k2, k4) FROM ${tableName} ORDER BY k1"
    qt_select "SELECT k1, array_except(k8, k9) FROM ${tableName} ORDER BY k1"
    qt_select "SELECT k1, array_except(k10, k11) FROM ${tableName} ORDER BY k1"
    qt_select "SELECT k1, array_except(k12, k13) FROM ${tableName} ORDER BY k1"
    qt_select "SELECT k1, array_intersect(k2, k4) FROM ${tableName} ORDER BY k1"
    qt_select "SELECT k1, array_intersect(k8, k9) FROM ${tableName} ORDER BY k1"
    qt_select "SELECT k1, array_intersect(k10, k11) FROM ${tableName} ORDER BY k1"
    qt_select "SELECT k1, array_intersect(k12, k13) FROM ${tableName} ORDER BY k1"
    qt_select "SELECT k1, array_slice(k2, 2) FROM ${tableName} ORDER BY k1"
    qt_select "SELECT k1, array_slice(k2, 1, 2) FROM ${tableName} ORDER BY k1"
    qt_select "SELECT k1, array_slice(k8, 1, 2) FROM ${tableName} ORDER BY k1"
    qt_select "SELECT k1, array_slice(k10, 1, 2) FROM ${tableName} ORDER BY k1"
    qt_select "SELECT k1, array_slice(k12, 1, 2) FROM ${tableName} ORDER BY k1"
    qt_select "SELECT k1, reverse(k2), reverse(k3), reverse(k4) FROM ${tableName} ORDER BY k1"
    qt_select "SELECT k1, reverse(k8), reverse(k10) FROM ${tableName} ORDER BY k1"
    qt_select "SELECT k1, reverse(k12) FROM ${tableName} ORDER BY k1"
    qt_select "SELECT k1, array_join(k2, '_', 'null'), array_join(k3, '-', 'null') FROM ${tableName} ORDER BY k1"
    qt_select "SELECT k1, array_contains(k2, 1) FROM ${tableName} ORDER BY k1"
    qt_select "SELECT k1, array_contains(k3, 'a') FROM ${tableName} ORDER BY k1"
    qt_select "SELECT k1, array_contains(k3, null) FROM ${tableName} ORDER BY k1"
    qt_select "SELECT k1, array_contains(k4, null) FROM ${tableName} ORDER BY k1"
    qt_select "SELECT k1, array_contains(k5, 'hi') FROM ${tableName} ORDER BY k1"
    qt_select "SELECT k1, array_contains(k5, 'hi222') FROM ${tableName} ORDER BY k1"
    qt_select "SELECT k1, array_contains(k6, null) from ${tableName} ORDER BY k1"
    qt_select "SELECT k1, array_contains(k8, cast('2023-02-05' as datev2)) FROM ${tableName} ORDER BY k1"
    qt_select "SELECT k1, array_contains(k10, cast('2022-10-15 10:30:00.999' as datetimev2(3))) FROM ${tableName} ORDER BY k1"
    qt_select "SELECT k1, array_contains(k12, cast(111.111 as decimalv3(6,3))) FROM ${tableName} ORDER BY k1"
    qt_select "SELECT k1, array_enumerate(k2) from ${tableName} ORDER BY k1"
    qt_select "SELECT k1, array_enumerate(k5) from ${tableName} ORDER BY k1"
    qt_select "SELECT k1, array_enumerate(k6) from ${tableName} ORDER BY k1"
    qt_select "SELECT k1, array_enumerate(k7) from ${tableName} ORDER BY k1"
    qt_select "SELECT k1, array_enumerate(k8) from ${tableName} ORDER BY k1"
    qt_select "SELECT k1, array_enumerate(k10) from ${tableName} ORDER BY k1"
    qt_select "SELECT k1, array_enumerate(k12) from ${tableName} ORDER BY k1"
    qt_select "SELECT k1, array_enumerate_uniq(k2) from ${tableName} ORDER BY k1"
    qt_select "SELECT k1, array_enumerate_uniq(k5) from ${tableName} ORDER BY k1"
    qt_select "SELECT k1, array_enumerate_uniq(k6) from ${tableName} ORDER BY k1"
    qt_select "SELECT k1, array_enumerate_uniq(k7) from ${tableName} ORDER BY k1"
    qt_select "SELECT k1, array_enumerate_uniq(k8) from ${tableName} ORDER BY k1"
    qt_select "SELECT k1, array_enumerate_uniq(k10) from ${tableName} ORDER BY k1"
    qt_select "SELECT k1, array_enumerate_uniq(k12) from ${tableName} ORDER BY k1"

    // Here disable the cases about `array_shuffle` since the result of `array_shuffle` is not stable.
    // FYI: the result of `array_shuffle` depends on the row position in the column.
    /*
    qt_select_array_shuffle1 "SELECT k1, k2, array_sum(k2), array_sum(array_shuffle(k2)), array_shuffle(k2, 0), shuffle(k2, 0) from ${tableName} ORDER BY k1"
    qt_select_array_shuffle2 "SELECT k1, k5, array_size(k5), array_size(array_shuffle(k5)), array_shuffle(k5, 0), shuffle(k5, 0) from ${tableName} ORDER BY k1"
    qt_select_array_shuffle3 "SELECT k1, k6, array_size(k6), array_size(array_shuffle(k6)), array_shuffle(k6, 0), shuffle(k6, 0) from ${tableName} ORDER BY k1"
    qt_select_array_shuffle4 "SELECT k1, k7, array_size(k7), array_size(array_shuffle(k7)), array_shuffle(k7, 0), shuffle(k7, 0) from ${tableName} ORDER BY k1"
    qt_select_array_shuffle5 "SELECT k1, k10, array_size(k10), array_size(array_shuffle(k10)), array_shuffle(k10, 0), shuffle(k10, 0) from ${tableName} ORDER BY k1"
    qt_select_array_shuffle6 "SELECT k1, k12, array_sum(k12), array_sum(array_shuffle(k12)), array_shuffle(k12, 1), shuffle(k12, 1) from ${tableName} ORDER BY k1"
    */
    qt_select "SELECT k1, array_popback(k2) from ${tableName} ORDER BY k1"
    qt_select "SELECT k1, array_popback(k5) from ${tableName} ORDER BY k1"
    qt_select "SELECT k1, array_popback(k6) from ${tableName} ORDER BY k1"
    qt_select "SELECT k1, array_popback(k7) from ${tableName} ORDER BY k1"
    qt_select "SELECT k1, array_popback(k8) from ${tableName} ORDER BY k1"
    qt_select "SELECT k1, array_popback(k10) from ${tableName} ORDER BY k1"
    qt_select "SELECT k1, array_popback(k12) from ${tableName} ORDER BY k1"
    qt_select "SELECT k1, array_popfront(k2) from ${tableName} ORDER BY k1"
    qt_select "SELECT k1, array_popfront(k5) from ${tableName} ORDER BY k1"
    qt_select "SELECT k1, array_popfront(k6) from ${tableName} ORDER BY k1"
    qt_select "SELECT k1, array_popfront(k7) from ${tableName} ORDER BY k1"
    qt_select "SELECT k1, array_popfront(k8) from ${tableName} ORDER BY k1"
    qt_select "SELECT k1, array_popfront(k10) from ${tableName} ORDER BY k1"
    qt_select "SELECT k1, array_popfront(k12) from ${tableName} ORDER BY k1"
    qt_select_array_with_constant1 "SELECT k1, array_with_constant(3, k1),  array_repeat(k1, 3) from ${tableName} ORDER BY k1"
    qt_select_array_with_constant2 "SELECT k1, array_with_constant(10, null), array_repeat(null, 10) from ${tableName} ORDER BY k1"
    qt_select_array_with_constant3 "SELECT k1, array_with_constant(2, 'a'), array_repeat('a', 2) from ${tableName} ORDER BY k1"
    qt_select_array_with_constant4 "SELECT k1, array_with_constant(2, 123), array_repeat(123, 2) from ${tableName} ORDER BY k1"
    qt_select_array_with_constant5 "SELECT k1, array_with_constant(k1, 3), array_repeat(3, k1) from ${tableName} ORDER BY k1"
    qt_select "SELECT k1, array(2, k1) from ${tableName} ORDER BY k1"
    qt_select "SELECT k1, array(k1, null, '2020-01-01') from ${tableName} ORDER BY k1"
    qt_select "SELECT k1, array(null, k1) from ${tableName} ORDER BY k1"
    qt_select "SELECT k1, array_position(k2, 5) FROM ${tableName} ORDER BY k1"
    qt_select "SELECT k1, array_position(k3, 'a') FROM ${tableName} ORDER BY k1"
    qt_select "SELECT k1, array_position(k3, null) FROM ${tableName} ORDER BY k1"
    qt_select "SELECT k1, array_position(k4, null) FROM ${tableName} ORDER BY k1"
    qt_select "SELECT k1, array_position(k5, 'hi') FROM ${tableName} ORDER BY k1"
    qt_select "SELECT k1, array_position(k5, 'hi222') FROM ${tableName} ORDER BY k1"
    qt_select "SELECT k1, array_position(k6, null) from ${tableName} ORDER BY k1"
    qt_select "SELECT k1, array_position(k8, cast('2023-02-05' as datev2)) FROM ${tableName} ORDER BY k1"
    qt_select "SELECT k1, array_position(k10, cast('2022-10-15 10:30:00.999' as datetimev2(3))) FROM ${tableName} ORDER BY k1"
    qt_select "SELECT k1, array_position(k12, cast(111.111 as decimalv3(6,3))) FROM ${tableName} ORDER BY k1"
    // array_position without cast function
    qt_select "SELECT k1, array_position(k12, 111.111) FROM ${tableName} ORDER BY k1"

    qt_select_array "SELECT k1, array(k1), array_contains(array(k1), k1) from ${tableName} ORDER BY k1"
    qt_select "SELECT k1, array_concat(k2, k4) FROM ${tableName} ORDER BY k1"
    qt_select "SELECT k1, array_concat(k2, [1, null, 2], k4, [null]) FROM ${tableName} ORDER BY k1"
    qt_select "SELECT k1, array_concat(k8, k9) FROM ${tableName} ORDER BY k1"
    qt_select "SELECT k1, array_concat(k10, k11, array(cast('2023-03-05 10:30:00.999' as datetimev2(3)))) FROM ${tableName} ORDER BY k1"
    qt_select "SELECT k1, array_concat(k12, k13) FROM ${tableName} ORDER BY k1"

    qt_select "SELECT k1, array_zip(k2, k2, k2) FROM ${tableName} ORDER BY k1"
    qt_select "SELECT k1, array_zip(k3, k3) FROM ${tableName} ORDER BY k1"
    qt_select "SELECT k1, array_zip(k4, k4) FROM ${tableName} ORDER BY k1"
    qt_select "SELECT k1, array_zip(k5, k5) FROM ${tableName} ORDER BY k1"
    qt_select "SELECT k1, array_zip(k6, k6) FROM ${tableName} ORDER BY k1"
    qt_select "SELECT k1, array_zip(k7, k7) FROM ${tableName} ORDER BY k1"
    qt_select "SELECT k1, array_zip(k8, k8) FROM ${tableName} ORDER BY k1"
    qt_select "SELECT k1, array_zip(k9, k9) FROM ${tableName} ORDER BY k1"
    qt_select "SELECT k1, array_zip(k10, k10) FROM ${tableName} ORDER BY k1"
    qt_select "SELECT k1, array_zip(k11, k11, k11, k11) FROM ${tableName} ORDER BY k1"

    qt_select "SELECT k1, array_cum_sum(k2), array_cum_sum(k4) FROM ${tableName} ORDER BY k1"
    qt_select "SELECT k1, array_cum_sum(k12), array_cum_sum(k13) FROM ${tableName} ORDER BY k1"

    def tableName2 = "tbl_test_array_range"
    sql """DROP TABLE IF EXISTS ${tableName2}"""
    sql """
            CREATE TABLE IF NOT EXISTS ${tableName2} (
              `k1` int(11) NULL COMMENT "",
              `k2` int(11) NULL COMMENT "",
              `k3` int(11) NULL COMMENT ""
            ) ENGINE=OLAP
            DUPLICATE KEY(`k1`)
            DISTRIBUTED BY HASH(`k1`) BUCKETS 1
            PROPERTIES (
            "replication_allocation" = "tag.location.default: 1",
            "storage_format" = "V2"
            )
        """
    sql """ INSERT INTO ${tableName2} VALUES(-1,3,5) """
    sql """ INSERT INTO ${tableName2} VALUES(1,3,5) """
    sql """ INSERT INTO ${tableName2} VALUES(2,10,2) """
    sql """ INSERT INTO ${tableName2} VALUES(3,NULL,NULL) """
    sql """ INSERT INTO ${tableName2} VALUES(4,6,1) """
    sql """ INSERT INTO ${tableName2} VALUES(5,10,1) """
    sql """ INSERT INTO ${tableName2} VALUES(6,NULL,1) """
    sql """ INSERT INTO ${tableName2} VALUES(7,10,NULL) """
    sql """ INSERT INTO ${tableName2} VALUES(NULL,10,2) """
    sql """ INSERT INTO ${tableName2} VALUES(8,2,2) """
    sql """ INSERT INTO ${tableName2} VALUES(9,10,6) """

    qt_select "SELECT k1, array_range(k1) from ${tableName2} ORDER BY k1"
    qt_select "SELECT k1, array_range(k1,k2) from ${tableName2} ORDER BY k1"
    qt_select "SELECT k1, array_range(k1,k2,k3) from ${tableName2} ORDER BY k1"
    qt_select "SELECT k1, array_compact(k2) from ${tableName} ORDER BY k1"
    qt_select "SELECT k1, array_compact(k3) from ${tableName} ORDER BY k1"
    qt_select "SELECT k1, array_compact(k4) from ${tableName} ORDER BY k1"
    qt_select "SELECT k1, array_compact(k5) from ${tableName} ORDER BY k1"
    qt_select "SELECT k1, array_compact(k6) from ${tableName} ORDER BY k1"
    qt_select "SELECT k1, array_compact(k7) from ${tableName} ORDER BY k1"

    qt_select "SELECT k1, array_pushfront(k2, k1) FROM ${tableName} ORDER BY k1"
    qt_select "SELECT k1, array_pushfront(k2, 1) FROM ${tableName} ORDER BY k1"
    qt_select "SELECT k1, array_pushfront(k3, 'a') FROM ${tableName} ORDER BY k1"
    qt_select "SELECT k1, array_pushfront(k3, null) FROM ${tableName} ORDER BY k1"
    qt_select "SELECT k1, array_pushfront(k4, null) FROM ${tableName} ORDER BY k1"
    qt_select "SELECT k1, array_pushfront(k5, 'hi') FROM ${tableName} ORDER BY k1"
    qt_select "SELECT k1, array_pushfront(k5, 'hi222') FROM ${tableName} ORDER BY k1"
    qt_select "SELECT k1, array_pushfront(k6, null) from ${tableName} ORDER BY k1"
    qt_select "SELECT k1, array_pushfront(k8, cast('2023-03-05' as datev2)) FROM ${tableName} ORDER BY k1"
    qt_select "SELECT k1, array_pushfront(k10, cast('2023-03-08 10:30:00.999' as datetimev2(3))) FROM ${tableName} ORDER BY k1"
    qt_select "SELECT k1, array_pushfront(k10, null) FROM ${tableName} ORDER BY k1"
    qt_select "SELECT k1, array_pushfront(k12, null) FROM ${tableName} ORDER BY k1"

    qt_select "SELECT k1, array_pushback(k2, k1) FROM ${tableName} ORDER BY k1"
    qt_select "SELECT k1, array_pushback(k2, 1) FROM ${tableName} ORDER BY k1"
    qt_select "SELECT k1, array_pushback(k3, 'a') FROM ${tableName} ORDER BY k1"
    qt_select "SELECT k1, array_pushback(k3, null) FROM ${tableName} ORDER BY k1"
    qt_select "SELECT k1, array_pushback(k4, null) FROM ${tableName} ORDER BY k1"
    qt_select "SELECT k1, array_pushback(k5, 'hi') FROM ${tableName} ORDER BY k1"
    qt_select "SELECT k1, array_pushback(k5, 'hi222') FROM ${tableName} ORDER BY k1"
    qt_select "SELECT k1, array_pushback(k6, null) from ${tableName} ORDER BY k1"
    qt_select "SELECT k1, array_pushback(k8, cast('2023-03-05' as datev2)) FROM ${tableName} ORDER BY k1"
    qt_select "SELECT k1, array_pushback(k10, cast('2023-03-08 10:30:00.999' as datetimev2(3))) FROM ${tableName} ORDER BY k1"
    qt_select "SELECT k1, array_pushback(k10, null) FROM ${tableName} ORDER BY k1"
    qt_select "SELECT k1, array_pushback(k12, null) FROM ${tableName} ORDER BY k1"

    qt_select "select k2, bitmap_to_string(bitmap_from_array(k2)) from ${tableName} order by k1;"
    
    def tableName3 = "tbl_test_array_set"
    sql """DROP TABLE IF EXISTS ${tableName3}"""
    sql """
            create table IF NOT EXISTS ${tableName3}(
                  class_id int ,
                  class_name varchar(20),
                  student_ids array<int>
                  ) ENGINE=OLAP
                  DUPLICATE KEY(`class_id`,class_name)
                  COMMENT "OLAP"
                  DISTRIBUTED BY HASH(`class_name`) BUCKETS 2
                  PROPERTIES (
                  "replication_allocation" = "tag.location.default: 1",
                  "in_memory" = "false",
                  "storage_format" = "V2"
                  );
        """
    sql """ insert into ${tableName3} values (10005,'aaaaa',[10005,null,null]) """
    sql """ insert into ${tableName3} values (10006,'bbbbb',[60002,60002,60003,null,60005]) """
    
    qt_select_union "select class_id, student_ids, array_union(student_ids,[1,2,3]) from ${tableName3} order by class_id;"
    qt_select_union_left_const "select class_id, student_ids, array_union([1,2,3], student_ids,[1,2,3]) from ${tableName3} order by class_id;"
    qt_select_except "select class_id, student_ids, array_except(student_ids,[1,2,3]) from ${tableName3} order by class_id;"
    qt_select_except_left_const "select class_id, student_ids, array_except([1,2,3], student_ids) from ${tableName3} order by class_id;"
    qt_select_intersect "select class_id, student_ids, array_intersect(student_ids,[1,2,3,null]) from ${tableName3} order by class_id;"
    qt_select_intersect_left_const "select class_id, student_ids, array_intersect([1,2,3,null], student_ids) from ${tableName3} order by class_id;"

    def tableName4 = "tbl_test_array_datetimev2_functions"

    sql """DROP TABLE IF EXISTS ${tableName4}"""
    sql """
            CREATE TABLE IF NOT EXISTS ${tableName4} (
              `k1` int COMMENT "",
              `k2` ARRAY<datetimev2(3)> COMMENT "",
              `k3` ARRAY<datetimev2(3)> COMMENT "",
              `k4` ARRAY<datetimev2(6)> COMMENT ""
            ) ENGINE=OLAP
            DUPLICATE KEY(`k1`)
            DISTRIBUTED BY HASH(`k1`) BUCKETS 1
            PROPERTIES (
            "replication_allocation" = "tag.location.default: 1",
            "storage_format" = "V2"
            )
        """
    sql """ INSERT INTO ${tableName4} VALUES(1,
                                            ["2023-01-19 18:11:11.1111","2023-01-19 18:22:22.2222","2023-01-19 18:33:33.3333"],
                                            ["2023-01-19 18:22:22.2222","2023-01-19 18:33:33.3333","2023-01-19 18:44:44.4444"],
                                            ["2023-01-19 18:11:11.111111","2023-01-19 18:22:22.222222","2023-01-19 18:33:33.333333"]) """

    qt_select_array_datetimev2_1 "SELECT * FROM ${tableName4}"
    qt_select_array_datetimev2_2 "SELECT if(1,k2,k3) FROM ${tableName4}"
    qt_select_array_datetimev2_3 "SELECT if(0,k2,k3) FROM ${tableName4}"
    qt_select_array_datetimev2_4 "SELECT if(0,k2,k4) FROM ${tableName4}"

    // array with decimal
    sql "drop table if exists fn_test"

    sql """
            CREATE TABLE IF NOT EXISTS `fn_test` (
                `id` int null,
                `kdcmls1` decimal(9, 3) null,
                `kdcmls3` decimal(27, 9) null,
                `kdcmlv3s1` decimalv3(9, 3) null,
                `kdcmlv3s2` decimalv3(15, 5) null,
                `kdcmlv3s3` decimalv3(27, 9) null,
                `kadcml` array<decimal(27, 9)> null,
            ) engine=olap
            DISTRIBUTED BY HASH(`id`) BUCKETS 1
            properties("replication_num" = "1")
        """
    sql """ insert into `fn_test` values
            (0, 0.100, 0.100000000 , 0.100, 0.10000, 0.100000000, [0.100000000, 0.100000000]),
            (1, 0.200, 0.200000000  , 0.200, 0.20000, 0.200000000, [0.200000000, 0.200000000]),
            (3, 0.300, 0.300000000  , 0.300, 0.30000, 0.300000000, [0.300000000, 0.300000000]),
            (4, 0.400, 0.400000000  , 0.400, 0.40000, 0.400000000, [0.400000000, 0.400000000]),
            (5, 0.500, 0.500000000  , 0.500, 0.50000, 0.500000000, [0.500000000, 0.500000000]),
            (6, 0.600, 0.600000000  , 0.600, 0.60000, 0.600000000, [0.600000000, 0.600000000]),
            (7, 0.700, 0.700000000  , 0.700, 0.70000, 0.700000000, [0.700000000, 0.700000000]),
            (8, 0.800, 0.800000000  , 0.800, 0.80000, 0.800000000, [0.800000000, 0.800000000]),
            (9, 0.900, 0.900000000  , 0.900, 0.90000, 0.900000000, [0.900000000, 0.900000000]),
            (10, 1.000, 1.000000000  , 1.000, 1.00000, 1.000000000, [1.000000000, 1.000000000]),
            (11, 1.100, 1.100000000  , 1.100, 1.10000, 1.100000000, [1.100000000, 1.100000000]),
            (12, 1.200, 1.200000000  , 1.200, 1.20000, 1.200000000, [1.200000000, 1.200000000]); """

    qt_sql """ select array_position(kadcml, kdcmls1), kadcml, kdcmls1 from fn_test;"""
<<<<<<< HEAD
    sql """ DROP TABLE IF EXISTS ARRAY_BIGINT_DATA;"""
    sql """ CREATE TABLE IF NOT EXISTS `ARRAY_BIGINT_DATA` (
              `id` INT NULL,
              `data` ARRAY<BIGINT> NULL
            ) ENGINE=OLAP
            DUPLICATE KEY(`id`)
            DISTRIBUTED BY HASH(`id`) BUCKETS 10
            PROPERTIES (
            "replication_allocation" = "tag.location.default: 1"
            );"""
    sql """ INSERT INTO ARRAY_BIGINT_DATA VALUES (0, [-1, 0, 1, 2, -9223372036854775808, 9223372036854775807, 1]);"""
    sql """ INSERT INTO ARRAY_BIGINT_DATA VALUES (1, []);"""

    test {
     sql """ select array_enumerate_uniq((select data from ARRAY_BIGINT_DATA where id = 0), (select data from ARRAY_BIGINT_DATA where id = 1), (select data from ARRAY_BIGINT_DATA where id = 1));"""
     exception ("A subquery should not return Array/Map/Struct type")
=======
    // test large size of array
    test {
        sql """ select sequence(1, 10000000000); """
        check{result, exception, startTime, endTime ->
            assertTrue(exception != null)
            logger.info(exception.message)
        }
    }
    test {
        sql """ select sequence(1, 10000000000, 2); """
        check{result, exception, startTime, endTime ->
            assertTrue(exception != null)
            logger.info(exception.message)
        }
>>>>>>> 5edcbd75
    }
}<|MERGE_RESOLUTION|>--- conflicted
+++ resolved
@@ -337,7 +337,6 @@
             (12, 1.200, 1.200000000  , 1.200, 1.20000, 1.200000000, [1.200000000, 1.200000000]); """
 
     qt_sql """ select array_position(kadcml, kdcmls1), kadcml, kdcmls1 from fn_test;"""
-<<<<<<< HEAD
     sql """ DROP TABLE IF EXISTS ARRAY_BIGINT_DATA;"""
     sql """ CREATE TABLE IF NOT EXISTS `ARRAY_BIGINT_DATA` (
               `id` INT NULL,
@@ -354,7 +353,7 @@
     test {
      sql """ select array_enumerate_uniq((select data from ARRAY_BIGINT_DATA where id = 0), (select data from ARRAY_BIGINT_DATA where id = 1), (select data from ARRAY_BIGINT_DATA where id = 1));"""
      exception ("A subquery should not return Array/Map/Struct type")
-=======
+    }
     // test large size of array
     test {
         sql """ select sequence(1, 10000000000); """
@@ -369,6 +368,5 @@
             assertTrue(exception != null)
             logger.info(exception.message)
         }
->>>>>>> 5edcbd75
     }
 }