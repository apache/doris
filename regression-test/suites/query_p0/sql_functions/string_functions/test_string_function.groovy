--- conflicted
+++ resolved
@@ -154,7 +154,17 @@
     qt_sql "select sub_replace(\"this is origin str\",\"NEW-STR\",1);"
     qt_sql "select sub_replace(\"doris\",\"***\",1,2);"
 
-<<<<<<< HEAD
+    sql 'set enable_nereids_planner=true'
+    sql 'set enable_fallback_to_original_planner=false'
+
+    qt_sql "select elt(0, \"hello\", \"doris\");"
+    qt_sql "select elt(1, \"hello\", \"doris\");"
+    qt_sql "select elt(2, \"hello\", \"doris\");"
+    qt_sql "select elt(3, \"hello\", \"doris\");"
+
+    qt_sql "select sub_replace(\"this is origin str\",\"NEW-STR\",1);"
+    qt_sql "select sub_replace(\"doris\",\"***\",1,2);"
+    
     qt_sql "select substring_index(\"hello world\", \" \", 1);"
     qt_sql "select substring_index(\"hello world\", \" \", 2);"
     qt_sql "select substring_index(\"hello world\", \" \", 3);"
@@ -168,17 +178,4 @@
     qt_sql "select substring_index(\"prefix_string\", null, 1);"
     qt_sql "select substring_index(\"prefix_string\", \"_\", null);"
     qt_sql "select substring_index(\"prefix_string\", \"__\", -1);"
-
-=======
-    sql 'set enable_nereids_planner=true'
-    sql 'set enable_fallback_to_original_planner=false'
-
-    qt_sql "select elt(0, \"hello\", \"doris\");"
-    qt_sql "select elt(1, \"hello\", \"doris\");"
-    qt_sql "select elt(2, \"hello\", \"doris\");"
-    qt_sql "select elt(3, \"hello\", \"doris\");"
-
-    qt_sql "select sub_replace(\"this is origin str\",\"NEW-STR\",1);"
-    qt_sql "select sub_replace(\"doris\",\"***\",1,2);"
->>>>>>> b5c0d487
 }