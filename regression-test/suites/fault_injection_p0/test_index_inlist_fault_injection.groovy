--- conflicted
+++ resolved
@@ -101,12 +101,9 @@
         qt_sql """ select count() from ${indexTbName} where (clientip match '2.1.0.0' and clientip in ('40.135.0.0', '232.0.0.0', NULL, '26.1.0.0', '247.37.0.0') or clientip match '120.1.0.0'); """
         qt_sql """ select count() from ${indexTbName} where (clientip match '2.1.0.0' or clientip in ('40.135.0.0', '232.0.0.0', NULL, '26.1.0.0', '247.37.0.0') and clientip match '120.1.0.0'); """
 
-<<<<<<< HEAD
-=======
         qt_sql """ select count() from ${indexTbName} where (clientip = '2.1.0.0' and clientip = NULL or clientip = '40.135.0.0'); """
         qt_sql """ select count() from ${indexTbName} where (clientip = '2.1.0.0' or clientip = NULL and clientip = '40.135.0.0'); """
 
->>>>>>> 912a2388
         sql """ set enable_common_expr_pushdown = false; """
 
         qt_sql """ select count() from ${indexTbName} where (clientip in ('40.135.0.0', '232.0.0.0', NULL, '26.1.0.0', '247.37.0.0')); """
@@ -116,12 +113,9 @@
         qt_sql """ select count() from ${indexTbName} where (clientip match '2.1.0.0' and clientip in ('40.135.0.0', '232.0.0.0', NULL, '26.1.0.0', '247.37.0.0') or clientip match '120.1.0.0'); """
         qt_sql """ select count() from ${indexTbName} where (clientip match '2.1.0.0' or clientip in ('40.135.0.0', '232.0.0.0', NULL, '26.1.0.0', '247.37.0.0') and clientip match '120.1.0.0'); """
 
-<<<<<<< HEAD
-=======
         qt_sql """ select count() from ${indexTbName} where (clientip = '2.1.0.0' and clientip = NULL or clientip = '40.135.0.0'); """
         qt_sql """ select count() from ${indexTbName} where (clientip = '2.1.0.0' or clientip = NULL and clientip = '40.135.0.0'); """
 
->>>>>>> 912a2388
         sql """ set enable_common_expr_pushdown = true; """
       } finally {
       }
