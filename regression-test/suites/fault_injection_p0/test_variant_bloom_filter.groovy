--- conflicted
+++ resolved
@@ -72,11 +72,6 @@
     getBackendIpHttpPort(backendId_to_backendIP, backendId_to_backendHttpPort);
     def tablets = sql_return_maparray """ show tablets from ${index_table}; """
 
-<<<<<<< HEAD
-    def code, out, err, backend_id;
-=======
-
->>>>>>> 6e568af5
     for (def tablet in tablets) {
         int beforeSegmentCount = 0
         String tablet_id = tablet.TabletId
@@ -92,34 +87,7 @@
     }
 
     // trigger compactions for all tablets in ${tableName}
-<<<<<<< HEAD
-    for (def tablet in tablets) {
-        String tablet_id = tablet.TabletId
-        backend_id = tablet.BackendId
-        (code, out, err) = be_run_full_compaction(backendId_to_backendIP.get(backend_id), backendId_to_backendHttpPort.get(backend_id), tablet_id)
-        logger.info("Run compaction: code=" + code + ", out=" + out + ", err=" + err)
-        assertEquals(code, 0)
-        def compactJson = parseJson(out.trim())
-        assertEquals("success", compactJson.status.toLowerCase())
-    }
-
-    // wait for all compactions done
-    for (def tablet in tablets) {
-        Awaitility.await().atMost(10, TimeUnit.MINUTES).untilAsserted(() -> {
-            Thread.sleep(5000)
-            String tablet_id = tablet.TabletId
-            backend_id = tablet.BackendId
-            (code, out, err) = be_get_compaction_status(backendId_to_backendIP.get(backend_id), backendId_to_backendHttpPort.get(backend_id), tablet_id)
-            logger.info("Get compaction status: code=" + code + ", out=" + out + ", err=" + err)
-            assertEquals(code, 0)
-            def compactionStatus = parseJson(out.trim())
-            assertEquals("compaction task for this tablet is not running", compactionStatus.msg.toLowerCase())
-            return compactionStatus.run_status;
-        });
-    }
-=======
     trigger_and_wait_compaction(index_table, "full")
->>>>>>> 6e568af5
 
     for (def tablet in tablets) {
         int afterSegmentCount = 0
