--- conflicted
+++ resolved
@@ -263,7 +263,6 @@
                 """
                 qe_point_select stmt
                 qe_point_select stmt
-<<<<<<< HEAD
                 order_qe_point_in_select stmt_in
                 order_qe_point_in_select stmt_in
                 sql """
@@ -271,14 +270,6 @@
                 """
                 qe_point_select stmt        
                 order_qe_point_in_select stmt_in
-=======
-
-                nprep_sql """
-                  ALTER table ${tableName} ADD COLUMN new_column1 INT default "0";
-                """
-                sql "select 1"
-                qe_point_select stmt
->>>>>>> e826ac4c
             }
 
             // disable useServerPrepStmts
