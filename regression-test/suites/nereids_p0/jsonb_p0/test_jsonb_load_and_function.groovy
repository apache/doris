// Licensed to the Apache Software Foundation (ASF) under one
// or more contributor license agreements.  See the NOTICE file
// distributed with this work for additional information
// regarding copyright ownership.  The ASF licenses this file
// to you under the Apache License, Version 2.0 (the
// "License"); you may not use this file except in compliance
// with the License.  You may obtain a copy of the License at
//
//   http://www.apache.org/licenses/LICENSE-2.0
//
// Unless required by applicable law or agreed to in writing,
// software distributed under the License is distributed on an
// "AS IS" BASIS, WITHOUT WARRANTIES OR CONDITIONS OF ANY
// KIND, either express or implied.  See the License for the
// specific language governing permissions and limitations
// under the License.

import org.codehaus.groovy.runtime.IOGroovyMethods

suite("test_jsonb_load_and_function", "p0") {
    sql "SET enable_nereids_planner=true"
    sql "SET enable_fallback_to_original_planner=false"

    // TODO: remove it after we add implicit cast check in Nereids
    sql "set enable_nereids_dml=false"

    // define a sql table
    def testTable = "tbl_test_jsonb"
    def dataFile = "test_jsonb.csv"

    sql "DROP TABLE IF EXISTS ${testTable}"

    sql """
        CREATE TABLE IF NOT EXISTS ${testTable} (
            id INT,
            j JSONB
        )
        DUPLICATE KEY(id)
        DISTRIBUTED BY HASH(id) BUCKETS 10
        PROPERTIES("replication_num" = "1");
        """

    // load the jsonb data from csv file
    streamLoad {
        table testTable
        
        file dataFile // import csv file
        time 10000 // limit inflight 10s
        set 'strict_mode', 'true'

        // if declared a check callback, the default check condition will ignore.
        // So you must check all condition
        check { result, exception, startTime, endTime ->
            if (exception != null) {
                throw exception
            }
            log.info("Stream load result: ${result}".toString())
            def json = parseJson(result)
            def (code, out, err) = curl("GET", json.ErrorURL)
            log.info("error result: " + out)

            assertEquals("fail", json.Status.toLowerCase())
            assertTrue(json.Message.contains("too many filtered rows"))
            assertEquals(25, json.NumberTotalRows)
            assertEquals(18, json.NumberLoadedRows)
            assertEquals(7, json.NumberFilteredRows)
            assertTrue(json.LoadBytes > 0)
            log.info("url: " + json.ErrorURL)
        }
    }

    // load the jsonb data from csv file
    // success with header 'max_filter_ratio: 0.3'
    streamLoad {
        table testTable
        
        // set http request header params
        set 'max_filter_ratio', '0.3'
        file dataFile // import csv file
        time 10000 // limit inflight 10s
        set 'strict_mode', 'true'

        // if declared a check callback, the default check condition will ignore.
        // So you must check all condition
        check { result, exception, startTime, endTime ->
            if (exception != null) {
                throw exception
            }
            log.info("Stream load result: ${result}".toString())
            def json = parseJson(result)
            def (code, out, err) = curl("GET", json.ErrorURL)
            log.info("error result: " + out)

            assertEquals("success", json.Status.toLowerCase())
            assertEquals(25, json.NumberTotalRows)
            assertEquals(18, json.NumberLoadedRows)
            assertEquals(7, json.NumberFilteredRows)
            assertTrue(json.LoadBytes > 0)
        }
    }

    // check result
    qt_select "SELECT * FROM ${testTable} ORDER BY id"

    // insert into valid json rows
    sql """INSERT INTO ${testTable} VALUES(26, NULL)"""
    sql """INSERT INTO ${testTable} VALUES(27, '{"k1":"v1", "k2": 200}')"""
    sql """INSERT INTO ${testTable} VALUES(28, '{"a.b.c":{"k1.a1":"v31", "k2": 300},"a":"niu"}')"""
    // int64 value
    sql """INSERT INTO ${testTable} VALUES(29, '12524337771678448270')"""
    // int64 min value
    sql """INSERT INTO ${testTable} VALUES(30, '-9223372036854775808')"""
    // int64 max value
    sql """INSERT INTO ${testTable} VALUES(31, '18446744073709551615')"""
    // insert into json with empty key
    sql """INSERT INTO ${testTable} VALUES(32, '{"":"v1"}')"""
    sql """INSERT INTO ${testTable} VALUES(33, '{"":1, "":"v1"}')"""
    sql """INSERT INTO ${testTable} VALUES(34, '{"":1, "ab":"v1", "":"v1", "": 2}')"""

    qt_select "SELECT * FROM ${testTable} where id in (32, 33, 34) ORDER BY id"

    // insert into invalid json rows with enable_insert_strict=true
    // expect excepiton and no rows not changed
    sql """ set enable_insert_strict = true """
    def success = true
    try {
        sql """INSERT INTO ${testTable} VALUES(26, '')"""
    } catch(Exception ex) {
       logger.info("""INSERT INTO ${testTable} invalid json failed: """ + ex)
       success = false
    }
    assertEquals(false, success)
    success = true
    try {
        sql """INSERT INTO ${testTable} VALUES(26, 'abc')"""
    } catch(Exception ex) {
       logger.info("""INSERT INTO ${testTable} invalid json failed: """ + ex)
       success = false
    }
    assertEquals(false, success)

    // insert into invalid json rows with enable_insert_strict=false
    // expect no excepiton but no rows not changed
    sql """ set enable_insert_strict = false """
    success = true
    try {
        sql """INSERT INTO ${testTable} VALUES(26, '')"""
    } catch(Exception ex) {
       logger.info("""INSERT INTO ${testTable} invalid json failed: """ + ex)
       success = false
    }
    assertEquals(true, success)
    success = true
    try {
        sql """INSERT INTO ${testTable} VALUES(26, 'abc')"""
    } catch(Exception ex) {
       logger.info("""INSERT INTO ${testTable} invalid json failed: """ + ex)
       success = false
    }
    assertEquals(true, success)

    qt_select "SELECT * FROM ${testTable} ORDER BY id"

    // jsonb_extract
    qt_jsonb_extract_select "SELECT id, j, jsonb_extract(j, '\$') FROM ${testTable} ORDER BY id"
    qt_select "SELECT id, j, jsonb_extract(j, '\$.*') FROM ${testTable} ORDER BY id"

    qt_select "SELECT id, j, jsonb_extract(j, '\$.k1') FROM ${testTable} ORDER BY id"
    qt_select "SELECT id, j, jsonb_extract(j, '\$.\"a.b.c\"') FROM ${testTable} ORDER BY id"
    qt_select "SELECT id, j, jsonb_extract(j, '\$.\"a.b.c\".\"k1.a1\"') FROM ${testTable} ORDER BY id"
    qt_select "SELECT id, j, jsonb_extract(j, '\$.k2') FROM ${testTable} ORDER BY id"

    qt_select "SELECT id, j, jsonb_extract(j, '\$[0]') FROM ${testTable} ORDER BY id"
    qt_select "SELECT id, j, jsonb_extract(j, '\$[1]') FROM ${testTable} ORDER BY id"
    qt_select "SELECT id, j, jsonb_extract(j, '\$[2]') FROM ${testTable} ORDER BY id"
    qt_select "SELECT id, j, jsonb_extract(j, '\$[3]') FROM ${testTable} ORDER BY id"
    qt_select "SELECT id, j, jsonb_extract(j, '\$[4]') FROM ${testTable} ORDER BY id"
    qt_select "SELECT id, j, jsonb_extract(j, '\$[5]') FROM ${testTable} ORDER BY id"
    qt_select "SELECT id, j, jsonb_extract(j, '\$[6]') FROM ${testTable} ORDER BY id"
    qt_select "SELECT id, j, jsonb_extract(j, '\$[10]') FROM ${testTable} ORDER BY id"

    qt_select "SELECT id, j, jsonb_extract(j, '\$.a1') FROM ${testTable} ORDER BY id"

    qt_select "SELECT id, j, jsonb_extract(j, '\$.a1[0]') FROM ${testTable} ORDER BY id"
    qt_select "SELECT id, j, jsonb_extract(j, '\$.a1[1]') FROM ${testTable} ORDER BY id"
    qt_select "SELECT id, j, jsonb_extract(j, '\$.a1[2]') FROM ${testTable} ORDER BY id"
    qt_select "SELECT id, j, jsonb_extract(j, '\$.a1[3]') FROM ${testTable} ORDER BY id"
    qt_select "SELECT id, j, jsonb_extract(j, '\$.a1[4]') FROM ${testTable} ORDER BY id"
    qt_select "SELECT id, j, jsonb_extract(j, '\$.a1[10]') FROM ${testTable} ORDER BY id"
    qt_select "SELECT id, j, jsonb_extract(j, '\$.a1[last]') FROM ${testTable} ORDER BY id"
    qt_select "SELECT id, j, jsonb_extract(j, '\$.a1[last-0]') FROM ${testTable} ORDER BY id"
    qt_select "SELECT id, j, jsonb_extract(j, '\$.a1[last-1]') FROM ${testTable} ORDER BY id"
    qt_select "SELECT id, j, jsonb_extract(j, '\$.a1[last-2]') FROM ${testTable} ORDER BY id"
    qt_select "SELECT id, j, jsonb_extract(j, '\$.a1[last-10]') FROM ${testTable} ORDER BY id"
    qt_select "SELECT id, j, jsonb_extract(j, '\$.a1[-0]') FROM ${testTable} ORDER BY id"
    qt_select "SELECT id, j, jsonb_extract(j, '\$.a1[-1]') FROM ${testTable} ORDER BY id"
    qt_select "SELECT id, j, jsonb_extract(j, '\$.a1[-10]') FROM ${testTable} ORDER BY id"

    // jsonb_extract_multipath
    qt_jsonb_extract_multipath "SELECT id, j, jsonb_extract(j, '\$', '\$.*', '\$.k1', '\$[0]') FROM ${testTable} ORDER BY id"

    // jsonb_extract_string
    qt_jsonb_extract_string_select "SELECT id, j, jsonb_extract_string(j, '\$') FROM ${testTable} ORDER BY id"

    qt_select "SELECT id, j, jsonb_extract_string(j, '\$.k1') FROM ${testTable} ORDER BY id"
    qt_select "SELECT id, j, jsonb_extract_string(j, '\$.k2') FROM ${testTable} ORDER BY id"

    qt_select "SELECT id, j, jsonb_extract_string(j, '\$[0]') FROM ${testTable} ORDER BY id"
    qt_select "SELECT id, j, jsonb_extract_string(j, '\$[1]') FROM ${testTable} ORDER BY id"
    qt_select "SELECT id, j, jsonb_extract_string(j, '\$[2]') FROM ${testTable} ORDER BY id"
    qt_select "SELECT id, j, jsonb_extract_string(j, '\$[3]') FROM ${testTable} ORDER BY id"
    qt_select "SELECT id, j, jsonb_extract_string(j, '\$[4]') FROM ${testTable} ORDER BY id"
    qt_select "SELECT id, j, jsonb_extract_string(j, '\$[5]') FROM ${testTable} ORDER BY id"
    qt_select "SELECT id, j, jsonb_extract_string(j, '\$[6]') FROM ${testTable} ORDER BY id"
    qt_select "SELECT id, j, jsonb_extract_string(j, '\$[10]') FROM ${testTable} ORDER BY id"

    qt_select "SELECT id, j, jsonb_extract_string(j, '\$.a1') FROM ${testTable} ORDER BY id"

    qt_select "SELECT id, j, jsonb_extract_string(j, '\$.a1[0]') FROM ${testTable} ORDER BY id"
    qt_select "SELECT id, j, jsonb_extract_string(j, '\$.a1[1]') FROM ${testTable} ORDER BY id"
    qt_select "SELECT id, j, jsonb_extract_string(j, '\$.a1[2]') FROM ${testTable} ORDER BY id"
    qt_select "SELECT id, j, jsonb_extract_string(j, '\$.a1[3]') FROM ${testTable} ORDER BY id"
    qt_select "SELECT id, j, jsonb_extract_string(j, '\$.a1[4]') FROM ${testTable} ORDER BY id"
    qt_select "SELECT id, j, jsonb_extract_string(j, '\$.a1[10]') FROM ${testTable} ORDER BY id"
    qt_select "SELECT id, j, jsonb_extract_string(j, '\$.a1[last]') FROM ${testTable} ORDER BY id"
    qt_select "SELECT id, j, jsonb_extract_string(j, '\$.a1[last-0]') FROM ${testTable} ORDER BY id"
    qt_select "SELECT id, j, jsonb_extract_string(j, '\$.a1[last-1]') FROM ${testTable} ORDER BY id"
    qt_select "SELECT id, j, jsonb_extract_string(j, '\$.a1[last-2]') FROM ${testTable} ORDER BY id"
    qt_select "SELECT id, j, jsonb_extract_string(j, '\$.a1[last-10]') FROM ${testTable} ORDER BY id"
    qt_select "SELECT id, j, jsonb_extract_string(j, '\$.a1[-0]') FROM ${testTable} ORDER BY id"
    qt_select "SELECT id, j, jsonb_extract_string(j, '\$.a1[-1]') FROM ${testTable} ORDER BY id"
    qt_select "SELECT id, j, jsonb_extract_string(j, '\$.a1[-10]') FROM ${testTable} ORDER BY id"

    // jsonb_extract_int
    qt_jsonb_extract_int_select "SELECT id, j, jsonb_extract_int(j, '\$') FROM ${testTable} ORDER BY id"

    qt_select "SELECT id, j, jsonb_extract_int(j, '\$.k1') FROM ${testTable} ORDER BY id"
    qt_select "SELECT id, j, jsonb_extract_int(j, '\$.k2') FROM ${testTable} ORDER BY id"

    qt_select "SELECT id, j, jsonb_extract_int(j, '\$[0]') FROM ${testTable} ORDER BY id"
    qt_select "SELECT id, j, jsonb_extract_int(j, '\$[1]') FROM ${testTable} ORDER BY id"
    qt_select "SELECT id, j, jsonb_extract_int(j, '\$[2]') FROM ${testTable} ORDER BY id"
    qt_select "SELECT id, j, jsonb_extract_int(j, '\$[3]') FROM ${testTable} ORDER BY id"
    qt_select "SELECT id, j, jsonb_extract_int(j, '\$[4]') FROM ${testTable} ORDER BY id"
    qt_select "SELECT id, j, jsonb_extract_int(j, '\$[5]') FROM ${testTable} ORDER BY id"
    qt_select "SELECT id, j, jsonb_extract_int(j, '\$[6]') FROM ${testTable} ORDER BY id"
    qt_select "SELECT id, j, jsonb_extract_int(j, '\$[10]') FROM ${testTable} ORDER BY id"

    qt_select "SELECT id, j, jsonb_extract_int(j, '\$.a1') FROM ${testTable} ORDER BY id"

    qt_select "SELECT id, j, jsonb_extract_int(j, '\$.a1[0]') FROM ${testTable} ORDER BY id"
    qt_select "SELECT id, j, jsonb_extract_int(j, '\$.a1[1]') FROM ${testTable} ORDER BY id"
    qt_select "SELECT id, j, jsonb_extract_int(j, '\$.a1[2]') FROM ${testTable} ORDER BY id"
    qt_select "SELECT id, j, jsonb_extract_int(j, '\$.a1[3]') FROM ${testTable} ORDER BY id"
    qt_select "SELECT id, j, jsonb_extract_int(j, '\$.a1[4]') FROM ${testTable} ORDER BY id"
    qt_select "SELECT id, j, jsonb_extract_int(j, '\$.a1[10]') FROM ${testTable} ORDER BY id"
    qt_select "SELECT id, j, jsonb_extract_int(j, '\$.a1[last]') FROM ${testTable} ORDER BY id"
    qt_select "SELECT id, j, jsonb_extract_int(j, '\$.a1[last-0]') FROM ${testTable} ORDER BY id"
    qt_select "SELECT id, j, jsonb_extract_int(j, '\$.a1[last-1]') FROM ${testTable} ORDER BY id"
    qt_select "SELECT id, j, jsonb_extract_int(j, '\$.a1[last-2]') FROM ${testTable} ORDER BY id"
    qt_select "SELECT id, j, jsonb_extract_int(j, '\$.a1[last-10]') FROM ${testTable} ORDER BY id"
    qt_select "SELECT id, j, jsonb_extract_int(j, '\$.a1[-0]') FROM ${testTable} ORDER BY id"
    qt_select "SELECT id, j, jsonb_extract_int(j, '\$.a1[-1]') FROM ${testTable} ORDER BY id"
    qt_select "SELECT id, j, jsonb_extract_int(j, '\$.a1[-10]') FROM ${testTable} ORDER BY id"

    // jsonb_extract_bigint
    qt_jsonb_extract_bigint_select "SELECT id, j, jsonb_extract_bigint(j, '\$') FROM ${testTable} ORDER BY id"

    qt_select "SELECT id, j, jsonb_extract_bigint(j, '\$.k1') FROM ${testTable} ORDER BY id"
    qt_select "SELECT id, j, jsonb_extract_bigint(j, '\$.k2') FROM ${testTable} ORDER BY id"

    qt_select "SELECT id, j, jsonb_extract_bigint(j, '\$[0]') FROM ${testTable} ORDER BY id"
    qt_select "SELECT id, j, jsonb_extract_bigint(j, '\$[1]') FROM ${testTable} ORDER BY id"
    qt_select "SELECT id, j, jsonb_extract_bigint(j, '\$[2]') FROM ${testTable} ORDER BY id"
    qt_select "SELECT id, j, jsonb_extract_bigint(j, '\$[3]') FROM ${testTable} ORDER BY id"
    qt_select "SELECT id, j, jsonb_extract_bigint(j, '\$[4]') FROM ${testTable} ORDER BY id"
    qt_select "SELECT id, j, jsonb_extract_bigint(j, '\$[5]') FROM ${testTable} ORDER BY id"
    qt_select "SELECT id, j, jsonb_extract_bigint(j, '\$[6]') FROM ${testTable} ORDER BY id"
    qt_select "SELECT id, j, jsonb_extract_bigint(j, '\$[10]') FROM ${testTable} ORDER BY id"

    qt_select "SELECT id, j, jsonb_extract_bigint(j, '\$.a1') FROM ${testTable} ORDER BY id"

    qt_select "SELECT id, j, jsonb_extract_bigint(j, '\$.a1[0]') FROM ${testTable} ORDER BY id"
    qt_select "SELECT id, j, jsonb_extract_bigint(j, '\$.a1[1]') FROM ${testTable} ORDER BY id"
    qt_select "SELECT id, j, jsonb_extract_bigint(j, '\$.a1[2]') FROM ${testTable} ORDER BY id"
    qt_select "SELECT id, j, jsonb_extract_bigint(j, '\$.a1[3]') FROM ${testTable} ORDER BY id"
    qt_select "SELECT id, j, jsonb_extract_bigint(j, '\$.a1[4]') FROM ${testTable} ORDER BY id"
    qt_select "SELECT id, j, jsonb_extract_bigint(j, '\$.a1[10]') FROM ${testTable} ORDER BY id"
    qt_select "SELECT id, j, jsonb_extract_bigint(j, '\$.a1[last]') FROM ${testTable} ORDER BY id"
    qt_select "SELECT id, j, jsonb_extract_bigint(j, '\$.a1[last-0]') FROM ${testTable} ORDER BY id"
    qt_select "SELECT id, j, jsonb_extract_bigint(j, '\$.a1[last-1]') FROM ${testTable} ORDER BY id"
    qt_select "SELECT id, j, jsonb_extract_bigint(j, '\$.a1[last-2]') FROM ${testTable} ORDER BY id"
    qt_select "SELECT id, j, jsonb_extract_bigint(j, '\$.a1[last-10]') FROM ${testTable} ORDER BY id"
    qt_select "SELECT id, j, jsonb_extract_bigint(j, '\$.a1[-0]') FROM ${testTable} ORDER BY id"
    qt_select "SELECT id, j, jsonb_extract_bigint(j, '\$.a1[-1]') FROM ${testTable} ORDER BY id"
    qt_select "SELECT id, j, jsonb_extract_bigint(j, '\$.a1[-10]') FROM ${testTable} ORDER BY id"


    // jsonb_extract_largeint
    qt_jsonb_extract_largeint_select "SELECT id, j, jsonb_extract_largeint(j, '\$') FROM ${testTable} ORDER BY id"

    qt_select "SELECT id, j, jsonb_extract_largeint(j, '\$.k1') FROM ${testTable} ORDER BY id"
    qt_select "SELECT id, j, jsonb_extract_largeint(j, '\$.k2') FROM ${testTable} ORDER BY id"

    qt_select "SELECT id, j, jsonb_extract_largeint(j, '\$[0]') FROM ${testTable} ORDER BY id"
    qt_select "SELECT id, j, jsonb_extract_largeint(j, '\$[1]') FROM ${testTable} ORDER BY id"
    qt_select "SELECT id, j, jsonb_extract_largeint(j, '\$[2]') FROM ${testTable} ORDER BY id"
    qt_select "SELECT id, j, jsonb_extract_largeint(j, '\$[3]') FROM ${testTable} ORDER BY id"
    qt_select "SELECT id, j, jsonb_extract_largeint(j, '\$[4]') FROM ${testTable} ORDER BY id"
    qt_select "SELECT id, j, jsonb_extract_largeint(j, '\$[5]') FROM ${testTable} ORDER BY id"
    qt_select "SELECT id, j, jsonb_extract_largeint(j, '\$[6]') FROM ${testTable} ORDER BY id"
    qt_select "SELECT id, j, jsonb_extract_largeint(j, '\$[10]') FROM ${testTable} ORDER BY id"

    qt_select "SELECT id, j, jsonb_extract_largeint(j, '\$.a1') FROM ${testTable} ORDER BY id"

    qt_select "SELECT id, j, jsonb_extract_largeint(j, '\$.a1[0]') FROM ${testTable} ORDER BY id"
    qt_select "SELECT id, j, jsonb_extract_largeint(j, '\$.a1[1]') FROM ${testTable} ORDER BY id"
    qt_select "SELECT id, j, jsonb_extract_largeint(j, '\$.a1[2]') FROM ${testTable} ORDER BY id"
    qt_select "SELECT id, j, jsonb_extract_largeint(j, '\$.a1[3]') FROM ${testTable} ORDER BY id"
    qt_select "SELECT id, j, jsonb_extract_largeint(j, '\$.a1[4]') FROM ${testTable} ORDER BY id"
    qt_select "SELECT id, j, jsonb_extract_largeint(j, '\$.a1[10]') FROM ${testTable} ORDER BY id"
    qt_select "SELECT id, j, jsonb_extract_largeint(j, '\$.a1[last]') FROM ${testTable} ORDER BY id"
    qt_select "SELECT id, j, jsonb_extract_largeint(j, '\$.a1[last-0]') FROM ${testTable} ORDER BY id"
    qt_select "SELECT id, j, jsonb_extract_largeint(j, '\$.a1[last-1]') FROM ${testTable} ORDER BY id"
    qt_select "SELECT id, j, jsonb_extract_largeint(j, '\$.a1[last-2]') FROM ${testTable} ORDER BY id"
    qt_select "SELECT id, j, jsonb_extract_largeint(j, '\$.a1[last-10]') FROM ${testTable} ORDER BY id"
    qt_select "SELECT id, j, jsonb_extract_largeint(j, '\$.a1[-0]') FROM ${testTable} ORDER BY id"
    qt_select "SELECT id, j, jsonb_extract_largeint(j, '\$.a1[-1]') FROM ${testTable} ORDER BY id"
    qt_select "SELECT id, j, jsonb_extract_largeint(j, '\$.a1[-10]') FROM ${testTable} ORDER BY id"


    // jsonb_extract_double
    qt_jsonb_extract_double_select "SELECT id, j, jsonb_extract_double(j, '\$') FROM ${testTable} ORDER BY id"

    qt_select "SELECT id, j, jsonb_extract_double(j, '\$.k1') FROM ${testTable} ORDER BY id"
    qt_select "SELECT id, j, jsonb_extract_double(j, '\$.k2') FROM ${testTable} ORDER BY id"

    qt_select "SELECT id, j, jsonb_extract_double(j, '\$[0]') FROM ${testTable} ORDER BY id"
    qt_select "SELECT id, j, jsonb_extract_double(j, '\$[1]') FROM ${testTable} ORDER BY id"
    qt_select "SELECT id, j, jsonb_extract_double(j, '\$[2]') FROM ${testTable} ORDER BY id"
    qt_select "SELECT id, j, jsonb_extract_double(j, '\$[3]') FROM ${testTable} ORDER BY id"
    qt_select "SELECT id, j, jsonb_extract_double(j, '\$[4]') FROM ${testTable} ORDER BY id"
    qt_select "SELECT id, j, jsonb_extract_double(j, '\$[5]') FROM ${testTable} ORDER BY id"
    qt_select "SELECT id, j, jsonb_extract_double(j, '\$[6]') FROM ${testTable} ORDER BY id"
    qt_select "SELECT id, j, jsonb_extract_double(j, '\$[10]') FROM ${testTable} ORDER BY id"

    qt_select "SELECT id, j, jsonb_extract_double(j, '\$.a1') FROM ${testTable} ORDER BY id"

    qt_select "SELECT id, j, jsonb_extract_double(j, '\$.a1[0]') FROM ${testTable} ORDER BY id"
    qt_select "SELECT id, j, jsonb_extract_double(j, '\$.a1[1]') FROM ${testTable} ORDER BY id"
    qt_select "SELECT id, j, jsonb_extract_double(j, '\$.a1[2]') FROM ${testTable} ORDER BY id"
    qt_select "SELECT id, j, jsonb_extract_double(j, '\$.a1[3]') FROM ${testTable} ORDER BY id"
    qt_select "SELECT id, j, jsonb_extract_double(j, '\$.a1[4]') FROM ${testTable} ORDER BY id"
    qt_select "SELECT id, j, jsonb_extract_double(j, '\$.a1[10]') FROM ${testTable} ORDER BY id"
    qt_select "SELECT id, j, jsonb_extract_double(j, '\$.a1[last]') FROM ${testTable} ORDER BY id"
    qt_select "SELECT id, j, jsonb_extract_double(j, '\$.a1[last-0]') FROM ${testTable} ORDER BY id"
    qt_select "SELECT id, j, jsonb_extract_double(j, '\$.a1[last-1]') FROM ${testTable} ORDER BY id"
    qt_select "SELECT id, j, jsonb_extract_double(j, '\$.a1[last-2]') FROM ${testTable} ORDER BY id"
    qt_select "SELECT id, j, jsonb_extract_double(j, '\$.a1[last-10]') FROM ${testTable} ORDER BY id"
    qt_select "SELECT id, j, jsonb_extract_double(j, '\$.a1[-0]') FROM ${testTable} ORDER BY id"
    qt_select "SELECT id, j, jsonb_extract_double(j, '\$.a1[-1]') FROM ${testTable} ORDER BY id"
    qt_select "SELECT id, j, jsonb_extract_double(j, '\$.a1[-10]') FROM ${testTable} ORDER BY id"

    // jsonb_extract_bool
    qt_jsonb_extract_bool_select "SELECT id, j, jsonb_extract_bool(j, '\$') FROM ${testTable} ORDER BY id"

    qt_select "SELECT id, j, jsonb_extract_bool(j, '\$.k1') FROM ${testTable} ORDER BY id"
    qt_select "SELECT id, j, jsonb_extract_bool(j, '\$.k2') FROM ${testTable} ORDER BY id"

    qt_select "SELECT id, j, jsonb_extract_bool(j, '\$[0]') FROM ${testTable} ORDER BY id"
    qt_select "SELECT id, j, jsonb_extract_bool(j, '\$[1]') FROM ${testTable} ORDER BY id"
    qt_select "SELECT id, j, jsonb_extract_bool(j, '\$[2]') FROM ${testTable} ORDER BY id"
    qt_select "SELECT id, j, jsonb_extract_bool(j, '\$[3]') FROM ${testTable} ORDER BY id"
    qt_select "SELECT id, j, jsonb_extract_bool(j, '\$[4]') FROM ${testTable} ORDER BY id"
    qt_select "SELECT id, j, jsonb_extract_bool(j, '\$[5]') FROM ${testTable} ORDER BY id"
    qt_select "SELECT id, j, jsonb_extract_bool(j, '\$[6]') FROM ${testTable} ORDER BY id"
    qt_select "SELECT id, j, jsonb_extract_bool(j, '\$[10]') FROM ${testTable} ORDER BY id"

    qt_select "SELECT id, j, jsonb_extract_bool(j, '\$.a1') FROM ${testTable} ORDER BY id"

    qt_select "SELECT id, j, jsonb_extract_bool(j, '\$.a1[0]') FROM ${testTable} ORDER BY id"
    qt_select "SELECT id, j, jsonb_extract_bool(j, '\$.a1[1]') FROM ${testTable} ORDER BY id"
    qt_select "SELECT id, j, jsonb_extract_bool(j, '\$.a1[2]') FROM ${testTable} ORDER BY id"
    qt_select "SELECT id, j, jsonb_extract_bool(j, '\$.a1[3]') FROM ${testTable} ORDER BY id"
    qt_select "SELECT id, j, jsonb_extract_bool(j, '\$.a1[4]') FROM ${testTable} ORDER BY id"
    qt_select "SELECT id, j, jsonb_extract_bool(j, '\$.a1[10]') FROM ${testTable} ORDER BY id"
    qt_select "SELECT id, j, jsonb_extract_bool(j, '\$.a1[last]') FROM ${testTable} ORDER BY id"
    qt_select "SELECT id, j, jsonb_extract_bool(j, '\$.a1[last-0]') FROM ${testTable} ORDER BY id"
    qt_select "SELECT id, j, jsonb_extract_bool(j, '\$.a1[last-1]') FROM ${testTable} ORDER BY id"
    qt_select "SELECT id, j, jsonb_extract_bool(j, '\$.a1[last-2]') FROM ${testTable} ORDER BY id"
    qt_select "SELECT id, j, jsonb_extract_bool(j, '\$.a1[last-10]') FROM ${testTable} ORDER BY id"
    qt_select "SELECT id, j, jsonb_extract_bool(j, '\$.a1[-0]') FROM ${testTable} ORDER BY id"
    qt_select "SELECT id, j, jsonb_extract_bool(j, '\$.a1[-1]') FROM ${testTable} ORDER BY id"
    qt_select "SELECT id, j, jsonb_extract_bool(j, '\$.a1[-10]') FROM ${testTable} ORDER BY id"

    // jsonb_extract_isnull
    qt_jsonb_extract_isnull_select "SELECT id, j, jsonb_extract_isnull(j, '\$') FROM ${testTable} ORDER BY id"

    qt_select "SELECT id, j, jsonb_extract_isnull(j, '\$.k1') FROM ${testTable} ORDER BY id"
    qt_select "SELECT id, j, jsonb_extract_isnull(j, '\$.k2') FROM ${testTable} ORDER BY id"

    qt_select "SELECT id, j, jsonb_extract_isnull(j, '\$[0]') FROM ${testTable} ORDER BY id"
    qt_select "SELECT id, j, jsonb_extract_isnull(j, '\$[1]') FROM ${testTable} ORDER BY id"
    qt_select "SELECT id, j, jsonb_extract_isnull(j, '\$[2]') FROM ${testTable} ORDER BY id"
    qt_select "SELECT id, j, jsonb_extract_isnull(j, '\$[3]') FROM ${testTable} ORDER BY id"
    qt_select "SELECT id, j, jsonb_extract_isnull(j, '\$[4]') FROM ${testTable} ORDER BY id"
    qt_select "SELECT id, j, jsonb_extract_isnull(j, '\$[5]') FROM ${testTable} ORDER BY id"
    qt_select "SELECT id, j, jsonb_extract_isnull(j, '\$[6]') FROM ${testTable} ORDER BY id"
    qt_select "SELECT id, j, jsonb_extract_isnull(j, '\$[10]') FROM ${testTable} ORDER BY id"

    qt_select "SELECT id, j, jsonb_extract_isnull(j, '\$.a1') FROM ${testTable} ORDER BY id"

    qt_select "SELECT id, j, jsonb_extract_isnull(j, '\$.a1[0]') FROM ${testTable} ORDER BY id"
    qt_select "SELECT id, j, jsonb_extract_isnull(j, '\$.a1[1]') FROM ${testTable} ORDER BY id"
    qt_select "SELECT id, j, jsonb_extract_isnull(j, '\$.a1[2]') FROM ${testTable} ORDER BY id"
    qt_select "SELECT id, j, jsonb_extract_isnull(j, '\$.a1[3]') FROM ${testTable} ORDER BY id"
    qt_select "SELECT id, j, jsonb_extract_isnull(j, '\$.a1[4]') FROM ${testTable} ORDER BY id"
    qt_select "SELECT id, j, jsonb_extract_isnull(j, '\$.a1[10]') FROM ${testTable} ORDER BY id"
    qt_select "SELECT id, j, jsonb_extract_isnull(j, '\$.a1[last]') FROM ${testTable} ORDER BY id"
    qt_select "SELECT id, j, jsonb_extract_isnull(j, '\$.a1[last-0]') FROM ${testTable} ORDER BY id"
    qt_select "SELECT id, j, jsonb_extract_isnull(j, '\$.a1[last-1]') FROM ${testTable} ORDER BY id"
    qt_select "SELECT id, j, jsonb_extract_isnull(j, '\$.a1[last-2]') FROM ${testTable} ORDER BY id"
    qt_select "SELECT id, j, jsonb_extract_isnull(j, '\$.a1[last-10]') FROM ${testTable} ORDER BY id"
    qt_select "SELECT id, j, jsonb_extract_isnull(j, '\$.a1[-0]') FROM ${testTable} ORDER BY id"
    qt_select "SELECT id, j, jsonb_extract_isnull(j, '\$.a1[-1]') FROM ${testTable} ORDER BY id"
    qt_select "SELECT id, j, jsonb_extract_isnull(j, '\$.a1[-10]') FROM ${testTable} ORDER BY id"

    // jsonb_exists_path
    qt_jsonb_exists_path_select "SELECT id, j, jsonb_exists_path(j, '\$') FROM ${testTable} ORDER BY id"

    qt_select "SELECT id, j, jsonb_exists_path(j, '\$.k1') FROM ${testTable} ORDER BY id"
    qt_select "SELECT id, j, jsonb_exists_path(j, '\$.k2') FROM ${testTable} ORDER BY id"

    qt_select "SELECT id, j, jsonb_exists_path(j, '\$[0]') FROM ${testTable} ORDER BY id"
    qt_select "SELECT id, j, jsonb_exists_path(j, '\$[1]') FROM ${testTable} ORDER BY id"
    qt_select "SELECT id, j, jsonb_exists_path(j, '\$[2]') FROM ${testTable} ORDER BY id"
    qt_select "SELECT id, j, jsonb_exists_path(j, '\$[3]') FROM ${testTable} ORDER BY id"
    qt_select "SELECT id, j, jsonb_exists_path(j, '\$[4]') FROM ${testTable} ORDER BY id"
    qt_select "SELECT id, j, jsonb_exists_path(j, '\$[5]') FROM ${testTable} ORDER BY id"
    qt_select "SELECT id, j, jsonb_exists_path(j, '\$[6]') FROM ${testTable} ORDER BY id"
    qt_select "SELECT id, j, jsonb_exists_path(j, '\$[10]') FROM ${testTable} ORDER BY id"

    qt_select "SELECT id, j, jsonb_exists_path(j, '\$.a1') FROM ${testTable} ORDER BY id"

    qt_select "SELECT id, j, jsonb_exists_path(j, '\$.a1[0]') FROM ${testTable} ORDER BY id"
    qt_select "SELECT id, j, jsonb_exists_path(j, '\$.a1[1]') FROM ${testTable} ORDER BY id"
    qt_select "SELECT id, j, jsonb_exists_path(j, '\$.a1[2]') FROM ${testTable} ORDER BY id"
    qt_select "SELECT id, j, jsonb_exists_path(j, '\$.a1[3]') FROM ${testTable} ORDER BY id"
    qt_select "SELECT id, j, jsonb_exists_path(j, '\$.a1[4]') FROM ${testTable} ORDER BY id"
    qt_select "SELECT id, j, jsonb_exists_path(j, '\$.a1[10]') FROM ${testTable} ORDER BY id"
    qt_select "SELECT id, j, jsonb_exists_path(j, '\$.a1[last]') FROM ${testTable} ORDER BY id"
    qt_select "SELECT id, j, jsonb_exists_path(j, '\$.a1[last-0]') FROM ${testTable} ORDER BY id"
    qt_select "SELECT id, j, jsonb_exists_path(j, '\$.a1[last-1]') FROM ${testTable} ORDER BY id"
    qt_select "SELECT id, j, jsonb_exists_path(j, '\$.a1[last-2]') FROM ${testTable} ORDER BY id"
    qt_select "SELECT id, j, jsonb_exists_path(j, '\$.a1[last-10]') FROM ${testTable} ORDER BY id"
    qt_select "SELECT id, j, jsonb_exists_path(j, '\$.a1[-0]') FROM ${testTable} ORDER BY id"
    qt_select "SELECT id, j, jsonb_exists_path(j, '\$.a1[-1]') FROM ${testTable} ORDER BY id"
    qt_select "SELECT id, j, jsonb_exists_path(j, '\$.a1[-10]') FROM ${testTable} ORDER BY id"

    // jsonb_type
    qt_jsonb_type_select "SELECT id, j, jsonb_type(j, '\$') FROM ${testTable} ORDER BY id"

    qt_select "SELECT id, j, jsonb_type(j, '\$.k1') FROM ${testTable} ORDER BY id"
    qt_select "SELECT id, j, jsonb_type(j, '\$.k2') FROM ${testTable} ORDER BY id"

    qt_select "SELECT id, j, jsonb_type(j, '\$[0]') FROM ${testTable} ORDER BY id"
    qt_select "SELECT id, j, jsonb_type(j, '\$[1]') FROM ${testTable} ORDER BY id"
    qt_select "SELECT id, j, jsonb_type(j, '\$[2]') FROM ${testTable} ORDER BY id"
    qt_select "SELECT id, j, jsonb_type(j, '\$[3]') FROM ${testTable} ORDER BY id"
    qt_select "SELECT id, j, jsonb_type(j, '\$[4]') FROM ${testTable} ORDER BY id"
    qt_select "SELECT id, j, jsonb_type(j, '\$[5]') FROM ${testTable} ORDER BY id"
    qt_select "SELECT id, j, jsonb_type(j, '\$[6]') FROM ${testTable} ORDER BY id"
    qt_select "SELECT id, j, jsonb_type(j, '\$[10]') FROM ${testTable} ORDER BY id"

    qt_select "SELECT id, j, jsonb_type(j, '\$.a1') FROM ${testTable} ORDER BY id"

    qt_select "SELECT id, j, jsonb_type(j, '\$.a1[0]') FROM ${testTable} ORDER BY id"
    qt_select "SELECT id, j, jsonb_type(j, '\$.a1[1]') FROM ${testTable} ORDER BY id"
    qt_select "SELECT id, j, jsonb_type(j, '\$.a1[2]') FROM ${testTable} ORDER BY id"
    qt_select "SELECT id, j, jsonb_type(j, '\$.a1[3]') FROM ${testTable} ORDER BY id"
    qt_select "SELECT id, j, jsonb_type(j, '\$.a1[4]') FROM ${testTable} ORDER BY id"
    qt_select "SELECT id, j, jsonb_type(j, '\$.a1[10]') FROM ${testTable} ORDER BY id"
    qt_select "SELECT id, j, jsonb_type(j, '\$.a1[last]') FROM ${testTable} ORDER BY id"
    qt_select "SELECT id, j, jsonb_type(j, '\$.a1[last-0]') FROM ${testTable} ORDER BY id"
    qt_select "SELECT id, j, jsonb_type(j, '\$.a1[last-1]') FROM ${testTable} ORDER BY id"
    qt_select "SELECT id, j, jsonb_type(j, '\$.a1[last-2]') FROM ${testTable} ORDER BY id"
    qt_select "SELECT id, j, jsonb_type(j, '\$.a1[last-10]') FROM ${testTable} ORDER BY id"
    qt_select "SELECT id, j, jsonb_type(j, '\$.a1[-0]') FROM ${testTable} ORDER BY id"
    qt_select "SELECT id, j, jsonb_type(j, '\$.a1[-1]') FROM ${testTable} ORDER BY id"
    qt_select "SELECT id, j, jsonb_type(j, '\$.a1[-10]') FROM ${testTable} ORDER BY id"


    // CAST from JSONB
    qt_cast_from_select "SELECT id, j, CAST(j AS BOOLEAN) FROM ${testTable} ORDER BY id"
    qt_select "SELECT id, j, CAST(j AS SMALLINT) FROM ${testTable} ORDER BY id"
    qt_select "SELECT id, j, CAST(j AS INT) FROM ${testTable} ORDER BY id"
    qt_select "SELECT id, j, CAST(j AS BIGINT) FROM ${testTable} ORDER BY id"
    qt_select "SELECT id, j, CAST(j AS DOUBLE) FROM ${testTable} ORDER BY id"
    qt_select "SELECT id, j, CAST(j AS STRING) FROM ${testTable} ORDER BY id"

    // CAST to JSONB
    qt_cast_to_select "SELECT id, j, CAST(CAST(j AS BOOLEAN) AS JSONB) FROM ${testTable} ORDER BY id"
    qt_select "SELECT id, j, CAST(CAST(j AS SMALLINT) AS JSONB) FROM ${testTable} ORDER BY id"
    qt_select "SELECT id, j, CAST(CAST(j AS INT) AS JSONB) FROM ${testTable} ORDER BY id"
    qt_select "SELECT id, j, CAST(CAST(j AS BIGINT) AS JSONB) FROM ${testTable} ORDER BY id"
    qt_select "SELECT id, j, CAST(CAST(j AS DOUBLE) AS JSONB) FROM ${testTable} ORDER BY id"
    qt_select "SELECT id, j, CAST(CAST(j AS STRING) AS JSONB) FROM ${testTable} ORDER BY id"

    qt_select """SELECT CAST(NULL AS JSONB)"""
    qt_select """SELECT CAST('null' AS JSONB)"""
    qt_select """SELECT CAST('true' AS JSONB)"""
    qt_select """SELECT CAST('false' AS JSONB)"""
    qt_select """SELECT CAST('100' AS JSONB)"""
    qt_select """SELECT CAST('10000' AS JSONB)"""
    qt_select """SELECT CAST('1000000000' AS JSONB)"""
    qt_select """SELECT CAST('1152921504606846976' AS JSONB)"""
    qt_select """SELECT CAST('6.18' AS JSONB)"""
    qt_select """SELECT CAST('"abcd"' AS JSONB)"""
    qt_select """SELECT CAST('{}' AS JSONB)"""
    qt_select """SELECT CAST('{"k1":"v31", "k2": 300}' AS JSONB)"""
    qt_select """SELECT CAST('[]' AS JSONB)"""
    qt_select """SELECT CAST('[123, 456]' AS JSONB)"""
    qt_select """SELECT CAST('["abc", "def"]' AS JSONB)"""
    qt_select """SELECT CAST('[null, true, false, 100, 6.18, "abc"]' AS JSONB)"""
    qt_select """SELECT CAST('[{"k1":"v41", "k2": 400}, 1, "a", 3.14]' AS JSONB)"""
    qt_select """SELECT CAST('{"k1":"v31", "k2": 300, "a1": [{"k1":"v41", "k2": 400}, 1, "a", 3.14]}' AS JSONB)"""
    qt_select """SELECT CAST("''" AS JSONB)"""
    qt_select """SELECT CAST("'abc'" AS JSONB)"""
    qt_select """SELECT CAST('abc' AS JSONB)"""
    qt_select """SELECT CAST('100x' AS JSONB)"""
    qt_select """SELECT CAST('6.a8' AS JSONB)"""
    qt_select """SELECT CAST('{x' AS JSONB)"""
    qt_select """SELECT CAST('[123, abc]' AS JSONB)"""

    qt_select """SELECT id, JSON_VALID(j) FROM ${testTable} ORDER BY id"""
    qt_select """SELECT JSON_VALID('{"k1":"v31","k2":300}')"""
    qt_select """SELECT JSON_VALID('invalid json')"""
    qt_select """SELECT JSON_VALID(NULL)"""

    qt_select """SELECT id, j, JSON_EXTRACT(j, '\$.k1') FROM ${testTable} ORDER BY id"""
    qt_select """SELECT id, j, JSON_EXTRACT(j, '\$.k2', '\$.[1]') FROM ${testTable} ORDER BY id"""
    qt_select """SELECT id, j, JSON_EXTRACT(j, '\$.k2', '\$.x.y') FROM ${testTable} ORDER BY id"""
    qt_select """SELECT id, j, JSON_EXTRACT(j, '\$.k2', null) FROM ${testTable} ORDER BY id"""
    qt_select """SELECT id, j, JSON_EXTRACT(j, '\$.a1[0].k1', '\$.a1[0].k2', '\$.a1[2]') FROM ${testTable} ORDER BY id"""

<<<<<<< HEAD

    // explode_json_object function
    qt_order_select_explode_json_object "select id, j, k,v from ${testTable} lateral view explode_json_object_outer(j) tmp as k,v order by id;"
    qt_order_select_explode_json_object_out "select id, j, k,v from ${testTable} lateral view explode_json_object_outer(j) tmp as k,v order by id;"
=======
    // json_parse
    qt_sql_json_parse """SELECT/*+SET_VAR(enable_fold_constant_by_be=false)*/ json_parse('{"":"v1"}')"""
    qt_sql_json_parse """SELECT/*+SET_VAR(enable_fold_constant_by_be=false)*/ json_parse('{"":1, "":"v1"}')"""
    qt_sql_json_parse """SELECT/*+SET_VAR(enable_fold_constant_by_be=false)*/ json_parse('{"":1, "ab":"v1", "":"v1", "": 2}')"""
>>>>>>> 27152b28
}<|MERGE_RESOLUTION|>--- conflicted
+++ resolved
@@ -543,15 +543,13 @@
     qt_select """SELECT id, j, JSON_EXTRACT(j, '\$.k2', null) FROM ${testTable} ORDER BY id"""
     qt_select """SELECT id, j, JSON_EXTRACT(j, '\$.a1[0].k1', '\$.a1[0].k2', '\$.a1[2]') FROM ${testTable} ORDER BY id"""
 
-<<<<<<< HEAD
-
     // explode_json_object function
     qt_order_select_explode_json_object "select id, j, k,v from ${testTable} lateral view explode_json_object_outer(j) tmp as k,v order by id;"
     qt_order_select_explode_json_object_out "select id, j, k,v from ${testTable} lateral view explode_json_object_outer(j) tmp as k,v order by id;"
-=======
+
     // json_parse
     qt_sql_json_parse """SELECT/*+SET_VAR(enable_fold_constant_by_be=false)*/ json_parse('{"":"v1"}')"""
     qt_sql_json_parse """SELECT/*+SET_VAR(enable_fold_constant_by_be=false)*/ json_parse('{"":1, "":"v1"}')"""
     qt_sql_json_parse """SELECT/*+SET_VAR(enable_fold_constant_by_be=false)*/ json_parse('{"":1, "ab":"v1", "":"v1", "": 2}')"""
->>>>>>> 27152b28
+
 }