--- conflicted
+++ resolved
@@ -105,7 +105,6 @@
 // To enable jdbc test, you need first start hive container.
 // See `docker/thirdparties/start-thirdparties-docker.sh`
 enableHiveTest=true
-<<<<<<< HEAD
 enablePaimonTest=enable_deprecated_case
 
 // port of hive2 docker
@@ -119,11 +118,6 @@
 hive3HdfsPort=8320
 hive3ServerPort=13000
 hive3PgPort=5732
-=======
-hms_port=9083
-hiveServerPort=10000
-hive_pg_port=5432
->>>>>>> 10a937aa
 
 // kafka test config
 // to enable kafka test, you need firstly to start kafka container
