--- conflicted
+++ resolved
@@ -80,9 +80,7 @@
 
 # This feature has bug, so by default is false, only open it in pipeline to observe
 enable_parquet_page_index=true
-<<<<<<< HEAD
 
 enable_fetch_rowsets_from_peer_replicas = true
-=======
-enable_write_index_searcher_cache=true
->>>>>>> 64fef996
+
+enable_write_index_searcher_cache=true