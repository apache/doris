--- conflicted
+++ resolved
@@ -16,45 +16,20 @@
 // under the License.
 
 testGroups = "p0"
-<<<<<<< HEAD
-//exclude groups and exclude suites is more prior than include groups and include suites.
-excludeSuites = """
-    test_index_failure_injection,
-    test_dump_image,
-    test_profile,
-    test_spark_load,
-    test_refresh_mtmv,
-    test_bitmap_filter,
-    test_information_schema_external,
-    test_pk_uk_case_cluster,
-    test_point_query_cluster_key,
-    test_compaction_uniq_cluster_keys_with_delete,
-    test_compaction_uniq_keys_cluster_key,
-    test_set_partition_version,
-    test_show_transaction,
-    test_be_inject_publish_txn_fail,
-    test_report_version_missing,
-    test_publish_timeout,
-    set_replica_status
-"""
-=======
+
 // exclude groups and exclude suites is more prior than include groups and include suites.
 // keep them in lexico order(add/remove cases between the sentinals and sort):
 // * sort lines in vim: select lines and then type :sort
 // * sort lines in vscode: https://ulfschneider.io/2023-09-01-sort-in-vscode/
 excludeSuites = "000_the_start_sentinel_do_not_touch," + // keep this line as the first line
-    "set_and_unset_variable," +
     "set_replica_status," + // not a case for cloud mode, no need to run
     "test_be_inject_publish_txn_fail," + // not a case for cloud mode, no need to run
     "test_bitmap_filter," +
     "test_compaction_uniq_cluster_keys_with_delete," +
     "test_compaction_uniq_keys_cluster_key," +
-    "test_disable_move_memtable," +
     "test_dump_image," +
     "test_index_failure_injection," +
     "test_information_schema_external," +
-    "test_insert_move_memtable," +
-    "test_materialized_view_move_memtable," +
     "test_pk_uk_case_cluster," +
     "test_point_query_cluster_key," +
     "test_profile," +
@@ -64,13 +39,9 @@
     "test_set_partition_version," +
     "test_show_transaction," + // not supported yet
     "test_spark_load," +
-    "test_stream_load_move_memtable," +
-    "test_stream_load_new_move_memtable," +
     "test_array_index1," +
     "test_array_index2," +
     "zzz_the_end_sentinel_do_not_touch" // keep this line as the last line
->>>>>>> f64a8340
-
 
 excludeDirectories = "000_the_start_sentinel_do_not_touch," + // keep this line as the first line
     "cloud/multi_cluster," + // run in specific regression pipeline
