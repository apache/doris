--- conflicted
+++ resolved
@@ -734,7 +734,6 @@
     fi
 }
 
-<<<<<<< HEAD
 prepare_java_udf() {
     if [[ ! -d "${DORIS_HOME:-}" ]]; then return 1; fi
     # custom_lib相关的case需要在fe启动前把编译好的jar放到 $DORIS_HOME/fe/custom_lib/
@@ -758,7 +757,7 @@
         echo "ERROR: failed to prepare java udf"
         return 1
     fi
-=======
+
 function print_running_pipeline_tasks() {
     webserver_port=$(get_doris_conf_value "${DORIS_HOME}"/be/conf/be.conf webserver_port)
     mkdir -p "${DORIS_HOME}"/be/log/
@@ -767,5 +766,4 @@
     echo ""
     curl -m 10 "http://127.0.0.1:${webserver_port}/api/running_pipeline_tasks/30" 2>&1 | tee "${DORIS_HOME}"/be/log/running_pipeline_tasks_30
     echo "------------------------${FUNCNAME[0]}--------------------------"
->>>>>>> 4012bceb
 }