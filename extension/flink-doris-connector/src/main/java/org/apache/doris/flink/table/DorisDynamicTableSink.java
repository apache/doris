--- conflicted
+++ resolved
@@ -35,14 +35,10 @@
     private final DorisExecutionOptions executionOptions;
     private final TableSchema tableSchema;
 
-<<<<<<< HEAD
     public DorisDynamicTableSink(DorisOptions options,
                                  DorisReadOptions readOptions,
                                  DorisExecutionOptions executionOptions,
                                  TableSchema tableSchema) {
-=======
-    public DorisDynamicTableSink(DorisOptions options, DorisReadOptions readOptions, DorisExecutionOptions executionOptions, TableSchema tableSchema) {
->>>>>>> 787ceafd
         this.options = options;
         this.readOptions = readOptions;
         this.executionOptions = executionOptions;
@@ -61,24 +57,14 @@
     @Override
     public SinkRuntimeProvider getSinkRuntimeProvider(Context context) {
         DorisDynamicOutputFormat.Builder builder = DorisDynamicOutputFormat.builder()
-<<<<<<< HEAD
-                .setFenodes(options.getFenodes())
-                .setUsername(options.getUsername())
-                .setPassword(options.getPassword())
-                .setTableIdentifier(options.getTableIdentifier())
-                .setReadOptions(readOptions)
-                .setExecutionOptions(executionOptions)
-                .setFieldNames(tableSchema.getFieldNames());
-=======
             .setFenodes(options.getFenodes())
             .setUsername(options.getUsername())
             .setPassword(options.getPassword())
             .setTableIdentifier(options.getTableIdentifier())
             .setReadOptions(readOptions)
             .setExecutionOptions(executionOptions)
-            .setFieldDataTypes(tableSchema.getFieldDataTypes());;
->>>>>>> 787ceafd
-
+            .setFieldDataTypes(tableSchema.getFieldDataTypes())
+            .setFieldNames(tableSchema.getFieldNames());
         return OutputFormatProvider.of(builder.build());
     }
 
