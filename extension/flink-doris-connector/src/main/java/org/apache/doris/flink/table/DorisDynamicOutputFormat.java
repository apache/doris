// Licensed to the Apache Software Foundation (ASF) under one
// or more contributor license agreements.  See the NOTICE file
// distributed with this work for additional information
// regarding copyright ownership.  The ASF licenses this file
// to you under the Apache License, Version 2.0 (the
// "License"); you may not use this file except in compliance
// with the License.  You may obtain a copy of the License at
//
//   http://www.apache.org/licenses/LICENSE-2.0
//
// Unless required by applicable law or agreed to in writing,
// software distributed under the License is distributed on an
// "AS IS" BASIS, WITHOUT WARRANTIES OR CONDITIONS OF ANY
// KIND, either express or implied.  See the License for the
// specific language governing permissions and limitations
// under the License.
package org.apache.doris.flink.table;

import com.fasterxml.jackson.databind.ObjectMapper;
import org.apache.doris.flink.cfg.DorisExecutionOptions;
import org.apache.doris.flink.cfg.DorisOptions;
import org.apache.doris.flink.cfg.DorisReadOptions;
import org.apache.doris.flink.exception.DorisException;
import org.apache.doris.flink.exception.StreamLoadException;
import org.apache.doris.flink.rest.RestService;
import org.apache.flink.api.common.io.RichOutputFormat;
import org.apache.flink.configuration.Configuration;
import org.apache.flink.runtime.util.ExecutorThreadFactory;
import org.apache.flink.table.data.RowData;
import org.apache.flink.table.types.DataType;
import org.apache.flink.table.types.logical.LogicalType;
import org.apache.flink.types.RowKind;
import org.slf4j.Logger;
import org.slf4j.LoggerFactory;

import java.io.IOException;
import java.util.ArrayList;
import java.util.Arrays;
import java.util.HashMap;
import java.util.List;
import java.util.Map;
import java.util.Properties;
import java.util.StringJoiner;
import java.util.concurrent.Executors;
import java.util.concurrent.ScheduledExecutorService;
import java.util.concurrent.ScheduledFuture;
import java.util.concurrent.TimeUnit;
import java.util.regex.Matcher;
import java.util.regex.Pattern;
import java.util.stream.Collectors;

import static org.apache.flink.table.data.RowData.createFieldGetter;


/**
 * DorisDynamicOutputFormat
 **/
public class DorisDynamicOutputFormat<T> extends RichOutputFormat<T> {

    private static final Logger LOG = LoggerFactory.getLogger(DorisDynamicOutputFormat.class);
    private static final ObjectMapper OBJECT_MAPPER = new ObjectMapper();

    private static final String COLUMNS_KEY = "columns";
    private static final String FIELD_DELIMITER_KEY = "column_separator";
    private static final String FIELD_DELIMITER_DEFAULT = "\t";
    private static final String LINE_DELIMITER_KEY = "line_delimiter";
    private static final String LINE_DELIMITER_DEFAULT = "\n";
    private static final String FORMAT_KEY = "format";
    private static final String FORMAT_JSON_VALUE = "json";
    private static final String NULL_VALUE = "\\N";
    private static final String ESCAPE_DELIMITERS_KEY = "escape_delimiters";
    private static final String ESCAPE_DELIMITERS_DEFAULT = "false";
    private static final String DORIS_DELETE_SIGN = "__DORIS_DELETE_SIGN__";
    private final String[] fieldNames;
    private final boolean jsonFormat;
    private final RowData.FieldGetter[] fieldGetters;
    private final List batch = new ArrayList<>();
    private String fieldDelimiter;
    private String lineDelimiter;
    private DorisOptions options;
    private DorisReadOptions readOptions;
    private DorisExecutionOptions executionOptions;
    private DorisStreamLoad dorisStreamLoad;
    private transient volatile boolean closed = false;

    private transient ScheduledExecutorService scheduler;
    private transient ScheduledFuture<?> scheduledFuture;
    private transient volatile Exception flushException;

    public DorisDynamicOutputFormat(DorisOptions option,
                                    DorisReadOptions readOptions,
                                    DorisExecutionOptions executionOptions,
                                    LogicalType[] logicalTypes,
                                    String[] fieldNames) {
        this.options = option;
        this.readOptions = readOptions;
        this.executionOptions = executionOptions;
        this.fieldNames = fieldNames;
        this.jsonFormat = FORMAT_JSON_VALUE.equals(executionOptions.getStreamLoadProp().getProperty(FORMAT_KEY));

<<<<<<< HEAD
        handleStreamloadProp();
        this.fieldGetters = new RowData.FieldGetter[logicalTypes.length];
        for (int i = 0; i < logicalTypes.length; i++) {
            fieldGetters[i] = createFieldGetter(logicalTypes[i], i);
        }
    }
=======
        Properties streamLoadProp = executionOptions.getStreamLoadProp();
>>>>>>> 09a6e501

    /**
     * A builder used to set parameters to the output format's configuration in a fluent way.
     *
     * @return builder
     */
    public static Builder builder() {
        return new Builder();
    }

    private void handleStreamloadProp() {
        Properties streamLoadProp = executionOptions.getStreamLoadProp();
        boolean ifEscape = Boolean.parseBoolean(streamLoadProp.getProperty(ESCAPE_DELIMITERS_KEY, ESCAPE_DELIMITERS_DEFAULT));
        if (ifEscape) {
            this.fieldDelimiter = escapeString(streamLoadProp.getProperty(FIELD_DELIMITER_KEY,
                    FIELD_DELIMITER_DEFAULT));
            this.lineDelimiter = escapeString(streamLoadProp.getProperty(LINE_DELIMITER_KEY,
                    LINE_DELIMITER_DEFAULT));

            if (streamLoadProp.contains(ESCAPE_DELIMITERS_KEY)) {
                streamLoadProp.remove(ESCAPE_DELIMITERS_KEY);
            }
        } else {
            this.fieldDelimiter = streamLoadProp.getProperty(FIELD_DELIMITER_KEY,
                    FIELD_DELIMITER_DEFAULT);
            this.lineDelimiter = streamLoadProp.getProperty(LINE_DELIMITER_KEY,
                    LINE_DELIMITER_DEFAULT);
        }

        //add column key when fieldNames is not empty
        if (!streamLoadProp.containsKey(COLUMNS_KEY) && fieldNames != null && fieldNames.length > 0) {
            String columns = String.join(",", Arrays.stream(fieldNames).map(item -> String.format("`%s`", item.trim().replace("`", ""))).collect(Collectors.toList()));
            if (executionOptions.getEnableDelete()) {
                columns = String.format("%s,%s", columns, DORIS_DELETE_SIGN);
            }
            streamLoadProp.put(COLUMNS_KEY, columns);
        }
    }

    private String escapeString(String s) {
        Pattern p = Pattern.compile("\\\\x(\\d{2})");
        Matcher m = p.matcher(s);

        StringBuffer buf = new StringBuffer();
        while (m.find()) {
            m.appendReplacement(buf, String.format("%s", (char) Integer.parseInt(m.group(1))));
        }
        m.appendTail(buf);
        return buf.toString();
    }

    @Override
    public void configure(Configuration configuration) {
    }

    @Override
    public void open(int taskNumber, int numTasks) throws IOException {
        dorisStreamLoad = new DorisStreamLoad(
                getBackend(),
                options.getTableIdentifier().split("\\.")[0],
                options.getTableIdentifier().split("\\.")[1],
                options.getUsername(),
                options.getPassword(),
                executionOptions.getStreamLoadProp());
        LOG.info("Streamload BE:{}", dorisStreamLoad.getLoadUrlStr());

        if (executionOptions.getBatchIntervalMs() != 0 && executionOptions.getBatchSize() != 1) {
            this.scheduler = Executors.newScheduledThreadPool(1, new ExecutorThreadFactory("doris-streamload-output" +
                    "-format"));
            this.scheduledFuture = this.scheduler.scheduleWithFixedDelay(() -> {
                synchronized (DorisDynamicOutputFormat.this) {
                    if (!closed) {
                        try {
                            flush();
                        } catch (Exception e) {
                            flushException = e;
                        }
                    }
                }
            }, executionOptions.getBatchIntervalMs(), executionOptions.getBatchIntervalMs(), TimeUnit.MILLISECONDS);
        }
    }

    private void checkFlushException() {
        if (flushException != null) {
            throw new RuntimeException("Writing records to streamload failed.", flushException);
        }
    }

    @Override
    public synchronized void writeRecord(T row) throws IOException {
        checkFlushException();
        addBatch(row);
        if (executionOptions.getBatchSize() > 0 && batch.size() >= executionOptions.getBatchSize()) {
            flush();
        }
    }

    private void addBatch(T row) {
        if (row instanceof RowData) {
            RowData rowData = (RowData) row;
            Map<String, String> valueMap = new HashMap<>();
            StringJoiner value = new StringJoiner(this.fieldDelimiter);
            for (int i = 0; i < rowData.getArity() && i < fieldGetters.length; ++i) {
                Object field = fieldGetters[i].getFieldOrNull(rowData);
                if (jsonFormat) {
                    String data = field != null ? field.toString() : null;
                    valueMap.put(this.fieldNames[i], data);
                } else {
                    String data = field != null ? field.toString() : NULL_VALUE;
                    value.add(data);
                }
            }
            // add doris delete sign
            if (executionOptions.getEnableDelete()) {
                if (jsonFormat) {
                    valueMap.put(DORIS_DELETE_SIGN, parseDeleteSign(rowData.getRowKind()));
                } else {
                    value.add(parseDeleteSign(rowData.getRowKind()));
                }
            }
            Object data = jsonFormat ? valueMap : value.toString();
            batch.add(data);
        } else if (row instanceof String) {
            batch.add(row);
        } else {
            throw new RuntimeException("The type of element should be 'RowData' or 'String' only.");
        }
    }

    private String parseDeleteSign(RowKind rowKind) {
        if (RowKind.INSERT.equals(rowKind) || RowKind.UPDATE_AFTER.equals(rowKind)) {
            return "0";
        } else if (RowKind.DELETE.equals(rowKind) || RowKind.UPDATE_BEFORE.equals(rowKind)) {
            return "1";
        } else {
            throw new RuntimeException("Unrecognized row kind:" + rowKind.toString());
        }
    }

    @Override
    public synchronized void close() throws IOException {
        if (!closed) {
            closed = true;

            if (this.scheduledFuture != null) {
                scheduledFuture.cancel(false);
                this.scheduler.shutdown();
            }

            try {
                flush();
            } catch (Exception e) {
                LOG.warn("Writing records to doris failed.", e);
                throw new RuntimeException("Writing records to doris failed.", e);
            } finally {
                this.dorisStreamLoad.close();
            }
        }
        checkFlushException();
    }

    public synchronized void flush() throws IOException {
        checkFlushException();
        if (batch.isEmpty()) {
            return;
        }
        String result;
        if (jsonFormat) {
            if (batch.get(0) instanceof String) {
                result = batch.toString();
            } else {
                result = OBJECT_MAPPER.writeValueAsString(batch);
            }
        } else {
            result = String.join(this.lineDelimiter, batch);
        }
        for (int i = 0; i <= executionOptions.getMaxRetries(); i++) {
            try {
                dorisStreamLoad.load(result);
                batch.clear();
                break;
            } catch (StreamLoadException e) {
                LOG.error("doris sink error, retry times = {}", i, e);
                if (i >= executionOptions.getMaxRetries()) {
                    throw new IOException(e);
                }
                try {
                    dorisStreamLoad.setHostPort(getBackend());
                    LOG.warn("streamload error,switch be: {}", dorisStreamLoad.getLoadUrlStr(), e);
                    Thread.sleep(1000 * i);
                } catch (InterruptedException ex) {
                    Thread.currentThread().interrupt();
                    throw new IOException("unable to flush; interrupted while doing another attempt", e);
                }
            }
        }
    }

    private String getBackend() throws IOException {
        try {
            //get be url from fe
            return RestService.randomBackend(options, readOptions, LOG);
        } catch (IOException | DorisException e) {
            LOG.error("get backends info fail");
            throw new IOException(e);
        }
    }

    /**
     * Builder for {@link DorisDynamicOutputFormat}.
     */
    public static class Builder {
        private DorisOptions.Builder optionsBuilder;
        private DorisReadOptions readOptions;
        private DorisExecutionOptions executionOptions;
        private DataType[] fieldDataTypes;
        private String[] fieldNames;

        public Builder() {
            this.optionsBuilder = DorisOptions.builder();
        }

        public Builder setFenodes(String fenodes) {
            this.optionsBuilder.setFenodes(fenodes);
            return this;
        }

        public Builder setUsername(String username) {
            this.optionsBuilder.setUsername(username);
            return this;
        }

        public Builder setPassword(String password) {
            this.optionsBuilder.setPassword(password);
            return this;
        }

        public Builder setTableIdentifier(String tableIdentifier) {
            this.optionsBuilder.setTableIdentifier(tableIdentifier);
            return this;
        }

        public Builder setReadOptions(DorisReadOptions readOptions) {
            this.readOptions = readOptions;
            return this;
        }

        public Builder setExecutionOptions(DorisExecutionOptions executionOptions) {
            this.executionOptions = executionOptions;
            return this;
        }

        public Builder setFieldNames(String[] fieldNames) {
            this.fieldNames = fieldNames;
            return this;
        }

        public Builder setFieldDataTypes(DataType[] fieldDataTypes) {
            this.fieldDataTypes = fieldDataTypes;
            return this;
        }

        public DorisDynamicOutputFormat build() {
            final LogicalType[] logicalTypes =
                    Arrays.stream(fieldDataTypes)
                            .map(DataType::getLogicalType)
                            .toArray(LogicalType[]::new);
            return new DorisDynamicOutputFormat(
                    optionsBuilder.build(), readOptions, executionOptions, logicalTypes, fieldNames
            );
        }
    }
}<|MERGE_RESOLUTION|>--- conflicted
+++ resolved
@@ -98,16 +98,12 @@
         this.fieldNames = fieldNames;
         this.jsonFormat = FORMAT_JSON_VALUE.equals(executionOptions.getStreamLoadProp().getProperty(FORMAT_KEY));
 
-<<<<<<< HEAD
         handleStreamloadProp();
         this.fieldGetters = new RowData.FieldGetter[logicalTypes.length];
         for (int i = 0; i < logicalTypes.length; i++) {
             fieldGetters[i] = createFieldGetter(logicalTypes[i], i);
         }
     }
-=======
-        Properties streamLoadProp = executionOptions.getStreamLoadProp();
->>>>>>> 09a6e501
 
     /**
      * A builder used to set parameters to the output format's configuration in a fluent way.
