// Licensed to the Apache Software Foundation (ASF) under one
// or more contributor license agreements.  See the NOTICE file
// distributed with this work for additional information
// regarding copyright ownership.  The ASF licenses this file
// to you under the Apache License, Version 2.0 (the
// "License"); you may not use this file except in compliance
// with the License.  You may obtain a copy of the License at
//
//   http://www.apache.org/licenses/LICENSE-2.0
//
// Unless required by applicable law or agreed to in writing,
// software distributed under the License is distributed on an
// "AS IS" BASIS, WITHOUT WARRANTIES OR CONDITIONS OF ANY
// KIND, either express or implied.  See the License for the
// specific language governing permissions and limitations
// under the License.
package org.apache.doris.flink.table;

import com.fasterxml.jackson.databind.ObjectMapper;
import org.apache.doris.flink.cfg.DorisExecutionOptions;
import org.apache.doris.flink.cfg.DorisOptions;
import org.apache.doris.flink.cfg.DorisReadOptions;
import org.apache.doris.flink.exception.DorisException;
import org.apache.doris.flink.exception.StreamLoadException;
import org.apache.doris.flink.rest.RestService;
import org.apache.flink.api.common.io.RichOutputFormat;
import org.apache.flink.configuration.Configuration;
import org.apache.flink.runtime.util.ExecutorThreadFactory;
import org.apache.flink.table.data.RowData;
import org.apache.flink.table.types.DataType;
import org.apache.flink.table.types.logical.LogicalType;
import org.slf4j.Logger;
import org.slf4j.LoggerFactory;

import java.io.IOException;
import java.util.ArrayList;
<<<<<<< HEAD
import java.util.HashMap;
import java.util.List;
import java.util.Map;
=======
import java.util.Arrays;
import java.util.List;
>>>>>>> 787ceafd
import java.util.StringJoiner;
import java.util.concurrent.Executors;
import java.util.concurrent.ScheduledExecutorService;
import java.util.concurrent.ScheduledFuture;
import java.util.concurrent.TimeUnit;

import static org.apache.flink.table.data.RowData.createFieldGetter;


/**
 * DorisDynamicOutputFormat
 **/
public class DorisDynamicOutputFormat extends RichOutputFormat<RowData> {

    private static final Logger LOG = LoggerFactory.getLogger(DorisDynamicOutputFormat.class);
    private static final ObjectMapper OBJECT_MAPPER = new ObjectMapper();

    private static final String FIELD_DELIMITER_KEY = "column_separator";
    private static final String FIELD_DELIMITER_DEFAULT = "\t";
    private static final String LINE_DELIMITER_KEY = "line_delimiter";
    private static final String LINE_DELIMITER_DEFAULT = "\n";
    private static final String FORMAT_KEY = "format";
    private static final String FORMAT_JSON_VALUE = "json";
    private static final String NULL_VALUE = "\\N";

    private final String fieldDelimiter;
    private final String lineDelimiter;
    private final String[] fieldNames;
    private final boolean jsonFormat;
    private DorisOptions options;
    private DorisReadOptions readOptions;
    private DorisExecutionOptions executionOptions;
    private DorisStreamLoad dorisStreamLoad;

    private final List batch = new ArrayList<>();
    private transient volatile boolean closed = false;

    private transient ScheduledExecutorService scheduler;
    private transient ScheduledFuture<?> scheduledFuture;
    private transient volatile Exception flushException;

<<<<<<< HEAD
    public DorisDynamicOutputFormat(DorisOptions option,
                                    DorisReadOptions readOptions,
                                    DorisExecutionOptions executionOptions,
                                    String[] fieldNames) {
=======
    private final RowData.FieldGetter[] fieldGetters;

    public DorisDynamicOutputFormat(DorisOptions option, DorisReadOptions readOptions, DorisExecutionOptions executionOptions, LogicalType[] logicalTypes) {
>>>>>>> 787ceafd
        this.options = option;
        this.readOptions = readOptions;
        this.executionOptions = executionOptions;
        this.fieldDelimiter = executionOptions.getStreamLoadProp().getProperty(FIELD_DELIMITER_KEY, FIELD_DELIMITER_DEFAULT);
        this.lineDelimiter = executionOptions.getStreamLoadProp().getProperty(LINE_DELIMITER_KEY, LINE_DELIMITER_DEFAULT);
<<<<<<< HEAD
        this.fieldNames = fieldNames;
        this.jsonFormat = FORMAT_JSON_VALUE.equals(executionOptions.getStreamLoadProp().getProperty(FORMAT_KEY));
=======
        this.fieldGetters = new RowData.FieldGetter[logicalTypes.length];
        for (int i = 0; i < logicalTypes.length; i++) {
            fieldGetters[i] = createFieldGetter(logicalTypes[i], i);
        }
>>>>>>> 787ceafd
    }

    @Override
    public void configure(Configuration configuration) {
    }

    @Override
    public void open(int taskNumber, int numTasks) throws IOException {
        dorisStreamLoad = new DorisStreamLoad(
            getBackend(),
            options.getTableIdentifier().split("\\.")[0],
            options.getTableIdentifier().split("\\.")[1],
            options.getUsername(),
            options.getPassword(),
            executionOptions.getStreamLoadProp());
        LOG.info("Streamload BE:{}", dorisStreamLoad.getLoadUrlStr());

        if (executionOptions.getBatchIntervalMs() != 0 && executionOptions.getBatchSize() != 1) {
            this.scheduler = Executors.newScheduledThreadPool(1, new ExecutorThreadFactory("doris-streamload-output-format"));
            this.scheduledFuture = this.scheduler.scheduleWithFixedDelay(() -> {
                synchronized (DorisDynamicOutputFormat.this) {
                    if (!closed) {
                        try {
                            flush();
                        } catch (Exception e) {
                            flushException = e;
                        }
                    }
                }
            }, executionOptions.getBatchIntervalMs(), executionOptions.getBatchIntervalMs(), TimeUnit.MILLISECONDS);
        }
    }

    private void checkFlushException() {
        if (flushException != null) {
            throw new RuntimeException("Writing records to streamload failed.", flushException);
        }
    }

    @Override
    public synchronized void writeRecord(RowData row) throws IOException {
        checkFlushException();

        addBatch(row);
        if (executionOptions.getBatchSize() > 0 && batch.size() >= executionOptions.getBatchSize()) {
            flush();
        }
    }

    private void addBatch(RowData row) {
<<<<<<< HEAD
        GenericRowData rowData = (GenericRowData) row;
        Map<String, String> valueMap = new HashMap<>();
        StringJoiner value = new StringJoiner(this.fieldDelimiter);
        for (int i = 0; i < row.getArity(); ++i) {
            Object field = rowData.getField(i);
            if (jsonFormat) {
                String data = field != null ? field.toString() : null;
                valueMap.put(this.fieldNames[i], data);
=======
        StringJoiner value = new StringJoiner(this.fieldDelimiter);
        for (int i = 0; i < row.getArity() && i < fieldGetters.length; ++i) {
            Object field = fieldGetters[i].getFieldOrNull(row);
            if (field != null) {
                value.add(field.toString());
>>>>>>> 787ceafd
            } else {
                String data = field != null ? field.toString() : NULL_VALUE;
                value.add(data);
            }
        }
        Object data = jsonFormat ? valueMap : value.toString();
        batch.add(data);
    }

    @Override
    public synchronized void close() throws IOException {
        if (!closed) {
            closed = true;

            if (this.scheduledFuture != null) {
                scheduledFuture.cancel(false);
                this.scheduler.shutdown();
            }

            try {
                flush();
            } catch (Exception e) {
                LOG.warn("Writing records to doris failed.", e);
                throw new RuntimeException("Writing records to doris failed.", e);
            }
        }
        checkFlushException();
    }

    public synchronized void flush() throws IOException {
        checkFlushException();
        if (batch.isEmpty()) {
            return;
        }
        String result;
        if (jsonFormat) {
            result = OBJECT_MAPPER.writeValueAsString(batch);
        } else {
            result = String.join(this.lineDelimiter, batch);
        }
        for (int i = 0; i <= executionOptions.getMaxRetries(); i++) {
            try {
                dorisStreamLoad.load(result);
                batch.clear();
                break;
            } catch (StreamLoadException e) {
                LOG.error("doris sink error, retry times = {}", i, e);
                if (i >= executionOptions.getMaxRetries()) {
                    throw new IOException(e);
                }
                try {
                    dorisStreamLoad.setHostPort(getBackend());
                    LOG.warn("streamload error,switch be: {}", dorisStreamLoad.getLoadUrlStr(), e);
                    Thread.sleep(1000 * i);
                } catch (InterruptedException ex) {
                    Thread.currentThread().interrupt();
                    throw new IOException("unable to flush; interrupted while doing another attempt", e);
                }
            }
        }
    }


    private String getBackend() throws IOException {
        try {
            //get be url from fe
            return RestService.randomBackend(options, readOptions, LOG);
        } catch (IOException | DorisException e) {
            LOG.error("get backends info fail");
            throw new IOException(e);
        }
    }


    /**
     * A builder used to set parameters to the output format's configuration in a fluent way.
     *
     * @return builder
     */
    public static Builder builder() {
        return new Builder();
    }

    /**
     * Builder for {@link DorisDynamicOutputFormat}.
     */
    public static class Builder {
        private DorisOptions.Builder optionsBuilder;
        private DorisReadOptions readOptions;
        private DorisExecutionOptions executionOptions;
<<<<<<< HEAD
        private String[] fieldNames;
=======
        private DataType[] fieldDataTypes;
>>>>>>> 787ceafd

        public Builder() {
            this.optionsBuilder = DorisOptions.builder();
        }

        public Builder setFenodes(String fenodes) {
            this.optionsBuilder.setFenodes(fenodes);
            return this;
        }

        public Builder setUsername(String username) {
            this.optionsBuilder.setUsername(username);
            return this;
        }

        public Builder setPassword(String password) {
            this.optionsBuilder.setPassword(password);
            return this;
        }

        public Builder setTableIdentifier(String tableIdentifier) {
            this.optionsBuilder.setTableIdentifier(tableIdentifier);
            return this;
        }

        public Builder setReadOptions(DorisReadOptions readOptions) {
            this.readOptions = readOptions;
            return this;
        }

        public Builder setExecutionOptions(DorisExecutionOptions executionOptions) {
            this.executionOptions = executionOptions;
            return this;
        }

<<<<<<< HEAD
        public Builder setFieldNames(String[] fieldNames) {
            this.fieldNames = fieldNames;
=======
        public Builder setFieldDataTypes(DataType[] fieldDataTypes) {
            this.fieldDataTypes = fieldDataTypes;
>>>>>>> 787ceafd
            return this;
        }

        public DorisDynamicOutputFormat build() {
            final LogicalType[] logicalTypes =
                Arrays.stream(fieldDataTypes)
                    .map(DataType::getLogicalType)
                    .toArray(LogicalType[]::new);
            return new DorisDynamicOutputFormat(
<<<<<<< HEAD
                    optionsBuilder.build(), readOptions, executionOptions, fieldNames
=======
                optionsBuilder.build(), readOptions, executionOptions, logicalTypes
>>>>>>> 787ceafd
            );
        }
    }
}<|MERGE_RESOLUTION|>--- conflicted
+++ resolved
@@ -34,14 +34,10 @@
 
 import java.io.IOException;
 import java.util.ArrayList;
-<<<<<<< HEAD
 import java.util.HashMap;
 import java.util.List;
 import java.util.Map;
-=======
 import java.util.Arrays;
-import java.util.List;
->>>>>>> 787ceafd
 import java.util.StringJoiner;
 import java.util.concurrent.Executors;
 import java.util.concurrent.ScheduledExecutorService;
@@ -75,6 +71,7 @@
     private DorisReadOptions readOptions;
     private DorisExecutionOptions executionOptions;
     private DorisStreamLoad dorisStreamLoad;
+    private final RowData.FieldGetter[] fieldGetters;
 
     private final List batch = new ArrayList<>();
     private transient volatile boolean closed = false;
@@ -83,30 +80,22 @@
     private transient ScheduledFuture<?> scheduledFuture;
     private transient volatile Exception flushException;
 
-<<<<<<< HEAD
     public DorisDynamicOutputFormat(DorisOptions option,
                                     DorisReadOptions readOptions,
                                     DorisExecutionOptions executionOptions,
+                                    LogicalType[] logicalTypes,
                                     String[] fieldNames) {
-=======
-    private final RowData.FieldGetter[] fieldGetters;
-
-    public DorisDynamicOutputFormat(DorisOptions option, DorisReadOptions readOptions, DorisExecutionOptions executionOptions, LogicalType[] logicalTypes) {
->>>>>>> 787ceafd
         this.options = option;
         this.readOptions = readOptions;
         this.executionOptions = executionOptions;
         this.fieldDelimiter = executionOptions.getStreamLoadProp().getProperty(FIELD_DELIMITER_KEY, FIELD_DELIMITER_DEFAULT);
         this.lineDelimiter = executionOptions.getStreamLoadProp().getProperty(LINE_DELIMITER_KEY, LINE_DELIMITER_DEFAULT);
-<<<<<<< HEAD
         this.fieldNames = fieldNames;
         this.jsonFormat = FORMAT_JSON_VALUE.equals(executionOptions.getStreamLoadProp().getProperty(FORMAT_KEY));
-=======
         this.fieldGetters = new RowData.FieldGetter[logicalTypes.length];
         for (int i = 0; i < logicalTypes.length; i++) {
             fieldGetters[i] = createFieldGetter(logicalTypes[i], i);
         }
->>>>>>> 787ceafd
     }
 
     @Override
@@ -157,22 +146,13 @@
     }
 
     private void addBatch(RowData row) {
-<<<<<<< HEAD
-        GenericRowData rowData = (GenericRowData) row;
         Map<String, String> valueMap = new HashMap<>();
         StringJoiner value = new StringJoiner(this.fieldDelimiter);
-        for (int i = 0; i < row.getArity(); ++i) {
-            Object field = rowData.getField(i);
+        for (int i = 0; i < row.getArity() && i < fieldGetters.length; ++i) {
+            Object field = fieldGetters[i].getFieldOrNull(row);
             if (jsonFormat) {
                 String data = field != null ? field.toString() : null;
                 valueMap.put(this.fieldNames[i], data);
-=======
-        StringJoiner value = new StringJoiner(this.fieldDelimiter);
-        for (int i = 0; i < row.getArity() && i < fieldGetters.length; ++i) {
-            Object field = fieldGetters[i].getFieldOrNull(row);
-            if (field != null) {
-                value.add(field.toString());
->>>>>>> 787ceafd
             } else {
                 String data = field != null ? field.toString() : NULL_VALUE;
                 value.add(data);
@@ -213,6 +193,7 @@
         } else {
             result = String.join(this.lineDelimiter, batch);
         }
+        System.out.println(result);
         for (int i = 0; i <= executionOptions.getMaxRetries(); i++) {
             try {
                 dorisStreamLoad.load(result);
@@ -263,11 +244,8 @@
         private DorisOptions.Builder optionsBuilder;
         private DorisReadOptions readOptions;
         private DorisExecutionOptions executionOptions;
-<<<<<<< HEAD
+        private DataType[] fieldDataTypes;
         private String[] fieldNames;
-=======
-        private DataType[] fieldDataTypes;
->>>>>>> 787ceafd
 
         public Builder() {
             this.optionsBuilder = DorisOptions.builder();
@@ -303,13 +281,13 @@
             return this;
         }
 
-<<<<<<< HEAD
         public Builder setFieldNames(String[] fieldNames) {
             this.fieldNames = fieldNames;
-=======
+            return this;
+        }
+
         public Builder setFieldDataTypes(DataType[] fieldDataTypes) {
             this.fieldDataTypes = fieldDataTypes;
->>>>>>> 787ceafd
             return this;
         }
 
@@ -319,11 +297,7 @@
                     .map(DataType::getLogicalType)
                     .toArray(LogicalType[]::new);
             return new DorisDynamicOutputFormat(
-<<<<<<< HEAD
-                    optionsBuilder.build(), readOptions, executionOptions, fieldNames
-=======
-                optionsBuilder.build(), readOptions, executionOptions, logicalTypes
->>>>>>> 787ceafd
+                optionsBuilder.build(), readOptions, executionOptions, logicalTypes, fieldNames
             );
         }
     }
