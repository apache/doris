--- conflicted
+++ resolved
@@ -74,12 +74,8 @@
 
     <properties>
         <doris.home>${env.DORIS_HOME}</doris.home>
-<<<<<<< HEAD
         <log4j2.version>2.17.1</log4j2.version>
-=======
-        <log4j2.version>2.17.0</log4j2.version>
         <doris.version>>0.15-SNAPSHOT</doris.version>
->>>>>>> bc4ceeca
     </properties>
     <profiles>
         <!-- for custom internal repository -->
