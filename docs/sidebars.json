--- conflicted
+++ resolved
@@ -192,13 +192,9 @@
                 "advanced/cold-hot-separation",
                 "advanced/is-being-synced",
                 "advanced/lateral-view",
-<<<<<<< HEAD
                 "advanced/user-defined-variables"
                 "advanced/auto-increment"
-=======
-                "advanced/auto-increment",
                 "advanced/is-being-synced"
->>>>>>> fc7cb330
             ]
         },
         {
