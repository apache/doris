--- conflicted
+++ resolved
@@ -189,11 +189,8 @@
                 "advanced/cold-hot-separation",
                 "advanced/compute-node",
                 "advanced/lateral-view",
-<<<<<<< HEAD
                 "advanced/user-defined-variables"
-=======
                 "advanced/auto-increment"
->>>>>>> c5854a77
             ]
         },
         {
