--- conflicted
+++ resolved
@@ -39,15 +39,9 @@
 For the first time in Doris community, you can:
 
 * Follow [Doris Github](https://github.com/apache/incubator-doris)
-<<<<<<< HEAD
 * Subscribe to our [mailing list] (./subscribe-mail-list.md);
 * Join Doris Wechat Group (add WeChat-ID: morningman-cmy, note: join Doris Group) and ask questions at any time.
 * Enter Doris's [Gitter] (./gitter.md) chat room;
-=======
-* Subscribe to our [mailing list](./subscribe-mail-list.md);
-* Join Doris Wechat Group (add micro-signal: morningman-cmy, note: join Doris Group) and ask questions at any time.
-* Enter Doris's [Gitter](./gitter.md) chat room;
->>>>>>> e023ef54
 
 Learn the development trends of Doris project in time and give your opinions on the topics you are concerned about.
 
