--- conflicted
+++ resolved
@@ -106,11 +106,7 @@
 
 All of the above methods require Doris's root user rights.
 
-<<<<<<< HEAD
 The expansion and scaling process of BE nodes does not affect the current system operation and the tasks being performed, and does not affect the performance of the current system. Data balancing is done automatically. Depending on the amount of data available in the cluster, the cluster will be restored to load balancing in a few hours to a day. For cluster load, see the [Tablet Load Balancing Document](../maint-monitor/tablet-repair-and-balance).
-=======
-The expansion and scaling process of BE nodes does not affect the current system operation and the tasks being performed, and does not affect the performance of the current system. Data balancing is done automatically. Depending on the amount of data available in the cluster, the cluster will be restored to load balancing in a few hours to a day. For cluster load, see the [Tablet Load Balancing Document](../../maint-monitor/tablet-meta-tool).
->>>>>>> 0b9e9ac2
 
 ### Add BE nodes
 
