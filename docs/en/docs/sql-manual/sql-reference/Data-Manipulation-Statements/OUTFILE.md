--- conflicted
+++ resolved
@@ -76,15 +76,9 @@
     The following properties are supported:
 
     File related properties
-<<<<<<< HEAD
         column_separator: column separator,is only for CSV format. mulit-bytes is supported starting in version 1.2, such as: "\\x01", "abc".
         line_delimiter: line delimiter,is only for CSV format. mulit-bytes supported starting in version 1.2, such as: "\\x01", "abc".
-        max_file_size: the size limit of a single file, if the result exceeds this value, it will be cut into multiple files.
-=======
-        column_separator: column separator,is only for CSV format <version since="1.2.0">Support mulit-bytes, such as: "\\x01", "abc"</version>
-        line_delimiter: line delimiter,is only for CSV format <version since="1.2.0">Support mulit-bytes, such as: "\\x01", "abc"</version>
         max_file_size: the size limit of a single file, if the result exceeds this value, it will be cut into multiple files, the value range of max_file_size is [5MB, 2GB] and the default is 1GB. (When specified that the file format is ORC, the size of the actual division file will be a multiples of 64MB, such as: specify max_file_size = 5MB, and actually use 64MB as the division; specify max_file_size = 65MB, and will actually use 128MB as cut division points.)
->>>>>>> a74fe4ac
         delete_existing_files: default `false`. If it is specified as true, you will first delete all files specified in the directory specified by the file_path, and then export the data to the directory.For example: "file_path" = "/user/tmp", then delete all files and directory under "/user/"; "file_path" = "/user/tmp/", then delete all files and directory under "/user/tmp/" 
     
     Broker related properties need to be prefixed with `broker.`:
