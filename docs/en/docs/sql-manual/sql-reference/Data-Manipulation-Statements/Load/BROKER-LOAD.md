---
{
    "title": "BROKER-LOAD",
    "language": "en"
}
---

<!--
Licensed to the Apache Software Foundation (ASF) under one
or more contributor license agreements.  See the NOTICE file
distributed with this work for additional information
regarding copyright ownership.  The ASF licenses this file
to you under the Apache License, Version 2.0 (the
"License"); you may not use this file except in compliance
with the License.  You may obtain a copy of the License at

  http://www.apache.org/licenses/LICENSE-2.0

Unless required by applicable law or agreed to in writing,
software distributed under the License is distributed on an
"AS IS" BASIS, WITHOUT WARRANTIES OR CONDITIONS OF ANY
KIND, either express or implied.  See the License for the
specific language governing permissions and limitations
under the License.
-->

## BROKER-LOAD

### Name

BROKER LOAD

### Description

This command is mainly used to import data on remote storage (such as S3, HDFS) through the Broker service process.

```sql
LOAD LABEL load_label
(
data_desc1[, data_desc2, ...]
)
WITH BROKER broker_name
[broker_properties]
[load_properties];
````

- `load_label`

  Each import needs to specify a unique Label. You can use this label to view the progress of the job later.

  `[database.]label_name`

- `data_desc1`

  Used to describe a set of files that need to be imported.

  ```sql
  [MERGE|APPEND|DELETE]
  DATA INFILE
  (
  "file_path1"[, file_path2, ...]
  )
  [NEGATIVE]
  INTO TABLE `table_name`
  [PARTITION (p1, p2, ...)]
  [COLUMNS TERMINATED BY "column_separator"]
  [FORMAT AS "file_type"]
  [(column_list)]
  [COLUMNS FROM PATH AS (c1, c2, ...)]
  [PRECEDING FILTER predicate]
  [SET (column_mapping)]
  [WHERE predicate]
  [DELETE ON expr]
  [ORDER BY source_sequence]
  ````

  - `[MERGE|APPEND|DELETE]`

    Data merge type. The default is APPEND, indicating that this import is a normal append write operation. The MERGE and DELETE types are only available for Unique Key model tables. The MERGE type needs to be used with the `[DELETE ON]` statement to mark the Delete Flag column. The DELETE type indicates that all data imported this time are deleted data.

  - `DATA INFILE`

    Specify the file path to be imported. Can be multiple. Wildcards can be used. The path must eventually match to a file, if it only matches a directory the import will fail.

  - `NEGTIVE`

    This keyword is used to indicate that this import is a batch of "negative" imports. This method is only for aggregate data tables with integer SUM aggregate type. This method will reverse the integer value corresponding to the SUM aggregate column in the imported data. Mainly used to offset previously imported wrong data.

  - `PARTITION(p1, p2, ...)`

    You can specify to import only certain partitions of the table. Data that is no longer in the partition range will be ignored.

  - `COLUMNS TERMINATED BY`

    Specifies the column separator. Only valid in CSV format. Only single-byte delimiters can be specified.

  - `FORMAT AS`

    Specifies the file type, CSV, PARQUET and ORC formats are supported. Default is CSV.

  - `column list`

    Used to specify the column order in the original file. For a detailed introduction to this part, please refer to the [Column Mapping, Conversion and Filtering](../../../../data-operate/import/import-scenes/load-data-convert) document.

    `(k1, k2, tmpk1)`

  - `COLUMNS FROM PATH AS`

    Specifies the columns to extract from the import file path.

  - `PRECEDING FILTER predicate`

    Pre-filter conditions. The data is first concatenated into raw data rows in order according to `column list` and `COLUMNS FROM PATH AS`. Then filter according to the pre-filter conditions. For a detailed introduction to this part, please refer to the [Column Mapping, Conversion and Filtering](../../../../data-operate/import/import-scenes/load-data-convert) document.

  - `SET (column_mapping)`

    Specifies the conversion function for the column.

  - `WHERE predicate`

<<<<<<< HEAD
    Filter imported data based on conditions. For a detailed introduction to this part, please refer to the [Column Mapping, Conversion and Filtering](../../../data-operate/import/import-scenes/load-data-convert) document.
=======
    Filter imported data based on conditions. For a detailed introduction to this part, please refer to the [Column Mapping, Conversion and Filtering](../../../../data-operate/import/import-scenes/load-data-convert) document.
>>>>>>> e0044e5a

  - `DELETE ON expr`

    It needs to be used with the MEREGE import mode, only for the table of the Unique Key model. Used to specify the columns and calculated relationships in the imported data that represent the Delete Flag.

  - `ORDER BY`

    Tables only for the Unique Key model. Used to specify the column in the imported data that represents the Sequence Col. Mainly used to ensure data order when importing.

- `WITH BROKER broker_name`

  Specify the Broker service name to be used. In the public cloud Doris. Broker service name is `bos`

- `broker_properties`

  Specifies the information required by the broker. This information is usually used by the broker to be able to access remote storage systems. Such as BOS or HDFS. See the [Broker](../../../../advanced/broker) documentation for specific information.

  ````text
  (
      "key1" = "val1",
      "key2" = "val2",
      ...
  )
  ````

- `load_properties`

  Specifies import-related parameters. The following parameters are currently supported:

  - `timeout`

    Import timeout. The default is 4 hours. in seconds.

  - `max_filter_ratio`

    The maximum tolerable proportion of data that can be filtered (for reasons such as data irregularity). Zero tolerance by default. The value range is 0 to 1.

  - `exec_mem_limit`

    Import memory limit. Default is 2GB. The unit is bytes.

  - `strict_mode`

    Whether to impose strict restrictions on data. Defaults to false.

  - `timezone`

    Specify the time zone for some functions that are affected by time zones, such as `strftime/alignment_timestamp/from_unixtime`, etc. Please refer to the [timezone](../../../../advanced/time-zone) documentation for details. If not specified, the "Asia/Shanghai" timezone is used

### Example

1. Import a batch of data from HDFS

   ```sql
   LOAD LABEL example_db.label1
   (
       DATA INFILE("hdfs://hdfs_host:hdfs_port/input/file.txt")
       INTO TABLE `my_table`
       COLUMNS TERMINATED BY ","
   )
   WITH BROKER hdfs
   (
       "username"="hdfs_user",
       "password"="hdfs_password"
   );
   ````

   Import the file `file.txt`, separated by commas, into the table `my_table`.

2. Import data from HDFS, using wildcards to match two batches of files in two batches. into two tables separately.

   ```sql
   LOAD LABEL example_db.label2
   (
       DATA INFILE("hdfs://hdfs_host:hdfs_port/input/file-10*")
       INTO TABLE `my_table1`
       PARTITION (p1)
       COLUMNS TERMINATED BY ","
       (k1, tmp_k2, tmp_k3)
       SET (
           k2 = tmp_k2 + 1,
           k3 = tmp_k3 + 1
       )
       DATA INFILE("hdfs://hdfs_host:hdfs_port/input/file-20*")
       INTO TABLE `my_table2`
       COLUMNS TERMINATED BY ","
       (k1, k2, k3)
   )
   WITH BROKER hdfs
   (
       "username"="hdfs_user",
       "password"="hdfs_password"
   );
   ````

   Import two batches of files `file-10*` and `file-20*` using wildcard matching. Imported into two tables `my_table1` and `my_table2` respectively. Where `my_table1` specifies to import into partition `p1`, and will import the values of the second and third columns in the source file +1.

3. Import a batch of data from HDFS.

   ```sql
   LOAD LABEL example_db.label3
   (
       DATA INFILE("hdfs://hdfs_host:hdfs_port/user/doris/data/*/*")
       INTO TABLE `my_table`
       COLUMNS TERMINATED BY "\\x01"
   )
   WITH BROKER my_hdfs_broker
   (
       "username" = "",
       "password" = "",
       "dfs.nameservices" = "my_ha",
       "dfs.ha.namenodes.my_ha" = "my_namenode1, my_namenode2",
       "dfs.namenode.rpc-address.my_ha.my_namenode1" = "nn1_host:rpc_port",
       "dfs.namenode.rpc-address.my_ha.my_namenode2" = "nn2_host:rpc_port",
       "dfs.client.failover.proxy.provider" = "org.apache.hadoop.hdfs.server.namenode.ha.ConfiguredFailoverProxyProvider"
   );
   ````

   Specify the delimiter as Hive's default delimiter `\\x01`, and use the wildcard * to specify all files in all directories under the `data` directory. Use simple authentication while configuring namenode HA.

4. Import data in Parquet format and specify FORMAT as parquet. The default is to judge by the file suffix

   ```sql
   LOAD LABEL example_db.label4
   (
       DATA INFILE("hdfs://hdfs_host:hdfs_port/input/file")
       INTO TABLE `my_table`
       FORMAT AS "parquet"
       (k1, k2, k3)
   )
   WITH BROKER hdfs
   (
       "username"="hdfs_user",
       "password"="hdfs_password"
   );
   ````

5. Import the data and extract the partition field in the file path

   ```sql
   LOAD LABEL example_db.label10
   (
       DATA INFILE("hdfs://hdfs_host:hdfs_port/input/city=beijing/*/*")
       INTO TABLE `my_table`
       FORMAT AS "csv"
       (k1, k2, k3)
       COLUMNS FROM PATH AS (city, utc_date)
   )
   WITH BROKER hdfs
   (
       "username"="hdfs_user",
       "password"="hdfs_password"
   );
   ````

   The columns in the `my_table` table are `k1, k2, k3, city, utc_date`.

   The `hdfs://hdfs_host:hdfs_port/user/doris/data/input/dir/city=beijing` directory includes the following files:

   ````text
   hdfs://hdfs_host:hdfs_port/input/city=beijing/utc_date=2020-10-01/0000.csv
   hdfs://hdfs_host:hdfs_port/input/city=beijing/utc_date=2020-10-02/0000.csv
   hdfs://hdfs_host:hdfs_port/input/city=tianji/utc_date=2020-10-03/0000.csv
   hdfs://hdfs_host:hdfs_port/input/city=tianji/utc_date=2020-10-04/0000.csv
   ````

   The file only contains three columns of `k1, k2, k3`, and the two columns of `city, utc_date` will be extracted from the file path.

6. Filter the data to be imported.

   ```sql
   LOAD LABEL example_db.label6
   (
       DATA INFILE("hdfs://host:port/input/file")
       INTO TABLE `my_table`
       (k1, k2, k3)
       PRECEDING FILTER k1 = 1
       SET (
           k2 = k2 + 1
       )
       WHERE k1 > k2
   )
   WITH BROKER hdfs
   (
       "username"="user",
       "password"="pass"
   );
   ````

   Only in the original data, k1 = 1, and after transformation, rows with k1 > k2 will be imported.

7. Import data, extract the time partition field in the file path, and the time contains %3A (in the hdfs path, ':' is not allowed, all ':' will be replaced by %3A)

   ```sql
   LOAD LABEL example_db.label7
   (
       DATA INFILE("hdfs://host:port/user/data/*/test.txt")
       INTO TABLE `tbl12`
       COLUMNS TERMINATED BY ","
       (k2,k3)
       COLUMNS FROM PATH AS (data_time)
       SET (
           data_time=str_to_date(data_time, '%Y-%m-%d %H%%3A%i%%3A%s')
       )
   )
   WITH BROKER hdfs
   (
       "username"="user",
       "password"="pass"
   );
   ````

   There are the following files in the path:

   ````text
   /user/data/data_time=2020-02-17 00%3A00%3A00/test.txt
   /user/data/data_time=2020-02-18 00%3A00%3A00/test.txt
   ````

   The table structure is:

   ````text
   data_time DATETIME,
   k2 INT,
   k3 INT
   ````

8. Import a batch of data from HDFS, specify the timeout and filter ratio. Broker with clear text my_hdfs_broker. Simple authentication. And delete the columns in the original data that match the columns with v2 greater than 100 in the imported data, and other columns are imported normally

   ```sql
   LOAD LABEL example_db.label8
   (
       MERGE DATA INFILE("HDFS://test:802/input/file")
       INTO TABLE `my_table`
       (k1, k2, k3, v2, v1)
       DELETE ON v2 > 100
   )
   WITH HDFS
   (
       "hadoop.username"="user",
       "password"="pass"
   )
   PROPERTIES
   (
       "timeout" = "3600",
       "max_filter_ratio" = "0.1"
   );
   ````

   Import using the MERGE method. `my_table` must be a table with Unique Key. When the value of the v2 column in the imported data is greater than 100, the row is considered a delete row.

   The import task timeout is 3600 seconds, and the error rate is allowed to be within 10%.

9. Specify the source_sequence column when importing to ensure the replacement order in the UNIQUE_KEYS table:

   ```sql
   LOAD LABEL example_db.label9
   (
       DATA INFILE("HDFS://test:802/input/file")
       INTO TABLE `my_table`
       COLUMNS TERMINATED BY ","
       (k1,k2,source_sequence,v1,v2)
       ORDER BY source_sequence
   )
   WITH HDFS
   (
       "hadoop.username"="user",
       "password"="pass"
   )
   ````

   `my_table` must be an Unqiue Key model table with Sequence Col specified. The data will be ordered according to the value of the `source_sequence` column in the source data.

### Keywords

    BROKER, LOAD

### Best Practice

1. Check the import task status

   Broker Load is an asynchronous import process. The successful execution of the statement only means that the import task is submitted successfully, and does not mean that the data import is successful. The import status needs to be viewed through the [SHOW LOAD](../../Show-Statements/SHOW-LOAD.md) command.

2. Cancel the import task

   Import tasks that have been submitted but not yet completed can be canceled by the [CANCEL LOAD](./CANCEL-LOAD.md) command. After cancellation, the written data will also be rolled back and will not take effect.

3. Label, import transaction, multi-table atomicity

   All import tasks in Doris are atomic. And the import of multiple tables in the same import task can also guarantee atomicity. At the same time, Doris can also use the Label mechanism to ensure that the data imported is not lost or heavy. For details, see the [Import Transactions and Atomicity](../../../../data-operate/import/import-scenes/load-atomicity) documentation.

4. Column mapping, derived columns and filtering

   Doris can support very rich column transformation and filtering operations in import statements. Most built-in functions and UDFs are supported. For how to use this function correctly, please refer to the [Column Mapping, Conversion and Filtering](../../../../data-operate/import/import-scenes/load-data-convert) document.

5. Error data filtering

   Doris' import tasks can tolerate a portion of malformed data. Tolerated via `max_filter_ratio` setting. The default is 0, which means that the entire import task will fail when there is an error data. If the user wants to ignore some problematic data rows, the secondary parameter can be set to a value between 0 and 1, and Doris will automatically skip the rows with incorrect data format.

   For some calculation methods of the tolerance rate, please refer to the [Column Mapping, Conversion and Filtering](../../../../data-operate/import/import-scenes/load-data-convert) document.

6. Strict Mode

   The `strict_mode` attribute is used to set whether the import task runs in strict mode. The format affects the results of column mapping, transformation, and filtering. For a detailed description of strict mode, see the [strict mode](../../../../data-operate/import/import-scenes/load-strict-mode) documentation.

7. Timeout

   The default timeout for Broker Load is 4 hours. from the time the task is submitted. If it does not complete within the timeout period, the task fails.

8. Limits on data volume and number of tasks

   Broker Load is suitable for importing data within 100GB in one import task. Although theoretically there is no upper limit on the amount of data imported in one import task. But committing an import that is too large results in a longer run time, and the cost of retrying after a failure increases.

   At the same time, limited by the size of the cluster, we limit the maximum amount of imported data to the number of ComputeNode nodes * 3GB. In order to ensure the rational use of system resources. If there is a large amount of data to be imported, it is recommended to divide it into multiple import tasks.

   Doris also limits the number of import tasks running simultaneously in the cluster, usually ranging from 3 to 10. Import jobs submitted after that are queued. The maximum queue length is 100. Subsequent submissions will be rejected outright. Note that the queue time is also calculated into the total job time. If it times out, the job is canceled. Therefore, it is recommended to reasonably control the frequency of job submission by monitoring the running status of the job.
<|MERGE_RESOLUTION|>--- conflicted
+++ resolved
@@ -118,11 +118,7 @@
 
   - `WHERE predicate`
 
-<<<<<<< HEAD
-    Filter imported data based on conditions. For a detailed introduction to this part, please refer to the [Column Mapping, Conversion and Filtering](../../../data-operate/import/import-scenes/load-data-convert) document.
-=======
     Filter imported data based on conditions. For a detailed introduction to this part, please refer to the [Column Mapping, Conversion and Filtering](../../../../data-operate/import/import-scenes/load-data-convert) document.
->>>>>>> e0044e5a
 
   - `DELETE ON expr`
 
