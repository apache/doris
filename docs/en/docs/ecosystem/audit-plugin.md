---
{
    "title": "Audit Log Plugin",
    "language": "en"
}
---

<!-- 
Licensed to the Apache Software Foundation (ASF) under one
or more contributor license agreements.  See the NOTICE file
distributed with this work for additional information
regarding copyright ownership.  The ASF licenses this file
to you under the Apache License, Version 2.0 (the
"License"); you may not use this file except in compliance
with the License.  You may obtain a copy of the License at

  http://www.apache.org/licenses/LICENSE-2.0

Unless required by applicable law or agreed to in writing,
software distributed under the License is distributed on an
"AS IS" BASIS, WITHOUT WARRANTIES OR CONDITIONS OF ANY
KIND, either express or implied.  See the License for the
specific language governing permissions and limitations
under the License.
-->

# Audit Log Plugin

Doris's audit log plugin was developed based on FE's plugin framework. Is an optional plugin. Users can install or uninstall this plugin at runtime.

This plugin can periodically import the FE audit log into the specified Doris cluster, so that users can easily view and analyze the audit log through SQL.

## Compile, Configure and Deploy

### FE Configuration

The audit log plug-in framework is enabled by default in Doris and is controlled by the FE configuration `plugin_enable`

### AuditLoader Configuration

1. Download the Audit Loader plugin

   The Audit Loader plug-in is provided by default in the Doris distribution. After downloading the Doris installation package through [DOWNLOAD](https://doris.apache.org/download), decompress it and enter the directory, you can find the auditloader.zip file in the extensionsaudit_loader subdirectory.

2. Unzip the installation package

    ```shell
    unzip auditloader.zip
    ```

    Unzip and generate the following files:

    * auditloader.jar: plug-in code package.
    * plugin.properties: plugin properties file.
    * plugin.conf: plugin configuration file.

<<<<<<< HEAD
You can place this file on an http download server or copy(or unzip) it to the specified directory of all FEs. Here we use the latter.  
The installation of this plugin can be found in [INSTALL](../sql-manual/sql-reference/Database-Administration-Statements/INSTALL-PLUGIN.md)  
After executing install, the AuditLoader directory will be automatically generated.
=======
3. Modify plugin.conf
>>>>>>> a664bc5f

   The following configurations are available for modification:

    * frontend_host_port: FE node IP address and HTTP port in the format <fe_ip>:<fe_http_port>. The default value is 127.0.0.1:8030.
    * database: Audit log database name.
    * audit_log_table: Audit log table name.
    * slow_log_table: Slow query log table name.
    * enable_slow_log: Whether to enable the slow query log import function. The default value is false.
    * user: Cluster username. The user must have INSERT permission on the corresponding table.
    * password: Cluster user password.

### 创建库表

In Doris, you need to create the library and table of the audit log. The table structure is as follows:

If you need to enable the slow query log import function, you need to create an additional slow table `doris_slow_log_tbl__`, whose table structure is consistent with `doris_audit_log_tbl__`.

Among them, the `dynamic_partition` attribute selects the number of days for audit log retention according to your own needs.

```sql
create database doris_audit_db__;

create table doris_audit_db__.doris_audit_log_tbl__
(
    query_id varchar(48) comment "Unique query id",
    `time` datetime not null comment "Query start time",
    client_ip varchar(32) comment "Client IP",
    user varchar(64) comment "User name",
    db varchar(96) comment "Database of this query",
    state varchar(8) comment "Query result state. EOF, ERR, OK",
    error_code int comment "Error code of failing query.",
    error_message string comment "Error message of failing query.",
    query_time bigint comment "Query execution time in millisecond",
    scan_bytes bigint comment "Total scan bytes of this query",
    scan_rows bigint comment "Total scan rows of this query",
    return_rows bigint comment "Returned rows of this query",
    stmt_id int comment "An incremental id of statement",
    is_query tinyint comment "Is this statemt a query. 1 or 0",
    frontend_ip varchar(32) comment "Frontend ip of executing this statement",
    cpu_time_ms bigint comment "Total scan cpu time in millisecond of this query",
    sql_hash varchar(48) comment "Hash value for this query",
    sql_digest varchar(48) comment "Sql digest for this query",
    peak_memory_bytes bigint comment "Peak memory bytes used on all backends of this query",
    stmt string comment "The original statement, trimed if longer than 2G"
) engine=OLAP
duplicate key(query_id, `time`, client_ip)
partition by range(`time`) ()
distributed by hash(query_id) buckets 1
properties(
    "dynamic_partition.time_unit" = "DAY",
    "dynamic_partition.start" = "-30",
    "dynamic_partition.end" = "3",
    "dynamic_partition.prefix" = "p",
    "dynamic_partition.buckets" = "1",
    "dynamic_partition.enable" = "true",
    "replication_num" = "3"
);

create table doris_audit_db__.doris_slow_log_tbl__
(
    query_id varchar(48) comment "Unique query id",
    `time` datetime not null comment "Query start time",
    client_ip varchar(32) comment "Client IP",
    user varchar(64) comment "User name",
    db varchar(96) comment "Database of this query",
    state varchar(8) comment "Query result state. EOF, ERR, OK",
    error_code int comment "Error code of failing query.",
    error_message string comment "Error message of failing query.",
    query_time bigint comment "Query execution time in millisecond",
    scan_bytes bigint comment "Total scan bytes of this query",
    scan_rows bigint comment "Total scan rows of this query",
    return_rows bigint comment "Returned rows of this query",
    stmt_id int comment "An incremental id of statement",
    is_query tinyint comment "Is this statemt a query. 1 or 0",
    frontend_ip varchar(32) comment "Frontend ip of executing this statement",
    cpu_time_ms bigint comment "Total scan cpu time in millisecond of this query",
    sql_hash varchar(48) comment "Hash value for this query",
    sql_digest varchar(48) comment "Sql digest for this query",
    peak_memory_bytes bigint comment "Peak memory bytes used on all backends of this query",
    stmt string comment "The original statement, trimed if longer than 2G "
) engine=OLAP
duplicate key(query_id, `time`, client_ip)
partition by range(`time`) ()
distributed by hash(query_id) buckets 1
properties(
    "dynamic_partition.time_unit" = "DAY",
    "dynamic_partition.start" = "-30",
    "dynamic_partition.end" = "3",
    "dynamic_partition.prefix" = "p",
    "dynamic_partition.buckets" = "1",
    "dynamic_partition.enable" = "true",
    "replication_num" = "3"
);
```

>**Notice**
>
> In the above table structure: stmt string, this can only be used in 0.15 and later versions, in previous versions, the field type used varchar

### Deployment

You can place the packaged auditloader.zip on an http server, or copy `auditloader.zip` to the same specified directory in all FEs.

### Installation

通过以下语句安装 Audit Loader 插件：

```sql
INSTALL PLUGIN FROM [source] [PROPERTIES ("key"="value", ...)]
```

Detailed command reference: [INSTALL-PLUGIN.md](../sql-manual/sql-reference/Database-Administration-Statements/INSTALL-PLUGIN)

After successful installation, you can see the installed plug-ins through `SHOW PLUGINS`, and the status is `INSTALLED`.

After completion, the plugin will continuously insert audit logs into this table at specified intervals.<|MERGE_RESOLUTION|>--- conflicted
+++ resolved
@@ -54,13 +54,11 @@
     * plugin.properties: plugin properties file.
     * plugin.conf: plugin configuration file.
 
-<<<<<<< HEAD
 You can place this file on an http download server or copy(or unzip) it to the specified directory of all FEs. Here we use the latter.  
 The installation of this plugin can be found in [INSTALL](../sql-manual/sql-reference/Database-Administration-Statements/INSTALL-PLUGIN.md)  
 After executing install, the AuditLoader directory will be automatically generated.
-=======
+
 3. Modify plugin.conf
->>>>>>> a664bc5f
 
    The following configurations are available for modification:
 
