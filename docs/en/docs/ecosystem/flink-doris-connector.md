---
{
    "title": "Flink Doris Connector",
    "language": "en"
}
---

<!--
Licensed to the Apache Software Foundation (ASF) under one
or more contributor license agreements.  See the NOTICE file
distributed with this work for additional information
regarding copyright ownership.  The ASF licenses this file
to you under the Apache License, Version 2.0 (the
"License"); you may not use this file except in compliance
with the License.  You may obtain a copy of the License at

  http://www.apache.org/licenses/LICENSE-2.0

Unless required by applicable law or agreed to in writing,
software distributed under the License is distributed on an
"AS IS" BASIS, WITHOUT WARRANTIES OR CONDITIONS OF ANY
KIND, either express or implied.  See the License for the
specific language governing permissions and limitations
under the License.
-->

# Flink Doris Connector



* [Flink Doris Connector](https://github.com/apache/doris-flink-connector) can support data stored in Doris through Flink operations (read, insert, modify, delete). This document introduces how to operate Doris through Datastream and SQL through Flink.

>**Note:**
>
>1. Modification and deletion are only supported on the Unique Key model
>2. The current deletion is to support Flink CDC to access data to achieve automatic deletion. If it is to delete other data access methods, you need to implement it yourself. For the data deletion usage of Flink CDC, please refer to the last section of this document

## Version Compatibility

| Connector Version | Flink Version | Doris Version | Java Version | Scala Version |
| --------- | ----- | ------ | ---- | ----- |
| 1.0.3     | 1.11+ | 0.15+  | 8    | 2.11,2.12 |
| 1.1.1    | 1.14  | 1.0+   | 8    | 2.11,2.12 |
| 1.2.1    | 1.15  | 1.0+   | 8    | -         |
| 1.3.0     | 1.16  | 1.0+   | 8    | -         |
| 1.4.0     | 1.15,1.16,1.17  | 1.0+   | 8   |- |

## USE

### Maven

Add flink-doris-connector

```
<!-- flink-doris-connector -->
<dependency>
   <groupId>org.apache.doris</groupId>
   <artifactId>flink-doris-connector-1.16</artifactId>
   <version>1.4.0</version>
</dependency>
```

**Remark**

1. Please replace the corresponding Connector and Flink dependent versions according to different Flink versions.

2. You can also download the relevant version jar package from [here](https://repo.maven.apache.org/maven2/org/apache/doris/).

### compile

When compiling, you can run `sh build.sh` directly. For details, please refer to [here](https://github.com/apache/doris-flink-connector/blob/master/README.md).

After the compilation is successful, the target jar package will be generated in the `dist` directory, such as: `flink-doris-connector-1.5.0-SNAPSHOT.jar`.
Copy this file to `classpath` of `Flink` to use `Flink-Doris-Connector`. For example, `Flink` running in `Local` mode, put this file in the `lib/` folder. `Flink` running in `Yarn` cluster mode, put this file into the pre-deployment package.

## Instructions

### read

####SQL

```sql
-- doris source
CREATE TABLE flink_doris_source (
     name STRING,
     age INT,
     price DECIMAL(5,2),
     sale DOUBLE
     )
     WITH (
       'connector' = 'doris',
       'fenodes' = 'FE_IP:HTTP_PORT',
       'table.identifier' = 'database.table',
       'username' = 'root',
       'password' = 'password'
);
```

####DataStream

```java
DorisOptions.Builder builder = DorisOptions.builder()
         .setFenodes("FE_IP:HTTP_PORT")
         .setTableIdentifier("db.table")
         .setUsername("root")
         .setPassword("password");

DorisSource<List<?>> dorisSource = DorisSourceBuilder.<List<?>>builder()
         .setDorisOptions(builder.build())
         .setDorisReadOptions(DorisReadOptions.builder().build())
         .setDeserializer(new SimpleListDeserializationSchema())
         .build();

env.fromSource(dorisSource, WatermarkStrategy.noWatermarks(), "doris source").print();
```

### write

####SQL

```sql
--enable checkpoint
SET 'execution.checkpointing.interval' = '10s';

-- doris sink
CREATE TABLE flink_doris_sink (
     name STRING,
     age INT,
     price DECIMAL(5,2),
     sale DOUBLE
     )
     WITH (
       'connector' = 'doris',
       'fenodes' = 'FE_IP:HTTP_PORT',
       'table.identifier' = 'db.table',
       'username' = 'root',
       'password' = 'password',
       'sink.label-prefix' = 'doris_label'
);

-- submit insert job
INSERT INTO flink_doris_sink select name,age,price,sale from flink_doris_source
```

####DataStream

DorisSink writes data to Doris through StreamLoad, and DataStream supports different serialization methods when writing

**String data stream (SimpleStringSerializer)**

```java
// enable checkpoint
env.enableCheckpointing(10000);
// using batch mode for bounded data
env.setRuntimeMode(RuntimeExecutionMode.BATCH);

DorisSink.Builder<String> builder = DorisSink.builder();
DorisOptions.Builder dorisBuilder = DorisOptions.builder();
dorisBuilder.setFenodes("FE_IP:HTTP_PORT")
         .setTableIdentifier("db.table")
         .setUsername("root")
         .setPassword("password");

Properties properties = new Properties();
// When the upstream is writing json, the configuration needs to be enabled.
//properties.setProperty("format", "json");
//properties.setProperty("read_json_by_line", "true");
DorisExecutionOptions.Builder executionBuilder = DorisExecutionOptions.builder();
executionBuilder.setLabelPrefix("label-doris") //streamload label prefix
                 .setDeletable(false)
                 .setStreamLoadProp(properties); ;

builder.setDorisReadOptions(DorisReadOptions.builder().build())
         .setDorisExecutionOptions(executionBuilder.build())
         .setSerializer(new SimpleStringSerializer()) //serialize according to string
         .setDorisOptions(dorisBuilder.build());

//mock string source
List<Tuple2<String, Integer>> data = new ArrayList<>();
data.add(new Tuple2<>("doris",1));
DataStreamSource<Tuple2<String, Integer>> source = env. fromCollection(data);

source.map((MapFunction<Tuple2<String, Integer>, String>) t -> t.f0 + "\t" + t.f1)
       .sinkTo(builder.build());

//mock json string source
//env.fromElements("{\"name\":\"zhangsan\",\"age\":1}").sinkTo(builder.build());
```

**RowData data stream (RowDataSerializer)**

```java
// enable checkpoint
env.enableCheckpointing(10000);
// using batch mode for bounded data
env.setRuntimeMode(RuntimeExecutionMode.BATCH);

//doris sink option
DorisSink.Builder<RowData> builder = DorisSink.builder();
DorisOptions.Builder dorisBuilder = DorisOptions.builder();
dorisBuilder.setFenodes("FE_IP:HTTP_PORT")
         .setTableIdentifier("db.table")
         .setUsername("root")
         .setPassword("password");

// json format to streamload
Properties properties = new Properties();
properties.setProperty("format", "json");
properties.setProperty("read_json_by_line", "true");
DorisExecutionOptions.Builder executionBuilder = DorisExecutionOptions.builder();
executionBuilder.setLabelPrefix("label-doris") //streamload label prefix
                 .setDeletable(false)
                 .setStreamLoadProp(properties); //streamload params

//flink rowdata's schema
String[] fields = {"city", "longitude", "latitude", "destroy_date"};
DataType[] types = {DataTypes.VARCHAR(256), DataTypes.DOUBLE(), DataTypes.DOUBLE(), DataTypes.DATE()};

builder.setDorisReadOptions(DorisReadOptions.builder().build())
         .setDorisExecutionOptions(executionBuilder.build())
         .setSerializer(RowDataSerializer.builder() //serialize according to rowdata
                            .setFieldNames(fields)
                            .setType("json") //json format
                            .setFieldType(types).build())
         .setDorisOptions(dorisBuilder.build());

//mock rowdata source
DataStream<RowData> source = env. fromElements("")
     .map(new MapFunction<String, RowData>() {
         @Override
         public RowData map(String value) throws Exception {
             GenericRowData genericRowData = new GenericRowData(4);
             genericRowData.setField(0, StringData.fromString("beijing"));
             genericRowData.setField(1, 116.405419);
             genericRowData.setField(2, 39.916927);
             genericRowData.setField(3, LocalDate.now().toEpochDay());
             return genericRowData;
         }
     });

source. sinkTo(builder. build());
```

**SchemaChange data stream (JsonDebeziumSchemaSerializer)**

```java
// enable checkpoint
env.enableCheckpointing(10000);

Properties props = new Properties();
props. setProperty("format", "json");
props.setProperty("read_json_by_line", "true");
DorisOptions dorisOptions = DorisOptions. builder()
         .setFenodes("127.0.0.1:8030")
         .setTableIdentifier("test.t1")
         .setUsername("root")
         .setPassword("").build();

DorisExecutionOptions.Builder executionBuilder = DorisExecutionOptions.builder();
executionBuilder.setLabelPrefix("label-prefix")
         .setStreamLoadProp(props).setDeletable(true);

DorisSink.Builder<String> builder = DorisSink.builder();
builder.setDorisReadOptions(DorisReadOptions.builder().build())
         .setDorisExecutionOptions(executionBuilder.build())
         .setDorisOptions(dorisOptions)
         .setSerializer(JsonDebeziumSchemaSerializer.builder().setDorisOptions(dorisOptions).build());

env.fromSource(mySqlSource, WatermarkStrategy.noWatermarks(), "MySQL Source")
         .sinkTo(builder.build());
```

Reference: [CDCSchemaChangeExample](https://github.com/apache/doris-flink-connector/blob/master/flink-doris-connector/src/test/java/org/apache/doris/flink/CDCSchemaChangeExample.java)

### Lookup Join

```sql
CREATE TABLE fact_table (
  `id` BIGINT,
  `name` STRING,
  `city` STRING,
  `process_time` as proctime()
) WITH (
  'connector' = 'kafka',
  ...
);

create table dim_city(
  `city` STRING,
  `level` INT ,
  `province` STRING,
  `country` STRING
) WITH (
  'connector' = 'doris',
  'fenodes' = '127.0.0.1:8030',
  'jdbc-url' = 'jdbc:mysql://127.0.0.1:9030',
  'table.identifier' = 'dim.dim_city',
  'username' = 'root',
  'password' = ''
);

SELECT a.id, a.name, a.city, c.province, c.country,c.level 
FROM fact_table a
LEFT JOIN dim_city FOR SYSTEM_TIME AS OF a.process_time AS c
ON a.city = c.city
```

## configuration

### General configuration items

| Key                              | Default Value | Required | Comment                                                                                                                                                 |
|----------------------------------|---------------|----------|---------------------------------------------------------------------------------------------------------------------------------------------------------|
| fenodes                          | --            | Y        | Doris FE http address, multiple addresses are supported, separated by commas                                                                            |
| benodes                          | --            | N        | Doris BE http address, multiple addresses are supported, separated by commas. refer to [#187](https://github.com/apache/doris-flink-connector/pull/187) |
| table.identifier                 | --            | Y        | Doris table name, such as: db.tbl                                                                                                                       |
| username                         | --            | Y        | username to access Doris                                                                                                                                |
| password                         | --            | Y        | Password to access Doris                                                                                                                                |
| doris.request.retries            | 3             | N        | Number of retries to send requests to Doris                                                                                                             |
| doris.request.connect.timeout.ms | 30000         | N        | Connection timeout for sending requests to Doris                                                                                                        |
| doris.request.read.timeout.ms    | 30000         | N        | Read timeout for sending requests to Doris                                                                                                              |

### Source configuration item

| Key                           | Default Value      | Required | Comment                                                      |
| ----------------------------- | ------------------ | -------- | ------------------------------------------------------------ |
| doris.request.query.timeout.s | 3600               | N        | The timeout time for querying Doris, the default value is 1 hour, -1 means no timeout limit |
| doris.request.tablet.size     | Integer. MAX_VALUE | N        | The number of Doris Tablets corresponding to a Partition. The smaller this value is set, the more Partitions will be generated. This improves the parallelism on the Flink side, but at the same time puts more pressure on Doris. |
| doris.batch.size              | 1024               | N        | The maximum number of rows to read data from BE at a time. Increasing this value reduces the number of connections established between Flink and Doris. Thereby reducing the additional time overhead caused by network delay. |
| doris.exec.mem.limit          | 2147483648         | N        | Memory limit for a single query. The default is 2GB, in bytes |
| doris.deserialize.arrow.async | FALSE              | N        | Whether to support asynchronous conversion of Arrow format to RowBatch needed for flink-doris-connector iterations |
| doris.deserialize.queue.size  | 64                 | N        | Asynchronous conversion of internal processing queue in Arrow format, effective when doris.deserialize.arrow.async is true |
| doris.read.field              | --                 | N        | Read the list of column names of the Doris table, separated by commas |
| doris.filter.query            | --                 | N        | The expression to filter the read data, this expression is transparently passed to Doris. Doris uses this expression to complete source-side data filtering. For example age=18. |

### Sink configuration items

| Key                | Default Value | Required | Comment                                                      |
| ------------------ | ------------- | -------- | ------------------------------------------------------------ |
| sink.label-prefix  | --            | Y        | The label prefix used by Stream load import. In the 2pc scenario, global uniqueness is required to ensure Flink's EOS semantics. |
| sink.properties.*  | --            | N        | Import parameters for Stream Load. <br/>For example: 'sink.properties.column_separator' = ', ' defines column delimiters, 'sink.properties.escape_delimiters' = 'true' special characters as delimiters, '\x01' will be converted to binary 0x01 <br/><br/>JSON format import<br/>'sink.properties.format' = 'json' 'sink.properties. read_json_by_line' = 'true'<br/>Detailed parameters refer to [here](../data-operate/import/import-way/stream-load-manual.md). |
| sink.enable-delete | TRUE          | N        | Whether to enable delete. This option requires the Doris table to enable the batch delete function (Doris 0.15+ version is enabled by default), and only supports the Unique model. |
| sink.enable-2pc    | TRUE          | N        | Whether to enable two-phase commit (2pc), the default is true, to ensure Exactly-Once semantics. For two-phase commit, please refer to [here](../data-operate/import/import-way/stream-load-manual.md). |
| sink.buffer-size   | 1MB           | N        | The size of the write data cache buffer, in bytes. It is not recommended to modify, the default configuration is enough |
| sink.buffer-count  | 3             | N        | The number of write data buffers. It is not recommended to modify, the default configuration is enough |
| sink.max-retries   | 3             | N        | Maximum number of retries after Commit failure, default 3    |

### Lookup Join configuration item

| Key                               | Default Value | Required | Comment                                                      |
| --------------------------------- | ------------- | -------- | ------------------------------------------------------------ |
| jdbc-url                          | --            | Y        | jdbc connection information                                  |
| lookup.cache.max-rows             | -1            | N        | The maximum number of rows in the lookup cache, the default value is -1, and the cache is not enabled |
| lookup.cache.ttl                  | 10s           | N        | The maximum time of lookup cache, the default is 10s         |
| lookup.max-retries                | 1             | N        | The number of retries after a lookup query fails             |
| lookup.jdbc.async                 | false         | N        | Whether to enable asynchronous lookup, the default is false  |
| lookup.jdbc.read.batch.size       | 128           | N        | Under asynchronous lookup, the maximum batch size for each query |
| lookup.jdbc.read.batch.queue-size | 256           | N        | The size of the intermediate buffer queue during asynchronous lookup |
| lookup.jdbc.read.thread-size      | 3             | N        | The number of jdbc threads for lookup in each task           |

## Doris & Flink Column Type Mapping

| Doris Type | Flink Type                       |
| ---------- | -------------------------------- |
| NULL_TYPE  | NULL              |
| BOOLEAN    | BOOLEAN       |
| TINYINT    | TINYINT              |
| SMALLINT   | SMALLINT              |
| INT        | INT            |
| BIGINT     | BIGINT               |
| FLOAT      | FLOAT              |
| DOUBLE     | DOUBLE            |
| DATE       | DATE |
| DATETIME   | TIMESTAMP |
| DECIMAL    | DECIMAL                      |
| CHAR       | STRING             |
| LARGEINT   | STRING             |
| VARCHAR    | STRING            |
| DECIMALV2  | DECIMAL                      |
| TIME       | DOUBLE             |
| HLL        | Unsupported datatype             |

## An example of using Flink CDC to access Doris 
```sql
SET 'execution.checkpointing.interval' = '10s';
CREATE TABLE cdc_mysql_source (
  id int
  ,name VARCHAR
  ,PRIMARY KEY (id) NOT ENFORCED
) WITH (
 'connector' = 'mysql-cdc',
 'hostname' = '127.0.0.1',
 'port' = '3306',
 'username' = 'root',
 'password' = 'password',
 'database-name' = 'database',
 'table-name' = 'table'
);

-- Support synchronous insert/update/delete events
CREATE TABLE doris_sink (
id INT,
name STRING
) 
WITH (
  'connector' = 'doris',
  'fenodes' = '127.0.0.1:8030',
  'table.identifier' = 'database.table',
  'username' = 'root',
  'password' = '',
  'sink.properties.format' = 'json',
  'sink.properties.read_json_by_line' = 'true',
  'sink.enable-delete' = 'true', -- Synchronize delete events
  'sink.label-prefix' = 'doris_label'
);

insert into doris_sink select id,name from cdc_mysql_source;
```

<<<<<<< HEAD
## Use FlinkCDC to access multiple tables or the entire database (Supports MySQL, Oracle, PostgreSQL, SQLServer)
=======
## Example of using FlinkSQL to access and implement partial column updates through CDC

```sql
-- enable checkpoint
SET 'execution.checkpointing.interval' = '10s';

CREATE TABLE cdc_mysql_source (
   id int
  ,name STRING
  ,bank STRING
  ,age int
  ,PRIMARY KEY (id) NOT ENFORCED
) WITH (
 'connector' = 'mysql-cdc',
 'hostname' = '127.0.0.1',
 'port' = '3306',
 'username' = 'root',
 'password' = 'password',
 'database-name' = 'database',
 'table-name' = 'table'
);

CREATE TABLE doris_sink (
    id INT,
    name STRING,
    bank STRING,
    age int
) 
WITH (
  'connector' = 'doris',
  'fenodes' = '127.0.0.1:8030',
  'table.identifier' = 'database.table',
  'username' = 'root',
  'password' = '',
  'sink.properties.format' = 'json',
  'sink.properties.read_json_by_line' = 'true',
  'sink.properties.columns' = 'id,name,bank,age',
  'sink.properties.partial.columns' = 'true' --Enable partial column updates
);


insert into doris_sink select id,name,bank,age from cdc_mysql_source;

```

## Use FlinkCDC to access multi-table or whole database example
>>>>>>> 096ce9d7

### grammar

```shell
<FLINK_HOME>bin/flink run \
     -c org.apache.doris.flink.tools.cdc.CdcTools \
     lib/flink-doris-connector-1.16-1.4.0-SNAPSHOT.jar\
     <mysql-sync-database|oracle-sync-database|postgres-sync-database|sqlserver-sync-database> \
     --database <doris-database-name> \
     [--job-name <flink-job-name>] \
     [--table-prefix <doris-table-prefix>] \
     [--table-suffix <doris-table-suffix>] \
     [--including-tables <mysql-table-name|name-regular-expr>] \
     [--excluding-tables <mysql-table-name|name-regular-expr>] \
     --mysql-conf <mysql-cdc-source-conf> [--mysql-conf <mysql-cdc-source-conf> ...] \
     --oracle-conf <oracle-cdc-source-conf> [--oracle-conf <oracle-cdc-source-conf> ...] \
     --postgres-conf <postgres-cdc-source-conf> [--postgres-conf <postgres-cdc-source-conf> ...] \
     --sqlserver-conf <sqlserver-cdc-source-conf> [--sqlserver-conf <sqlserver-cdc-source-conf> ...] \
     --sink-conf <doris-sink-conf> [--table-conf <doris-sink-conf> ...] \
     [--table-conf <doris-table-conf> [--table-conf <doris-table-conf> ...]]
```

- **--job-name** Flink job name, not required.
- **--database** Synchronize to the database name of Doris.
- **--table-prefix** Doris table prefix name, for example --table-prefix ods_.
- **--table-suffix** Same as above, the suffix name of the Doris table.
- **--including-tables** MySQL tables that need to be synchronized, you can use "|" to separate multiple tables, and support regular expressions. For example --including-tables table1|tbl.* is to synchronize table1 and all tables beginning with tbl.
- **--excluding-tables** Tables that do not need to be synchronized, the usage is the same as above.
- **--mysql-conf** MySQL CDCSource configuration, eg --mysql-conf hostname=127.0.0.1 , you can see all configuration MySQL-CDC in [here](https://ververica.github.io/flink-cdc-connectors/master/content/connectors/mysql-cdc.html), where hostname/username/password/database-name is required.To synchronize tables without primary keys, you must configure `scan.incremental.snapshot.chunk.key-column` the option, and specify only one non-null field. For example, `scan.incremental.snapshot.chunk.key-column=database.table:column,database.table1.column...`,columns are separated by `,`.
- **--oracle-conf** Oracle CDCSource configuration, for example --oracle-conf hostname=127.0.0.1, you can view all configurations of Oracle-CDC in [here](https://ververica.github.io/flink-cdc-connectors/master/content/connectors/oracle-cdc.html), where hostname/username/password/database-name/schema-name is required.
- **--postgres-conf** Postgres CDCSource configuration，for example --postgres-conf hostname=127.0.0.1 ，you can see all configuration of Postgres-CDC in [here](https://ververica.github.io/flink-cdc-connectors/master/content/connectors/postgres-cdc.html)，where hostname/username/password/database-name/schema-name/slot.name  is required.
- **--sqlserver-conf** SQLServer CDCSource configuration，for example --sqlserver-conf hostname=127.0.0.1 ，you can see all configuration of SQLServer-CDC in [here](https://ververica.github.io/flink-cdc-connectors/master/content/connectors/sqlserver-cdc.html)，where hostname/username/password/database-name/schema-name is required.
- **--sink-conf** All configurations of Doris Sink, you can view the complete configuration items in [here](https://doris.apache.org/zh-CN/docs/dev/ecosystem/flink-doris-connector/#%E9%80%9A%E7%94%A8%E9%85%8D%E7%BD%AE%E9%A1%B9).
- **--table-conf** The configuration item of the Doris table, that is, the content contained in properties. For example --table-conf replication_num=1
- **--ignore-default-value** Turn off the default for synchronizing mysql table structures. It is suitable for synchronizing mysql data to doris, the field has a default value, but the actual inserted data is null. refer to[#152](https://github.com/apache/doris-flink-connector/pull/152)
- **--use-new-schema-change** The new schema change supports synchronous mysql multi-column changes and default values. refer to[#167](https://github.com/apache/doris-flink-connector/pull/167)

>Note: When synchronizing, you need to add the corresponding Flink CDC dependencies in the $FLINK_HOME/lib directory, such as flink-sql-connector-mysql-cdc-${version}.jar, flink-sql-connector-oracle-cdc-${version}.jar

### MySQL synchronization example

```shell
<FLINK_HOME>bin/flink run \
     -Dexecution.checkpointing.interval=10s\
     -Dparallelism.default=1\
     -c org.apache.doris.flink.tools.cdc.CdcTools\
     lib/flink-doris-connector-1.16-1.5.0-SNAPSHOT.jar \
     mysql-sync-database\
     --database test_db \
     --mysql-conf hostname=127.0.0.1 \
     --mysql-conf port=3306 \
     --mysql-conf username=root \
     --mysql-conf password=123456 \
     --mysql-conf database-name=mysql_db \
     --including-tables "tbl1|test.*" \
     --sink-conf fenodes=127.0.0.1:8030 \
     --sink-conf username=root \
     --sink-conf password=123456 \
     --sink-conf jdbc-url=jdbc:mysql://127.0.0.1:9030 \
     --sink-conf sink.label-prefix=label \
     --table-conf replication_num=1
```

### Oracle synchronization example

```shell
<FLINK_HOME>bin/flink run \
      -Dexecution.checkpointing.interval=10s \
      -Dparallelism.default=1 \
      -c org.apache.doris.flink.tools.cdc.CdcTools \
      ./lib/flink-doris-connector-1.16-1.5.0-SNAPSHOT.jar\
      oracle-sync-database \
      --database test_db \
      --oracle-conf hostname=127.0.0.1 \
      --oracle-conf port=1521 \
      --oracle-conf username=admin \
      --oracle-conf password="password" \
      --oracle-conf database-name=XE \
      --oracle-conf schema-name=ADMIN \
      --including-tables "tbl1|tbl2" \
      --sink-conf fenodes=127.0.0.1:8030 \
      --sink-conf username=root \
      --sink-conf password=\
      --sink-conf jdbc-url=jdbc:mysql://127.0.0.1:9030 \
      --sink-conf sink.label-prefix=label \
      --table-conf replication_num=1
```

### PostgreSQL synchronization example

```shell
<FLINK_HOME>/bin/flink run \
     -Dexecution.checkpointing.interval=10s \
     -Dparallelism.default=1\
     -c org.apache.doris.flink.tools.cdc.CdcTools \
     ./lib/flink-doris-connector-1.16-1.5.0-SNAPSHOT.jar \
     postgres-sync-database \
     --database db1\
     --postgres-conf hostname=127.0.0.1 \
     --postgres-conf port=5432 \
     --postgres-conf username=postgres \
     --postgres-conf password="123456" \
     --postgres-conf database-name=postgres \
     --postgres-conf schema-name=public \
     --postgres-conf slot.name=test \
     --postgres-conf decoding.plugin.name=pgoutput \
     --including-tables "tbl1|tbl2" \
     --sink-conf fenodes=127.0.0.1:8030 \
     --sink-conf username=root \
     --sink-conf password=\
     --sink-conf jdbc-url=jdbc:mysql://127.0.0.1:9030 \
     --sink-conf sink.label-prefix=label \
     --table-conf replication_num=1
```

### SQLServer synchronization example

```shell
<FLINK_HOME>/bin/flink run \
     -Dexecution.checkpointing.interval=10s \
     -Dparallelism.default=1 \
     -c org.apache.doris.flink.tools.cdc.CdcTools \
     ./lib/flink-doris-connector-1.16-1.5.0-SNAPSHOT.jar \
     sqlserver-sync-database \
     --database db1\
     --sqlserver-conf hostname=127.0.0.1 \
     --sqlserver-conf port=1433 \
     --sqlserver-conf username=sa \
     --sqlserver-conf password="123456" \
     --sqlserver-conf database-name=CDC_DB \
     --sqlserver-conf schema-name=dbo \
     --including-tables "tbl1|tbl2" \
     --sink-conf fenodes=127.0.0.1:8030 \
     --sink-conf username=root \
     --sink-conf password=\
     --sink-conf jdbc-url=jdbc:mysql://127.0.0.1:9030 \
     --sink-conf sink.label-prefix=label \
     --table-conf replication_num=1
```

## Use FlinkCDC to update Key column

Generally, in a business database, the number is used as the primary key of the table, such as the Student table, the number (id) is used as the primary key, but with the development of the business, the number corresponding to the data may change.
In this scenario, using FlinkCDC + Doris Connector to synchronize data can automatically update the data in the Doris primary key column.
### Principle
The underlying collection tool of Flink CDC is Debezium. Debezium internally uses the op field to identify the corresponding operation: the values of the op field are c, u, d, and r, corresponding to create, update, delete, and read.
For the update of the primary key column, FlinkCDC will send DELETE and INSERT events downstream, and after the data is synchronized to Doris, it will automatically update the data of the primary key column.

### Example
The Flink program can refer to the CDC synchronization example above. After the task is successfully submitted, execute the Update primary key column statement (`update student set id = '1002' where id = '1001'`) on the MySQL side to modify the data in Doris .

## Use Flink to delete data based on specified columns

Generally, messages in Kafka use specific fields to mark the operation type, such as {"op_type":"delete",data:{...}}. For this type of data, it is hoped that the data with op_type=delete will be deleted.

By default, DorisSink will distinguish the type of event based on RowKind. Usually, in the case of cdc, the event type can be obtained directly, and the hidden column `__DORIS_DELETE_SIGN__` is assigned to achieve the purpose of deletion, while Kafka needs to be based on business logic. Judgment, display the value passed in to the hidden column.

### Example

```sql
-- Such as upstream data: {"op_type":"delete",data:{"id":1,"name":"zhangsan"}}
CREATE TABLE KAFKA_SOURCE(
  data STRING,
  op_type STRING
) WITH (
  'connector' = 'kafka',
  ...
);

CREATE TABLE DORIS_SINK(
  id INT,
  name STRING,
  __DORIS_DELETE_SIGN__ INT
) WITH (
  'connector' = 'doris',
  'fenodes' = '127.0.0.1:8030',
  'table.identifier' = 'db.table',
  'username' = 'root',
  'password' = '',
  'sink.enable-delete' = 'false',        -- false means not to get the event type from RowKind
  'sink.properties.columns' = 'id, name, __DORIS_DELETE_SIGN__'  -- Display the import column of the specified streamload
);

INSERT INTO DORIS_SINK
SELECT json_value(data,'$.id') as id,
json_value(data,'$.name') as name, 
if(op_type='delete',1,0) as __DORIS_DELETE_SIGN__ 
from KAFKA_SOURCE;
```

## Java example

`samples/doris-demo/`  An example of the Java version is provided below for reference, see [here](https://github.com/apache/doris/tree/master/samples/doris-demo/)

## Best Practices

### Application scenarios

The most suitable scenario for using Flink Doris Connector is to synchronize source data to Doris (Mysql, Oracle, PostgreSQL) in real time/batch, etc., and use Flink to perform joint analysis on data in Doris and other data sources. You can also use Flink Doris Connector

### Other

1. The Flink Doris Connector mainly relies on Checkpoint for streaming writing, so the interval between Checkpoints is the visible delay time of the data.
2. To ensure the Exactly Once semantics of Flink, the Flink Doris Connector enables two-phase commit by default, and Doris enables two-phase commit by default after version 1.1. 1.0 can be enabled by modifying the BE parameters, please refer to [two_phase_commit](../data-operate/import/import-way/stream-load-manual.md).

## FAQ

1. **After Doris Source finishes reading data, why does the stream end?**

Currently Doris Source is a bounded stream and does not support CDC reading.

2. **Can Flink read Doris and perform conditional pushdown?**

By configuring the doris.filter.query parameter, refer to the configuration section for details.

3. **How to write Bitmap type?**

```sql
CREATE TABLE bitmap_sink (
dt int,
page string,
user_id int
)
WITH (
   'connector' = 'doris',
   'fenodes' = '127.0.0.1:8030',
   'table.identifier' = 'test.bitmap_test',
   'username' = 'root',
   'password' = '',
   'sink.label-prefix' = 'doris_label',
   'sink.properties.columns' = 'dt,page,user_id,user_id=to_bitmap(user_id)'
)
````
4. **errCode = 2, detailMessage = Label [label_0_1] has already been used, relate to txn [19650]**

In the Exactly-Once scenario, the Flink Job must be restarted from the latest Checkpoint/Savepoint, otherwise the above error will be reported.
When Exactly-Once is not required, it can also be solved by turning off 2PC commits (sink.enable-2pc=false) or changing to a different sink.label-prefix.

5. **errCode = 2, detailMessage = transaction [19650] not found**

Occurred in the Commit phase, the transaction ID recorded in the checkpoint has expired on the FE side, and the above error will occur when committing again at this time.
At this time, it cannot be started from the checkpoint, and the expiration time can be extended by modifying the streaming_label_keep_max_second configuration in fe.conf, which defaults to 12 hours.

6. **errCode = 2, detailMessage = current running txns on db 10006 is 100, larger than limit 100**

This is because the concurrent import of the same library exceeds 100, which can be solved by adjusting the parameter `max_running_txn_num_per_db` of fe.conf. For details, please refer to [max_running_txn_num_per_db](https://doris.apache.org/zh-CN/docs/dev/admin-manual/config/fe-config/#max_running_txn_num_per_db)

At the same time, if a task frequently modifies the label and restarts, it may also cause this error. In the 2pc scenario (Duplicate/Aggregate model), the label of each task needs to be unique, and when restarting from the checkpoint, the Flink task will actively abort the txn that has been successfully precommitted before and has not been committed. Frequently modifying the label and restarting will cause a large number of txn that have successfully precommitted to fail to be aborted, occupying the transaction. Under the Unique model, 2pc can also be turned off, which can realize idempotent writing.

7. **How to ensure the order of a batch of data when Flink writes to the Uniq model?**

You can add sequence column configuration to ensure that, for details, please refer to [sequence](https://doris.apache.org/zh-CN/docs/dev/data-operate/update-delete/sequence-column-manual)

8. **The Flink task does not report an error, but the data cannot be synchronized? **

Before Connector1.1.0, it was written in batches, and the writing was driven by data. It was necessary to determine whether there was data written upstream. After 1.1.0, it depends on Checkpoint, and Checkpoint must be enabled to write.

9. **tablet writer write failed, tablet_id=190958, txn_id=3505530, err=-235**

It usually occurs before Connector1.1.0, because the writing frequency is too fast, resulting in too many versions. The frequency of Streamload can be reduced by setting the sink.batch.size and sink.batch.interval parameters.

10. **Flink imports dirty data, how to skip it? **

When Flink imports data, if there is dirty data, such as field format, length, etc., it will cause StreamLoad to report an error, and Flink will continue to retry at this time. If you need to skip, you can disable the strict mode of StreamLoad (strict_mode=false, max_filter_ratio=1) or filter the data before the Sink operator.

11. **How should the source table and Doris table correspond?**
When using Flink Connector to import data, pay attention to two aspects. The first is that the columns and types of the source table correspond to the columns and types in flink sql; the second is that the columns and types in flink sql must match those of the doris table For the correspondence between columns and types, please refer to the above "Doris & Flink Column Type Mapping" for details

12. **TApplicationException: get_next failed: out of sequence response: expected 4 but got 3**

This is due to concurrency bugs in the Thrift. It is recommended that you use the latest connector and compatible Flink version possible.

13. **DorisRuntimeException: Fail to abort transaction 26153 with url http://192.168.0.1:8040/api/table_name/_stream_load_2pc**

You can search for the log `abort transaction response` in TaskManager and determine whether it is a client issue or a server issue based on the HTTP return code.

14. **org.apache.flink.table.api.SqlParserException when using doris.filter.query: SQL parsing failed. "xx" encountered at row x, column xx**

This problem is mainly caused by the conditional varchar/string type, which needs to be quoted. The correct way to write it is xxx = ''xxx''. In this way, the Flink SQL parser will interpret two consecutive single quotes as one single quote character instead of The end of the string, and the concatenated string is used as the value of the attribute.<|MERGE_RESOLUTION|>--- conflicted
+++ resolved
@@ -417,9 +417,6 @@
 insert into doris_sink select id,name from cdc_mysql_source;
 ```
 
-<<<<<<< HEAD
-## Use FlinkCDC to access multiple tables or the entire database (Supports MySQL, Oracle, PostgreSQL, SQLServer)
-=======
 ## Example of using FlinkSQL to access and implement partial column updates through CDC
 
 ```sql
@@ -465,8 +462,8 @@
 
 ```
 
-## Use FlinkCDC to access multi-table or whole database example
->>>>>>> 096ce9d7
+## Use FlinkCDC to access multiple tables or the entire database (Supports MySQL, Oracle, PostgreSQL, SQLServer)
+
 
 ### grammar
 
