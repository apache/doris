---
{
    "title": "Multi Catalog",
    "language": "en"
}
---

<!-- 
Licensed to the Apache Software Foundation (ASF) under one
or more contributor license agreements.  See the NOTICE file
distributed with this work for additional information
regarding copyright ownership.  The ASF licenses this file
to you under the Apache License, Version 2.0 (the
"License"); you may not use this file except in compliance
with the License.  You may obtain a copy of the License at

  http://www.apache.org/licenses/LICENSE-2.0

Unless required by applicable law or agreed to in writing,
software distributed under the License is distributed on an
"AS IS" BASIS, WITHOUT WARRANTIES OR CONDITIONS OF ANY
KIND, either express or implied.  See the License for the
specific language governing permissions and limitations
under the License.
-->


# Multi Catalog

<version since="1.2.0">

Multi-Catalog is a newly added feature in Doris 1.2.0. It allows Doris to interface with external catalogs more conveniently and thus increases the data lake analysis and federated query capabilities of Doris.

In older versions of Doris, user data is in a two-tiered structure: database and table. Thus, connections to external catalogs could only be done at the database or table level. For example, users could create a mapping to a table in an external catalog via `create external table`, or to a database via `create external database` . If there were large amounts of databases or tables in the external catalog, users would need to create mappings to them one by one, which could be a heavy workload.

With the advent of Multi-Catalog, Doris now has a new three-tiered metadata hierarchy (catalog -> database -> table), which means users can connect to external data at the catalog level. The currently supported external catalogs include:

1. Hive
2. Iceberg
3. Hudi
4. Elasticsearch
5. JDBC

Multi-Catalog works as an additional and enhanced external table connection method. It helps users conduct multi-catalog federated queries quickly. 

</version>

## Basic Concepts

1. Internal Catalog

    Existing databases and tables in Doris are all under the Internal Catalog, which is the default catalog in Doris and cannot be modified or deleted.

2. External Catalog

    Users can create an External Catalog using the [CREATE CATALOG](https://doris.apache.org/docs/dev/sql-manual/sql-reference/Data-Definition-Statements/Create/CREATE-CATALOG/) command, and view the existing Catalogs via the [SHOW CATALOGS](https://doris.apache.org/docs/dev/sql-manual/sql-reference/Show-Statements/SHOW-CATALOGS/) command.

3. Switch Catalog

    After login, you will enter the Internal Catalog by default. Then, you can view or switch to your target database via `SHOW DATABASES` and `USE DB` . 
    
    Example of switching catalog:
    
    ```
    SWITCH internal;
    SWITCH hive_catalog;
    ```
    
    After switching catalog, you can view or switch to your target database in that catalog via `SHOW DATABASES` and `USE DB` . You can view and access data in External Catalogs the same way as doing that in the Internal Catalog.
    
    Doris only supports read-only access to data in External Catalogs currently. 
    
4. Delete Catalog

    Databases and tables in External Catalogs are for read only, but External Catalogs are deletable via the [DROP CATALOG](https://doris.apache.org/docs/dev/sql-manual/sql-reference/Data-Definition-Statements/Drop/DROP-CATALOG/) command. (The Internal Catalog cannot be deleted.)
    
    The deletion only means to remove the mapping in Doris to the corresponding catalog. It doesn't change the external catalog itself by all means.
    
5. Resource

	Resource is a set of configurations. Users can create a Resource using the [CREATE RESOURCE](https://doris.apache.org/docs/dev/sql-manual/sql-reference/Data-Definition-Statements/Create/CREATE-RESOURCE/) command, and then apply this Resource for a newly created Catalog. One Resource can be reused for multiple Catalogs. 

## Examples

### Connect to Hive

The followings are the instruction on how to connect to a Hive catalog using the Catalog feature.

For more information about Hive, please see [Hive](./hive.md).

1. Create Catalog

	```sql
	CREATE CATALOG hive PROPERTIES (
	    'type'='hms',
	    'hive.metastore.uris' = 'thrift://172.21.0.1:7004'
	);
	```
	
	> Syntax Help: [CREATE CATALOG](https://doris.apache.org/docs/dev/sql-manual/sql-reference/Data-Definition-Statements/Create/CREATE-CATALOG/)
	
2. View Catalog

	View existing Catalogs via the `SHOW CATALOGS` command:
	
	```
	mysql> SHOW CATALOGS;
	+-----------+-------------+----------+
	| CatalogId | CatalogName | Type     |
	+-----------+-------------+----------+
	|     10024 | hive        | hms      |
	|         0 | internal    | internal |
	+-----------+-------------+----------+
	```
	
	> Syntax Help: [SHOW CATALOGS](https://doris.apache.org/docs/dev/sql-manual/sql-reference/Show-Statements/SHOW-CATALOGS/)
	
	> You can view the CREATE CATALOG statement via [SHOW CREATE CATALOG](https://doris.apache.org/docs/dev/sql-manual/sql-reference/Show-Statements/SHOW-CREATE-CATALOG/).
	
	> You can modify the Catalog PROPERTIES via [ALTER CATALOG](https://doris.apache.org/docs/dev/sql-manual/sql-reference/Data-Definition-Statements/Alter/ALTER-CATALOG/).
	
3. Switch Catalog

	Switch to the Hive Catalog using the `SWITCH`  command, and view the databases in it:

	```
	mysql> SWITCH hive;
	Query OK, 0 rows affected (0.00 sec)
	
	mysql> SHOW DATABASES;
	+-----------+
	| Database  |
	+-----------+
	| default   |
	| random    |
	| ssb100    |
	| tpch1     |
	| tpch100   |
	| tpch1_orc |
	+-----------+
	```
	
	> Syntax Help: [SWITCH](https://doris.apache.org/docs/dev/sql-manual/sql-reference/Utility-Statements/SWITCH/)

4. Use the Catalog

	After switching to the Hive Catalog, you can use the relevant features.
	
	For example, you can switch to Database tpch100, and view the tables in it:
	
	```
	mysql> USE tpch100;
	Database changed
	
	mysql> SHOW TABLES;
	+-------------------+
	| Tables_in_tpch100 |
	+-------------------+
	| customer          |
	| lineitem          |
	| nation            |
	| orders            |
	| part              |
	| partsupp          |
	| region            |
	| supplier          |
	+-------------------+
	```
	
	You can view the schema of Table lineitem:
	
	```
	mysql> DESC lineitem;
	+-----------------+---------------+------+------+---------+-------+
	| Field           | Type          | Null | Key  | Default | Extra |
	+-----------------+---------------+------+------+---------+-------+
	| l_shipdate      | DATE          | Yes  | true | NULL    |       |
	| l_orderkey      | BIGINT        | Yes  | true | NULL    |       |
	| l_linenumber    | INT           | Yes  | true | NULL    |       |
	| l_partkey       | INT           | Yes  | true | NULL    |       |
	| l_suppkey       | INT           | Yes  | true | NULL    |       |
	| l_quantity      | DECIMAL(15,2) | Yes  | true | NULL    |       |
	| l_extendedprice | DECIMAL(15,2) | Yes  | true | NULL    |       |
	| l_discount      | DECIMAL(15,2) | Yes  | true | NULL    |       |
	| l_tax           | DECIMAL(15,2) | Yes  | true | NULL    |       |
	| l_returnflag    | TEXT          | Yes  | true | NULL    |       |
	| l_linestatus    | TEXT          | Yes  | true | NULL    |       |
	| l_commitdate    | DATE          | Yes  | true | NULL    |       |
	| l_receiptdate   | DATE          | Yes  | true | NULL    |       |
	| l_shipinstruct  | TEXT          | Yes  | true | NULL    |       |
	| l_shipmode      | TEXT          | Yes  | true | NULL    |       |
	| l_comment       | TEXT          | Yes  | true | NULL    |       |
	+-----------------+---------------+------+------+---------+-------+
	```
	
	You can perform a query:
	
	```
	mysql> SELECT l_shipdate, l_orderkey, l_partkey FROM lineitem limit 10;
	+------------+------------+-----------+
	| l_shipdate | l_orderkey | l_partkey |
	+------------+------------+-----------+
	| 1998-01-21 |   66374304 |    270146 |
	| 1997-11-17 |   66374304 |    340557 |
	| 1997-06-17 |   66374400 |   6839498 |
	| 1997-08-21 |   66374400 |  11436870 |
	| 1997-08-07 |   66374400 |  19473325 |
	| 1997-06-16 |   66374400 |   8157699 |
	| 1998-09-21 |   66374496 |  19892278 |
	| 1998-08-07 |   66374496 |   9509408 |
	| 1998-10-27 |   66374496 |   4608731 |
	| 1998-07-14 |   66374592 |  13555929 |
	+------------+------------+-----------+
	```
	
	Or you can conduct a join query:
	
	```
	mysql> SELECT l.l_shipdate FROM hive.tpch100.lineitem l WHERE l.l_partkey IN (SELECT p_partkey FROM internal.db1.part) LIMIT 10;
	+------------+
	| l_shipdate |
	+------------+
	| 1993-02-16 |
	| 1995-06-26 |
	| 1995-08-19 |
	| 1992-07-23 |
	| 1998-05-23 |
	| 1997-07-12 |
	| 1994-03-06 |
	| 1996-02-07 |
	| 1997-06-01 |
	| 1996-08-23 |
	+------------+
	```

	The table is identified in the format of `catalog.database.table` . For example, `internal.db1.part`  in the above snippet.
	
	If the target table is in the current Database of the current Catalog,  `catalog` and `database` in the format can be omitted.
	
	You can use the `INSERT INTO` command to insert table data from the Hive Catalog into a table in the Internal Catalog. This is how you can **import data from External Catalogs to the Internal Catalog**:
	
	```
	mysql> SWITCH internal;
	Query OK, 0 rows affected (0.00 sec)
	
	mysql> USE db1;
	Database changed
	
	mysql> INSERT INTO part SELECT * FROM hive.tpch100.part limit 1000;
	Query OK, 1000 rows affected (0.28 sec)
	{'label':'insert_212f67420c6444d5_9bfc184bf2e7edb8', 'status':'VISIBLE', 'txnId':'4'}
	```

### Connect to Iceberg

See [Iceberg](./iceberg.md)

### Connect to Hudi

See [Hudi](./hudi.md)

### Connect to Elasticsearch

See [Elasticsearch](./es.md)

### Connect to JDBC

See [JDBC](./jdbc.md)

## Column Type Mapping

After you create a Catalog, Doris will automatically synchronize the databases and tables from the corresponding external catalog to it. The following shows how Doris maps different types of catalogs and tables.

<version since="1.2.2">

As for types that cannot be mapped to a Doris column type, such as `UNION` and `INTERVAL` , Doris will map them to an UNSUPPORTED type. Here are examples of queries in a table containing UNSUPPORTED types:

Suppose the table is of the following schema:

```
k1 INT,
k2 INT,
k3 UNSUPPORTED,
k4 INT
```

```
select * from table;                // Error: Unsupported type 'UNSUPPORTED_TYPE' in '`k3`
select * except(k3) from table;     // Query OK.
select k1, k3 from table;           // Error: Unsupported type 'UNSUPPORTED_TYPE' in '`k3`
select k1, k4 from table;           // Query OK.
```

</version>

You can find more details of the mapping of various data sources (Hive, Iceberg, Hudi, Elasticsearch, and JDBC) in the corresponding pages.

## Privilege Management

Access from Doris to databases and tables in an External Catalog is not under the privilege control of the external catalog itself, but is authorized by Doris.

Along with the new Multi-Catalog feature, we also added privilege management at the Catalog level (See [Privilege Management](https://doris.apache.org/docs/dev/admin-manual/privilege-ldap/user-privilege/) for details).

## Metadata Update

### Manual Update

By default, changes in metadata of external data sources, including addition or deletion of tables and columns, will not be synchronized into Doris.

Users need to manually update the metadata using the  [REFRESH CATALOG](https://doris.apache.org/docs/dev/sql-manual/sql-reference/Utility-Statements/REFRESH/) command.

### Automatic Update

<version since="1.2.2"></version>

#### Hive Metastore

Currently, Doris only supports automatic update of metadata in Hive Metastore (HMS). It perceives changes in metadata by the FE node which regularly reads the notification events from HMS. The supported events are as follows:

| Event           | Corresponding Update Operation                               |
| :-------------- | :----------------------------------------------------------- |
| CREATE DATABASE | Create a database in the corresponding catalog.              |
| DROP DATABASE   | Delete a database in the corresponding catalog.              |
| ALTER DATABASE  | Such alterations mainly include changes in properties, comments, or storage location of databases. They do not affect Doris' queries in External Catalogs so they will not be synchronized. |
| CREATE TABLE    | Create a table in the corresponding database.                |
| DROP TABLE      | Delete a table in the corresponding database, and invalidate the cache of that table. |
| ALTER TABLE     | If it is a renaming, delete the table of the old name, and then create a new table with the new name; otherwise, invalidate the cache of that table. |
| ADD PARTITION   | Add a partition to the cached partition list of the corresponding table. |
| DROP PARTITION  | Delete a partition from the cached partition list of the corresponding table, and invalidate the cache of that partition. |
| ALTER PARTITION | If it is a renaming, delete the partition of the old name, and then create a new partition with the new name; otherwise, invalidate the cache of that partition. |

> After data ingestion, changes in partition tables will follow the `ALTER PARTITION` logic, while those in non-partition tables will follow the `ALTER TABLE` logic.
>
> If changes are conducted on the file system directly instead of through the HMS, the HMS will not generate an event. As a result, such changes will not be perceived by Doris.

The automatic update feature involves the following parameters in fe.conf:

1. `enable_hms_events_incremental_sync`: This specifies whether to enable automatic incremental synchronization for metadata, which is disabled by default. 
2. `hms_events_polling_interval_ms`: This specifies the interval between two readings, which is set to 10000 by default. (Unit: millisecond) 
3. `hms_events_batch_size_per_rpc`: This specifies the maximum number of events that are read at a time, which is set to 500 by default.

To enable automatic update, you need to modify the hive-site.xml of HMS and then restart HMS:

```
<property>
    <name>hive.metastore.event.db.notification.api.auth</name>
    <value>false</value>
</property>
<property>
    <name>hive.metastore.dml.events</name>
    <value>true</value>
</property>
<property>
    <name>hive.metastore.transactional.event.listeners</name>
    <value>org.apache.hive.hcatalog.listener.DbNotificationListener</value>
</property>

```

> Note: To enable automatic update, whether for existing Catalogs or newly created Catalogs, all you need is to set `enable_hms_events_incremental_sync` to `true`, and then restart the FE node. You don't need to manually update the metadata before or after the restart.

<<<<<<< HEAD
=======
<version since="dev">

>>>>>>> 72d937ad
#### Timing Refresh

When creating a catalog, specify the refresh time parameter `metadata_refresh_interval_sec` in the properties, in seconds. If this parameter is set when creating a catalog, the master node of FE will refresh the catalog regularly according to the parameter value. Three types are currently supported

- hms: Hive MetaStore
<<<<<<< HEAD
  -es: Elasticsearch
=======
-es: Elasticsearch
>>>>>>> 72d937ad
- jdbc: Standard interface for database access (JDBC)

##### Example

```
-- Set the catalog refresh interval to 20 seconds
CREATE CATALOG es PROPERTIES (
     "type"="es",
     "hosts"="http://127.0.0.1:9200",
     "metadata_refresh_interval_sec"="20"
);
<<<<<<< HEAD
```
=======
```

</version>
>>>>>>> 72d937ad
<|MERGE_RESOLUTION|>--- conflicted
+++ resolved
@@ -359,21 +359,14 @@
 
 > Note: To enable automatic update, whether for existing Catalogs or newly created Catalogs, all you need is to set `enable_hms_events_incremental_sync` to `true`, and then restart the FE node. You don't need to manually update the metadata before or after the restart.
 
-<<<<<<< HEAD
-=======
 <version since="dev">
 
->>>>>>> 72d937ad
 #### Timing Refresh
 
 When creating a catalog, specify the refresh time parameter `metadata_refresh_interval_sec` in the properties, in seconds. If this parameter is set when creating a catalog, the master node of FE will refresh the catalog regularly according to the parameter value. Three types are currently supported
 
 - hms: Hive MetaStore
-<<<<<<< HEAD
-  -es: Elasticsearch
-=======
 -es: Elasticsearch
->>>>>>> 72d937ad
 - jdbc: Standard interface for database access (JDBC)
 
 ##### Example
@@ -385,10 +378,6 @@
      "hosts"="http://127.0.0.1:9200",
      "metadata_refresh_interval_sec"="20"
 );
-<<<<<<< HEAD
-```
-=======
-```
-
-</version>
->>>>>>> 72d937ad
+```
+
+</version>