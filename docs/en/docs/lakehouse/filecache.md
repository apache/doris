--- conflicted
+++ resolved
@@ -56,16 +56,6 @@
 
 Add settings to the BE node's configuration file `conf/be.conf`, and restart the BE node for the configuration to take effect.
 
-<<<<<<< HEAD
-|  Parameter   | Description  |
-|  ---  | ---  |
-| `enable_file_cache`  | Whether to enable File Cache, default false |
-| `file_cache_path` | Parameters about cache path, json format, for exmaple: `[{"path": "/path/to/file_cache1", "total_size":53687091200,"query_limit": 10737418240},{"path": "/path/to/file_cache2", "total_size":53687091200,"query_limit": 10737418240},{"path": "/path/to/file_cache3", "total_size":53687091200,"query_limit": 10737418240}]`. `path` is the path to save cached data; `total_size` is the max size of cached data; `query_limit` is the max size of cached data for a single query. |
-| `file_cache_min_file_segment_size` | Min size of a single cached block, default 1MB, should greater than 4096 |
-| `file_cache_max_file_segment_size` | Max size of a single cached block, default 4MB, should greater than 4096 |
-| `enable_file_cache_query_limit` | Whether to limit the cache size used by a single query, default false |
-| `clear_file_cache` | Whether to delete the previous cache data when the BE restarts, default false |
-=======
 |  Parameter | Required  | Description  |
 |  ---  | ---  | --- |
 | `enable_file_cache` | Yes | Whether to enable File Cache, default false |
@@ -74,7 +64,6 @@
 | `file_cache_max_file_segment_size` | No | Max size of a single cached block, default 4MB, should greater than 4096 |
 | `enable_file_cache_query_limit` | No | Whether to limit the cache size used by a single query, default false |
 | `clear_file_cache` | No | Whether to delete the previous cache data when the BE restarts, default false |
->>>>>>> 8e41be92
 
 ## Check whether a query hits cache
 
