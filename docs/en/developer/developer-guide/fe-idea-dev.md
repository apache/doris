---
{
    "title": "Setting Up dev env for FE - IntelliJ IDEA",
    "language": "en"
}
---

<!-- 
Licensed to the Apache Software Foundation (ASF) under one
or more contributor license agreements.  See the NOTICE file
distributed with this work for additional information
regarding copyright ownership.  The ASF licenses this file
to you under the Apache License, Version 2.0 (the
"License"); you may not use this file except in compliance
with the License.  You may obtain a copy of the License at

  http://www.apache.org/licenses/LICENSE-2.0

Unless required by applicable law or agreed to in writing,
software distributed under the License is distributed on an
"AS IS" BASIS, WITHOUT WARRANTIES OR CONDITIONS OF ANY
KIND, either express or implied.  See the License for the
specific language governing permissions and limitations
under the License.
-->

# Setting Up Development Environment for FE using IntelliJ IDEA

## 1. Environmental Preparation

* JDK1.8+
* IntelliJ IDEA
* Maven (Optional, IDEA shipped embedded Maven3)

Git clone codebase from https://github.com/apache/incubator-doris.git

Use IntelliJ IDEA to open the code `FE` directory

### Thrift

If your are only interested in FE module, and for some reason you can't or don't want to compile full thirdparty libraries，

the minimum tool required for FE module is `thrift`, so you can manually install `thrift` and copy or create a link of the executable `thrift` command to `./thirdparty/installed/bin`.

```
Doris build against `thrift` 0.13.0 ( note : `Doris` 0.15 and later version build against `thrift` 0.13.0 , the previous version is still `thrift` 0.9.3)   

Windows: 
   1. Download：`http://archive.apache.org/dist/thrift/0.13.0/thrift-0.13.0.exe`
   2. Copy：copy the file to `./thirdparty/installed/bin`
   
MacOS: 
   1. Download：`brew install thrift@0.13.0`
   2. Establish soft connection： 
      `mkdir -p ./thirdparty/installed/bin`
      # For ARM macOS
      `ln -s /opt/homebrew/Cellar/thrift@0.13.0/0.13.0/bin/thrift ./thirdparty/installed/bin/thrift`
      # For Intel macOS
      `ln -s /usr/local/Cellar/thrift@0.13.0/0.13.0/bin/thrift ./thirdparty/installed/bin/thrift`
   
Note：The error that the version cannot be found may be reported when MacOS execute `brew install thrift@0.13.0`. The solution is execute at the terminal as follows:
   1. `brew tap-new $USER/local-tap`
   2. `brew extract --version='0.13.0' thrift $USER/local-tap`
   3. `brew install thrift@0.13.0`
Reference link: `https://gist.github.com/tonydeng/02e571f273d6cce4230dc8d5f394493c`
```

### generate sources

Go to `./fe` folder and run the following maven command to generate sources.

```
mvn generate-sources
```

If fails, run following command.

```
mvn clean install -DskipTests
```

You can also use IDE embedded GUI tools to run maven command to generate sources

![](/images/gen_code.png)

If you are developing on the OS which lack of support to run `shell script` and `make` such as Windows, a workround here 
is generate codes in Linux and copy them back. Using Docker should also be an option.

<<<<<<< HEAD
### help document

If a help document has not been generated, go to the docs directory and run`sh build_help_zip.sh`，
=======
#### arm mac compile failed

An error would occur if you generated sources using maven on arm mac. Detailed error messages are as follows.

```
[ERROR] Failed to execute goal org.xolstice.maven.plugins:protobuf-maven-plugin:0.6.1:compile (grpc-build) on project apm-network: Unable to resolve artifact: Missing:
[ERROR] 1) com.google.protobuf:protoc:exe:osx-aarch_64:3.14.0
[ERROR] 1 required artifact is missing.
```

Since protobuf v3.14.0 and protoc-gen-grpc-java v1.30.0 don't come up with osx-aarch_64 version, given the advice by [grpc_community], you'd better manually download the corresponding osx_x86 version and then translate them by Rosseta2.

1. open `doris/fe/fe-core/pom.xml`
2. change `<protocArtifact>com.google.protobuf:protoc:${protobuf.version}</protocArtifact>` to `<protocArtifact>com.google.protobuf:protoc:3.14.0:exe:osx-x86_64</protocArtifact>`
3. change `<pluginArtifact>io.grpc:protoc-gen-grpc-java:${grpc.version}</pluginArtifact>` to `<pluginArtifact>io.grpc:protoc-gen-grpc-java:1.30.0:exe:osx-x86_64</pluginArtifact>`
4. open terminal and paste `softwareupdate --install-rosetta`

### help document

If a help document has not been generated, go to the docs directory and run `sh build_help_zip.sh`，
>>>>>>> b7d842c6
   
Then copy help-resource.zip from build to fe/fe-core/target/classes

## 2. Debug

1. Import `./fe` into IDEA

2. Follow the picture to create the folders (The directory may exist in the new version. If it exists, skip it, otherwise create it.)

![](/images/DEBUG4.png)

3. Build `ui` project , and copy files from directory `ui/dist` into directory `webroot` ( you can skip this step , if you don't need `Doris` UI )

## 3. Custom FE configuration

Copy below content into `conf/fe.conf` and tune it to fit your environment

(Note: If developed using`Mac`, since`docker for Mac`does not support`Host`mode,`be`needs to be exposed using`-p` and `fe.conf` `priority_networks` configured to be accessible within the container, such as WIFI Ip).

## 4. Setting Environment Variables

Follow the picture to set runtime Environment Variables in IDEA

![](/images/DEBUG5.png)

## 5. Config options

Because part of the dependency is `provided`, idea needs to do a special config. Click on the right `Modify Options` in the `Run/Debug Configurations` setting. Check the `Add Dependencies with "Provided" scope to classpath` option.

![](/images/idea_options.png)

## 6. Start FE

Having fun with Doris FE!<|MERGE_RESOLUTION|>--- conflicted
+++ resolved
@@ -86,11 +86,6 @@
 If you are developing on the OS which lack of support to run `shell script` and `make` such as Windows, a workround here 
 is generate codes in Linux and copy them back. Using Docker should also be an option.
 
-<<<<<<< HEAD
-### help document
-
-If a help document has not been generated, go to the docs directory and run`sh build_help_zip.sh`，
-=======
 #### arm mac compile failed
 
 An error would occur if you generated sources using maven on arm mac. Detailed error messages are as follows.
@@ -111,7 +106,6 @@
 ### help document
 
 If a help document has not been generated, go to the docs directory and run `sh build_help_zip.sh`，
->>>>>>> b7d842c6
    
 Then copy help-resource.zip from build to fe/fe-core/target/classes
 
