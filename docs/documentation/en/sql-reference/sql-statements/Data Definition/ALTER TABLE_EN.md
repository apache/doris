<!-- 
Licensed to the Apache Software Foundation (ASF) under one
or more contributor license agreements.  See the NOTICE file
distributed with this work for additional information
regarding copyright ownership.  The ASF licenses this file
to you under the Apache License, Version 2.0 (the
"License"); you may not use this file except in compliance
with the License.  You may obtain a copy of the License at

  http://www.apache.org/licenses/LICENSE-2.0

Unless required by applicable law or agreed to in writing,
software distributed under the License is distributed on an
"AS IS" BASIS, WITHOUT WARRANTIES OR CONDITIONS OF ANY
KIND, either express or implied.  See the License for the
specific language governing permissions and limitations
under the License.
-->

# ALTER TABLE
## description
    This statement is used to modify an existing table. If no rollup index is specified, the base operation is the default.
    The statement is divided into three types of operations: schema change, rollup, partition
    These three types of operations cannot appear in an ALTER TABLE statement at the same time.
    Where schema change and rollup are asynchronous operations and are returned if the task commits successfully. You can then use the SHOW ALTER command to view the progress.
    Partition is a synchronous operation, and a command return indicates that execution is complete.

    grammar:
        ALTER TABLE [database.]table
        Alter_clause1[, alter_clause2, ...];

    The alter_clause is divided into partition, rollup, schema change, and rename.

    Partition supports the following modifications
    Increase the partition
        grammar:
            ADD PARTITION [IF NOT EXISTS] partition_name
            Partition_desc ["key"="value"]
            [DISTRIBUTED BY HASH (k1[,k2 ...]) [BUCKETS num]]
        note:
            1) partition_desc supports two ways of writing:
                * VALUES LESS THAN [MAXVALUE|("value1", ...)]
                * VALUES [("value1", ...), ("value1", ...))
            1) The partition is the left closed right open interval. If the user only specifies the right boundary, the system will automatically determine the left boundary.
            2) If the bucket mode is not specified, the bucket method used by the built-in table is automatically used.
            3) If the bucket mode is specified, only the bucket number can be modified, and the bucket mode or bucket column cannot be modified.
            4) ["key"="value"] section can set some properties of the partition, see CREATE TABLE for details.

    2. Delete the partition
        grammar:
            DROP PARTITION [IF EXISTS] partition_name
        note:
            1) Use a partitioned table to keep at least one partition.
            2) Execute DROP PARTITION For a period of time, the deleted partition can be recovered by the RECOVER statement. See the RECOVER statement for details.
            
    3. Modify the partition properties
        grammar:
            MODIFY PARTITION partition_name SET ("key" = "value", ...)
        Description:
            1) The storage_medium, storage_cooldown_time, and replication_num attributes of the modified partition are currently supported.
            2) For single-partition tables, partition_name is the same as the table name.
        
    Rollup supports the following ways to create:
    1. Create a rollup index
        grammar:
            ADD ROLLUP rollup_name (column_name1, column_name2, ...)
            [FROM from_index_name]
            [PROPERTIES ("key"="value", ...)]
        note:
            1) If from_index_name is not specified, it is created by default from base index
            2) The columns in the rollup table must be existing columns in from_index
            3) In properties, you can specify the storage format. See CREATE TABLE for details.
            
    2. Delete the rollup index
        grammar:
            DROP ROLLUP rollup_name
            [PROPERTIES ("key"="value", ...)]
        note:
            1) Cannot delete base index
            2) Execute DROP ROLLUP For a period of time, the deleted rollup index can be restored by the RECOVER statement. See the RECOVER statement for details.
    
            
    Schema change supports the following modifications:
    1. Add a column to the specified location of the specified index
        grammar:
            ADD COLUMN column_name column_type [KEY | agg_type] [DEFAULT "default_value"]
            [AFTER column_name|FIRST]
            [TO rollup_index_name]
            [PROPERTIES ("key"="value", ...)]
        note:
            1) Aggregate model If you add a value column, you need to specify agg_type
            2) Non-aggregate models (such as DUPLICATE KEY) If you add a key column, you need to specify the KEY keyword.
            3) You cannot add a column that already exists in the base index to the rollup index
                Recreate a rollup index if needed
            
    2. Add multiple columns to the specified index
        grammar:
            ADD COLUMN (column_name1 column_type [KEY | agg_type] DEFAULT "default_value", ...)
            [TO rollup_index_name]
            [PROPERTIES ("key"="value", ...)]
        note:
            1) Aggregate model If you add a value column, you need to specify agg_type
            2) Non-aggregate model If you add a key column, you need to specify the KEY keyword.
            3) You cannot add a column that already exists in the base index to the rollup index
            (You can recreate a rollup index if needed)
    
    3. Remove a column from the specified index
        grammar:
            DROP COLUMN column_name
            [FROM rollup_index_name]
        note:
            1) Cannot delete partition column
            2) If the column is removed from the base index, it will also be deleted if the column is included in the rollup index
        
    4. Modify the column type and column position of the specified index
        grammar:
            MODIFY COLUMN column_name column_type [KEY | agg_type] [NULL | NOT NULL] [DEFAULT "default_value"]
            [AFTER column_name|FIRST]
            [FROM rollup_index_name]
            [PROPERTIES ("key"="value", ...)]
        note:
            1) Aggregate model If you modify the value column, you need to specify agg_type
            2) Non-aggregate type If you modify the key column, you need to specify the KEY keyword.
            3) Only the type of the column can be modified. The other attributes of the column remain as they are (ie other attributes need to be explicitly written in the statement according to the original attribute, see example 8)
            4) The partition column cannot be modified
            5) The following types of conversions are currently supported (accuracy loss is guaranteed by the user)
                TINYINT/SMALLINT/INT/BIGINT is converted to TINYINT/SMALLINT/INT/BIGINT/DOUBLE.
                Convert LARGEINT to DOUBLE
                VARCHAR supports modification of maximum length
<<<<<<< HEAD
                Convert VARCHAR to DATE (currently support six format: "%Y-%m-%d", "%y-%m-%d", "%Y%m%d", "%y%m%d", "%Y/%m/%d, "%y/%m/%d")
=======
                CONVERT VARCHAR to INT
>>>>>>> 89003b77
                Convert DATETIME to DATE(Only year-month-day information is retained, For example: `2019-12-09 21:47:05` <--> `2019-12-09`)
                Convert DATE to DATETIME(Set hour, minute, second to zero, For example: `2019-12-09` <--> `2019-12-09 00:00:00`)
                Convert FLOAT to DOUBLE
                Convert INT to DATE (If the INT data fails to convert, the original data remains the same)
            6) Does not support changing from NULL to NOT NULL
                
    5. Reorder the columns of the specified index
        grammar:
            ORDER BY (column_name1, column_name2, ...)
            [FROM rollup_index_name]
            [PROPERTIES ("key"="value", ...)]
        note:
            1) All columns in index must be written
            2) value is listed after the key column
            
    6. Modify the properties of the table, currently supports modifying the bloom filter column and the colocate_with attribute.
        grammar:
            PROPERTIES ("key"="value")
        note:
            Can also be merged into the above schema change operation to modify, see the example below
     

    Rename supports modification of the following names:
    1. Modify the table name
        grammar:
            RENAME new_table_name;
            
    2. Modify the rollup index name
        grammar:
            RENAME ROLLUP old_rollup_name new_rollup_name;
            
    3. Modify the partition name
        grammar:
            RENAME PARTITION old_partition_name new_partition_name;
      
## example
    [partition]
    1. Add partition, existing partition [MIN, 2013-01-01), add partition [2013-01-01, 2014-01-01), use default bucket mode
        ALTER TABLE example_db.my_table
        ADD PARTITION p1 VALUES LESS THAN ("2014-01-01");

    2. Increase the partition and use the new number of buckets
        ALTER TABLE example_db.my_table
        ADD PARTITION p1 VALUES LESS THAN ("2015-01-01")
        DISTRIBUTED BY HASH(k1) BUCKETS 20;

    3. Increase the partition and use the new number of copies
        ALTER TABLE example_db.my_table
        ADD PARTITION p1 VALUES LESS THAN ("2015-01-01")
        ("replication_num"="1");

    4. Modify the number of partition copies
        ALTER TABLE example_db.my_table
        MODIFY PARTITION p1 SET("replication_num"="1");

    5. Delete the partition
        ALTER TABLE example_db.my_table
        DROP PARTITION p1;
        
    6. Add a partition that specifies the upper and lower bounds

        ALTER TABLE example_db.my_table
        ADD PARTITION p1 VALUES [("2014-01-01"), ("2014-02-01"));

    [rollup]
    1. Create index: example_rollup_index, based on base index(k1,k2,k3,v1,v2). Columnar storage.
        ALTER TABLE example_db.my_table
        ADD ROLLUP example_rollup_index(k1, k3, v1, v2)
        PROPERTIES("storage_type"="column");
        
    2. Create index: example_rollup_index2, based on example_rollup_index(k1,k3,v1,v2)
        ALTER TABLE example_db.my_table
        ADD ROLLUP example_rollup_index2 (k1, v1)
        FROM example_rollup_index;
    
    3. Delete index: example_rollup_index2
        ALTER TABLE example_db.my_table
        DROP ROLLUP example_rollup_index2;

    [schema change]
    1. Add a key column new_col to the col1 of example_rollup_index (non-aggregate model)
        ALTER TABLE example_db.my_table
        ADD COLUMN new_col INT KEY DEFAULT "0" AFTER col1
        TO example_rollup_index;

    2. Add a value column new_col to the col1 of example_rollup_index (non-aggregate model)
          ALTER TABLE example_db.my_table
          ADD COLUMN new_col INT DEFAULT "0" AFTER col1
          TO example_rollup_index;

    3. Add a key column new_col (aggregation model) to col1 of example_rollup_index
          ALTER TABLE example_db.my_table
          ADD COLUMN new_col INT DEFAULT "0" AFTER col1
          TO example_rollup_index;

    4. Add a value column to the col1 of example_rollup_index. new_col SUM aggregation type (aggregation model)
          ALTER TABLE example_db.my_table
          ADD COLUMN new_col INT SUM DEFAULT "0" AFTER col1
          TO example_rollup_index;
    
    5. Add multiple columns to the example_rollup_index (aggregate model)
        ALTER TABLE example_db.my_table
        ADD COLUMN (col1 INT DEFAULT "1", col2 FLOAT SUM DEFAULT "2.3")
        TO example_rollup_index;
    
    6. Remove a column from example_rollup_index
        ALTER TABLE example_db.my_table
        DROP COLUMN col2
        FROM example_rollup_index;
        
    7. Modify the base index's col1 column to be of type BIGINT and move to the col2 column
        ALTER TABLE example_db.my_table
        MODIFY COLUMN col1 BIGINT DEFAULT "1" AFTER col2;

    8. Modify the maximum length of the val1 column of the base index. The original val1 is (val1 VARCHAR(32) REPLACE DEFAULT "abc")
        ALTER TABLE example_db.my_table
        MODIFY COLUMN val1 VARCHAR(64) REPLACE DEFAULT "abc";
    
    9. Reorder the columns in example_rollup_index (set the original column order: k1, k2, k3, v1, v2)
        ALTER TABLE example_db.my_table
        ORDER BY (k3, k1, k2, v2, v1)
        FROM example_rollup_index;
        
    10. Perform both operations simultaneously
        ALTER TABLE example_db.my_table
        ADD COLUMN v2 INT MAX DEFAULT "0" AFTER k2 TO example_rollup_index,
        ORDER BY (k3,k1,k2,v2,v1) FROM example_rollup_index;

    11. Modify the bloom filter column of the table
        ALTER TABLE example_db.my_table SET ("bloom_filter_columns"="k1,k2,k3");

        Can also be merged into the above schema change operation (note that the syntax of multiple clauses is slightly different)
        ALTER TABLE example_db.my_table
        DROP COLUMN col2
        PROPERTIES ("bloom_filter_columns"="k1,k2,k3");

    12. Modify the Colocate property of the table

        ALTER TABLE example_db.my_table set ("colocate_with" = "t1");

    13. Change the bucketing mode of the table from Random Distribution to Hash Distribution

        ALTER TABLE example_db.my_table set ("distribution_type" = "hash");
        
    [rename]
    1. Modify the table named table1 to table2
        ALTER TABLE table1 RENAME table2;
        
    2. Modify the rollup index named rollup1 in the table example_table to rollup2
        ALTER TABLE example_table RENAME ROLLUP rollup1 rollup2;
        
    3. Modify the partition named p1 in the table example_table to p2
        ALTER TABLE example_table RENAME PARTITION p1 p2;
        
## keyword
    ALTER, TABLE, ROLLUP, COLUMN, PARTITION, RENAME<|MERGE_RESOLUTION|>--- conflicted
+++ resolved
@@ -127,11 +127,8 @@
                 TINYINT/SMALLINT/INT/BIGINT is converted to TINYINT/SMALLINT/INT/BIGINT/DOUBLE.
                 Convert LARGEINT to DOUBLE
                 VARCHAR supports modification of maximum length
-<<<<<<< HEAD
-                Convert VARCHAR to DATE (currently support six format: "%Y-%m-%d", "%y-%m-%d", "%Y%m%d", "%y%m%d", "%Y/%m/%d, "%y/%m/%d")
-=======
-                CONVERT VARCHAR to INT
->>>>>>> 89003b77
+                Convert VARCHAR to INT
+                Convert VARCHAR to DATE (currently support six formats: "%Y-%m-%d", "%y-%m-%d", "%Y%m%d", "%y%m%d", "%Y/%m/%d, "%y/%m/%d")
                 Convert DATETIME to DATE(Only year-month-day information is retained, For example: `2019-12-09 21:47:05` <--> `2019-12-09`)
                 Convert DATE to DATETIME(Set hour, minute, second to zero, For example: `2019-12-09` <--> `2019-12-09 00:00:00`)
                 Convert FLOAT to DOUBLE
