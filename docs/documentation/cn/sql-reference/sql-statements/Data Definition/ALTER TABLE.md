--- conflicted
+++ resolved
@@ -127,11 +127,8 @@
                 TINYINT/SMALLINT/INT/BIGINT 转换成 TINYINT/SMALLINT/INT/BIGINT/DOUBLE。
                 LARGEINT 转换成 DOUBLE
                 VARCHAR 支持修改最大长度
-<<<<<<< HEAD
+                VARCHAR 转换成 INT
                 VARCHAR 转换成 DATE (目前支持"%Y-%m-%d", "%y-%m-%d", "%Y%m%d", "%y%m%d", "%Y/%m/%d, "%y/%m/%d"六种格式化格式)
-=======
-                VARCHAR 转换成 INT
->>>>>>> 89003b77
                 DATETIME 转换成 DATE(仅保留年-月-日信息, 例如: `2019-12-09 21:47:05` <--> `2019-12-09`)
                 DATE 转换成 DATETIME(时分秒自动补零， 例如: `2019-12-09` <--> `2019-12-09 00:00:00`)
                 FLOAT 转换成 DOUBLE
