--- conflicted
+++ resolved
@@ -209,11 +209,7 @@
 Writing objects: 100% (141/141), 56.66 KiB, done.
 Total 141 (delta 76), reused 140 (delta 75)
 remote: Resolving deltas: 100% (76/76), completed with 44 local objects.
-<<<<<<< HEAD
-To https://lide-reed:fc35ff925bd8fd6629be3f6412bacee99d4e5f97@github.com/lide-reed/doris.git
-=======
 To https://lide-reed:xxxx@github.com/lide-reed/doris.git
->>>>>>> d03b5c29
    9c36200..0c4edc2  master -> master
 ```
 
@@ -256,11 +252,7 @@
 remote: Create a pull request for 'my_branch' on GitHub by visiting:
 remote:      https://github.com/lide-reed/doris/pull/new/my_branch
 remote: 
-<<<<<<< HEAD
-To https://lide-reed:fc35ff925bd8fd6629be3f6412bacee99d4e5f97@github.com/lide-reed/doris.git
-=======
 To https://lide-reed:xxxx@github.com/lide-reed/doris.git
->>>>>>> d03b5c29
  * [new branch]      my_branch -> my_branch
 ```
 
