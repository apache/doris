---
{
  "title": "OUTFILE",
  "language": "zh-CN"
}
---

<!-- 
Licensed to the Apache Software Foundation (ASF) under one
or more contributor license agreements.  See the NOTICE file
distributed with this work for additional information
regarding copyright ownership.  The ASF licenses this file
to you under the Apache License, Version 2.0 (the
"License"); you may not use this file except in compliance
with the License.  You may obtain a copy of the License at

  http://www.apache.org/licenses/LICENSE-2.0

Unless required by applicable law or agreed to in writing,
software distributed under the License is distributed on an
"AS IS" BASIS, WITHOUT WARRANTIES OR CONDITIONS OF ANY
KIND, either express or implied.  See the License for the
specific language governing permissions and limitations
under the License.
-->

## OUTFILE

### Name

OURFILE

### description

该语句用于使用 `SELECT INTO OUTFILE` 命令将查询结果的导出为文件。目前支持通过 Broker 进程, 通过 S3 协议, 或直接通过 HDFS 协议，导出到远端存储，如 HDFS，S3，BOS，COS（腾讯云）上。

语法：

```
query_stmt
INTO OUTFILE "file_path"
[format_as]
[properties]
```

说明：

1. file_path
<<<<<<< HEAD

=======
    文件存储的路径及文件前缀。
   
>>>>>>> c37d7819
    ```
    file_path 指向文件存储的路径以及文件前缀。如 `hdfs://path/to/my_file_`。
    
    最终的文件名将由 `my_file_`，文件序号以及文件格式后缀组成。其中文件序号由0开始，数量为文件被分割的数量。如：
    my_file_abcdefg_0.csv
    my_file_abcdefg_1.csv
    my_file_abcdegf_2.csv
    ```
<<<<<<< HEAD

=======
    也可以省略文件前缀，只指定文件目录，如`hdfs://path/to/`
    
>>>>>>> c37d7819
2. format_as

    ```
    FORMAT AS CSV
    ```

   指定导出格式. 支持 CSV、PARQUET、CSV_WITH_NAMES、CSV_WITH_NAMES_AND_TYPES、ORC. 默认为 CSV。

   > 注：PARQUET、CSV_WITH_NAMES、CSV_WITH_NAMES_AND_TYPES、ORC 在 1.2 版本开始支持。

3. properties

    ```
    指定相关属性。目前支持通过 Broker 进程, 或通过 S3 协议进行导出。
    
    语法：
    [PROPERTIES ("key"="value", ...)]
    支持如下属性：

    文件相关的属性
        column_separator: 列分隔符。<version since="1.2.0">支持多字节分隔符，如："\\x01", "abc"</version>
        line_delimiter: 行分隔符。<version since="1.2.0">支持多字节分隔符，如："\\x01", "abc"</version>
        max_file_size: 单个文件大小限制，如果结果超过这个值，将切割成多个文件。
        delete_existing_files: 默认为false，若指定为true,则会先删除file_path指定的目录下的所有文件，然后导出数据到该目录下。例如："file_path" = "/user/tmp", 则会删除"/user/"下所有文件及目录；"file_path" = "/user/tmp/", 则会删除"/user/tmp/"下所有文件及目录
    
    Broker 相关属性需加前缀 `broker.`:
        broker.name: broker名称
        broker.hadoop.security.authentication: 指定认证方式为 kerberos
        broker.kerberos_principal: 指定 kerberos 的 principal
        broker.kerberos_keytab: 指定 kerberos 的 keytab 文件路径。该文件必须为 Broker 进程所在服务器上的文件的绝对路径。并且可以被 Broker 进程访问
    
    HDFS 相关属性:
<<<<<<< HEAD
    fs.defaultFS: namenode 地址和端口
    hadoop.username: hdfs 用户名
    dfs.nameservices: name service名称，与hdfs-site.xml保持一致
    dfs.ha.namenodes.[nameservice ID]: namenode的id列表,与hdfs-site.xml保持一致
    dfs.namenode.rpc-address.[nameservice ID].[name node ID]: Name node的rpc地址，数量与namenode数量相同，与hdfs-site.xml保
持一
dfs.client.failover.proxy.provider.[nameservice ID]: HDFS客户端连接活跃namenode的java类，通常是"org.apache.hadoop.hdfs.server.namenode.ha.ConfiguredFailoverProxyProvider"

    对于开启kerberos认证的Hadoop 集群，还需要额外设置如下 PROPERTIES 属性:
    dfs.namenode.kerberos.principal: HDFS namenode 服务的 principal 名称
    hadoop.security.authentication: 认证方式设置为 kerberos
    hadoop.kerberos.principal: 设置 Doris 连接 HDFS 时使用的 Kerberos 主体
    hadoop.kerberos.keytab: 设置 keytab 本地文件路径

    S3 协议则直接执行 S3 协议配置即可:
    s3.endpoint
    s3.access_key
    s3.secret_key
    s3.region
    use_path_stype: (选填) 默认为false 。S3 SDK 默认使用 virtual-hosted style 方式。但某些对象存储系统可能没开启或不支持virtual-hosted style 方式的访问，此时可以添加 use_path_style 参数来强制使用 path style 访问方式。
=======
        fs.defaultFS: namenode 地址和端口
        hadoop.username: hdfs 用户名
        dfs.nameservices: name service名称，与hdfs-site.xml保持一致
        dfs.ha.namenodes.[nameservice ID]: namenode的id列表,与hdfs-site.xml保持一致
        dfs.namenode.rpc-address.[nameservice ID].[name node ID]: Name node的rpc地址，数量与namenode数量相同，与hdfs-site.xml保持一致
        dfs.client.failover.proxy.provider.[nameservice ID]: HDFS客户端连接活跃namenode的java类，通常是"org.apache.hadoop.hdfs.server.namenode.ha.ConfiguredFailoverProxyProvider"

        对于开启kerberos认证的Hadoop 集群，还需要额外设置如下 PROPERTIES 属性:
        dfs.namenode.kerberos.principal: HDFS namenode 服务的 principal 名称
        hadoop.security.authentication: 认证方式设置为 kerberos
        hadoop.kerberos.principal: 设置 Doris 连接 HDFS 时使用的 Kerberos 主体
        hadoop.kerberos.keytab: 设置 keytab 本地文件路径

    S3 协议则直接执行 S3 协议配置即可:
        AWS_ENDPOINT
        AWS_ACCESS_KEY
        AWS_SECRET_KEY
        AWS_REGION
        use_path_stype: (选填) 默认为false 。S3 SDK 默认使用 virtual-hosted style 方式。但某些对象存储系统可能没开启或不支持virtual-hosted style 方式的访问，此时可以添加 use_path_style 参数来强制使用 path style 访问方式。
>>>>>>> c37d7819
    ```

    > 注意：要使用delete_existing_files参数，还需要在fe.conf中添加配置`enable_delete_existing_files = true`并重启fe，此时delete_existing_files才会生效。delete_existing_files = true 是一个危险的操作，建议只在测试环境中使用。

### example

1. 使用 broker 方式导出，将简单查询结果导出到文件 `hdfs://path/to/result.txt`。指定导出格式为 CSV。使用 `my_broker` 并设置 kerberos 认证信息。指定列分隔符为 `,`，行分隔符为 `\n`。

    ```sql
    SELECT * FROM tbl
    INTO OUTFILE "hdfs://path/to/result_"
    FORMAT AS CSV
    PROPERTIES
    (
        "broker.name" = "my_broker",
        "broker.hadoop.security.authentication" = "kerberos",
        "broker.kerberos_principal" = "doris@YOUR.COM",
        "broker.kerberos_keytab" = "/home/doris/my.keytab",
        "column_separator" = ",",
        "line_delimiter" = "\n",
        "max_file_size" = "100MB"
    );
    ```

   最终生成文件如如果不大于 100MB，则为：`result_0.csv`。
   如果大于 100MB，则可能为 `result_0.csv, result_1.csv, ...`。

2. 将简单查询结果导出到文件 `hdfs://path/to/result.parquet`。指定导出格式为 PARQUET。使用 `my_broker` 并设置 kerberos 认证信息。

    ```sql
    SELECT c1, c2, c3 FROM tbl
    INTO OUTFILE "hdfs://path/to/result_"
    FORMAT AS PARQUET
    PROPERTIES
    (
        "broker.name" = "my_broker",
        "broker.hadoop.security.authentication" = "kerberos",
        "broker.kerberos_principal" = "doris@YOUR.COM",
        "broker.kerberos_keytab" = "/home/doris/my.keytab",
        "schema"="required,int32,c1;required,byte_array,c2;required,byte_array,c2"
    );
    ```

   查询结果导出到parquet文件需要明确指定`schema`。

3. 将 CTE 语句的查询结果导出到文件 `hdfs://path/to/result.txt`。默认导出格式为 CSV。使用 `my_broker` 并设置 hdfs 高可用信息。使用默认的行列分隔符。

    ```sql
    WITH
    x1 AS
    (SELECT k1, k2 FROM tbl1),
    x2 AS
    (SELECT k3 FROM tbl2)
    SELEC k1 FROM x1 UNION SELECT k3 FROM x2
    INTO OUTFILE "hdfs://path/to/result_"
    PROPERTIES
    (
        "broker.name" = "my_broker",
        "broker.username"="user",
        "broker.password"="passwd",
        "broker.dfs.nameservices" = "my_ha",
        "broker.dfs.ha.namenodes.my_ha" = "my_namenode1, my_namenode2",
        "broker.dfs.namenode.rpc-address.my_ha.my_namenode1" = "nn1_host:rpc_port",
        "broker.dfs.namenode.rpc-address.my_ha.my_namenode2" = "nn2_host:rpc_port",
        "broker.dfs.client.failover.proxy.provider" = "org.apache.hadoop.hdfs.server.namenode.ha.ConfiguredFailoverProxyProvider"
    );
    ```

   最终生成文件如如果不大于 1GB，则为：`result_0.csv`。
   如果大于 1GB，则可能为 `result_0.csv, result_1.csv, ...`。

4. 将 UNION 语句的查询结果导出到文件 `bos://bucket/result.txt`。指定导出格式为 PARQUET。使用 `my_broker` 并设置 hdfs 高可用信息。PARQUET 格式无需指定列分割符。
   导出完成后，生成一个标识文件。

    ```sql
    SELECT k1 FROM tbl1 UNION SELECT k2 FROM tbl1
    INTO OUTFILE "bos://bucket/result_"
    FORMAT AS PARQUET
    PROPERTIES
    (
        "broker.name" = "my_broker",
        "broker.bos_endpoint" = "http://bj.bcebos.com",
        "broker.bos_accesskey" = "xxxxxxxxxxxxxxxxxxxxxxxxxx",
        "broker.bos_secret_accesskey" = "yyyyyyyyyyyyyyyyyyyyyyyyyy",
        "schema"="required,int32,k1;required,byte_array,k2"
    );
    ```

5. 将 select 语句的查询结果导出到文件 `s3a://${bucket_name}/path/result.txt`。指定导出格式为 csv。
   导出完成后，生成一个标识文件。

    ```sql
    select k1,k2,v1 from tbl1 limit 100000
    into outfile "s3a://my_bucket/export/my_file_"
    FORMAT AS CSV
    PROPERTIES
    (
        "broker.name" = "hdfs_broker",
        "broker.fs.s3a.access.key" = "xxx",
        "broker.fs.s3a.secret.key" = "xxxx",
        "broker.fs.s3a.endpoint" = "https://cos.xxxxxx.myqcloud.com/",
        "column_separator" = ",",
        "line_delimiter" = "\n",
        "max_file_size" = "1024MB",
        "success_file_name" = "SUCCESS"
    )
    ```

   最终生成文件如如果不大于 1GB，则为：`my_file_0.csv`。
   如果大于 1GB，则可能为 `my_file_0.csv, result_1.csv, ...`。
   在cos上验证

        1. 不存在的path会自动创建
        2. access.key/secret.key/endpoint需要和cos的同学确认。尤其是endpoint的值，不需要填写bucket_name。

6. 使用 s3 协议导出到 bos，并且并发导出开启。

    ```sql
    set enable_parallel_outfile = true;
    select k1 from tb1 limit 1000
    into outfile "s3://my_bucket/export/my_file_"
    format as csv
    properties
    (
        "s3.endpoint" = "http://s3.bd.bcebos.com",
        "s3.access_key" = "xxxx",
        "s3.secret_key" = "xxx",
        "s3.region" = "bd"
    )
    ```

   最终生成的文件前缀为 `my_file_{fragment_instance_id}_`。

7. 使用 s3 协议导出到 bos，并且并发导出 session 变量开启。
   注意：但由于查询语句带了一个顶层的排序节点，所以这个查询即使开启并发导出的 session 变量，也是无法并发导出的。

    ```sql
    set enable_parallel_outfile = true;
    select k1 from tb1 order by k1 limit 1000
    into outfile "s3://my_bucket/export/my_file_"
    format as csv
    properties
    (
        "s3.endpoint" = "http://s3.bd.bcebos.com",
        "s3.access_key" = "xxxx",
        "s3.secret_key" = "xxx",
        "s3.region" = "bd"
    )
    ```

8. 使用 hdfs 方式导出，将简单查询结果导出到文件 `hdfs://${host}:${fileSystem_port}/path/to/result.txt`。指定导出格式为 CSV，用户名为work。指定列分隔符为 `,`，行分隔符为 `\n`。

    ```sql
    -- fileSystem_port默认值为9000
    SELECT * FROM tbl
    INTO OUTFILE "hdfs://${host}:${fileSystem_port}/path/to/result_"
    FORMAT AS CSV
    PROPERTIES
    (
        "fs.defaultFS" = "hdfs://ip:port",
        "hadoop.username" = "work"
    );
    ```

   如果Hadoop 集群开启高可用并且启用 Kerberos 认证，可以参考如下SQL语句：

    ```sql
    SELECT * FROM tbl
    INTO OUTFILE "hdfs://path/to/result_"
    FORMAT AS CSV
    PROPERTIES
    (
    'fs.defaultFS'='hdfs://hacluster/',
    'dfs.nameservices'='hacluster',
    'dfs.ha.namenodes.hacluster'='n1,n2',
    'dfs.namenode.rpc-address.hacluster.n1'='192.168.0.1:8020',
    'dfs.namenode.rpc-address.hacluster.n2'='192.168.0.2:8020',
    'dfs.client.failover.proxy.provider.hacluster'='org.apache.hadoop.hdfs.server.namenode.ha.ConfiguredFailoverProxyProvider',
    'dfs.namenode.kerberos.principal'='hadoop/_HOST@REALM.COM'
    'hadoop.security.authentication'='kerberos',
    'hadoop.kerberos.principal'='doris_test@REALM.COM',
    'hadoop.kerberos.keytab'='/path/to/doris_test.keytab'
    );
    ```

   最终生成文件如如果不大于 100MB，则为：`result_0.csv`。
   如果大于 100MB，则可能为 `result_0.csv, result_1.csv, ...`。

9. 将 select 语句的查询结果导出到腾讯云cos的文件 `cosn://${bucket_name}/path/result.txt`。指定导出格式为 csv。
   导出完成后，生成一个标识文件。

    ```sql
    select k1,k2,v1 from tbl1 limit 100000
    into outfile "cosn://my_bucket/export/my_file_"
    FORMAT AS CSV
    PROPERTIES
    (
        "broker.name" = "broker_name",
        "broker.fs.cosn.userinfo.secretId" = "xxx",
        "broker.fs.cosn.userinfo.secretKey" = "xxxx",
        "broker.fs.cosn.bucket.endpoint_suffix" = "https://cos.xxxxxx.myqcloud.com/",
        "column_separator" = ",",
        "line_delimiter" = "\n",
        "max_file_size" = "1024MB",
        "success_file_name" = "SUCCESS"
    )
    ```

### keywords
    SELECT, INTO, OUTFILE

### Best Practice

1. 导出数据量和导出效率

   该功能本质上是执行一个 SQL 查询命令。最终的结果是单线程输出的。所以整个导出的耗时包括查询本身的耗时，和最终结果集写出的耗时。如果查询较大，需要设置会话变量 `query_timeout` 适当的延长查询超时时间。

2. 导出文件的管理

   Doris 不会管理导出的文件。包括导出成功的，或者导出失败后残留的文件，都需要用户自行处理。

3. 导出到本地文件

   导出到本地文件的功能不适用于公有云用户，仅适用于私有化部署的用户。并且默认用户对集群节点有完全的控制权限。Doris 对于用户填写的导出路径不会做合法性检查。如果 Doris 的进程用户对该路径无写权限，或路径不存在，则会报错。同时处于安全性考虑，如果该路径已存在同名的文件，则也会导出失败。

   Doris 不会管理导出到本地的文件，也不会检查磁盘空间等。这些文件需要用户自行管理，如清理等。

4. 结果完整性保证

   该命令是一个同步命令，因此有可能在执行过程中任务连接断开了，从而无法活着导出的数据是否正常结束，或是否完整。此时可以使用 `success_file_name` 参数要求任务成功后，在目录下生成一个成功文件标识。用户可以通过这个文件，来判断导出是否正常结束。<|MERGE_RESOLUTION|>--- conflicted
+++ resolved
@@ -46,12 +46,9 @@
 说明：
 
 1. file_path
-<<<<<<< HEAD
-
-=======
+
     文件存储的路径及文件前缀。
    
->>>>>>> c37d7819
     ```
     file_path 指向文件存储的路径以及文件前缀。如 `hdfs://path/to/my_file_`。
     
@@ -60,12 +57,9 @@
     my_file_abcdefg_1.csv
     my_file_abcdegf_2.csv
     ```
-<<<<<<< HEAD
-
-=======
+
     也可以省略文件前缀，只指定文件目录，如`hdfs://path/to/`
     
->>>>>>> c37d7819
 2. format_as
 
     ```
@@ -98,28 +92,6 @@
         broker.kerberos_keytab: 指定 kerberos 的 keytab 文件路径。该文件必须为 Broker 进程所在服务器上的文件的绝对路径。并且可以被 Broker 进程访问
     
     HDFS 相关属性:
-<<<<<<< HEAD
-    fs.defaultFS: namenode 地址和端口
-    hadoop.username: hdfs 用户名
-    dfs.nameservices: name service名称，与hdfs-site.xml保持一致
-    dfs.ha.namenodes.[nameservice ID]: namenode的id列表,与hdfs-site.xml保持一致
-    dfs.namenode.rpc-address.[nameservice ID].[name node ID]: Name node的rpc地址，数量与namenode数量相同，与hdfs-site.xml保
-持一
-dfs.client.failover.proxy.provider.[nameservice ID]: HDFS客户端连接活跃namenode的java类，通常是"org.apache.hadoop.hdfs.server.namenode.ha.ConfiguredFailoverProxyProvider"
-
-    对于开启kerberos认证的Hadoop 集群，还需要额外设置如下 PROPERTIES 属性:
-    dfs.namenode.kerberos.principal: HDFS namenode 服务的 principal 名称
-    hadoop.security.authentication: 认证方式设置为 kerberos
-    hadoop.kerberos.principal: 设置 Doris 连接 HDFS 时使用的 Kerberos 主体
-    hadoop.kerberos.keytab: 设置 keytab 本地文件路径
-
-    S3 协议则直接执行 S3 协议配置即可:
-    s3.endpoint
-    s3.access_key
-    s3.secret_key
-    s3.region
-    use_path_stype: (选填) 默认为false 。S3 SDK 默认使用 virtual-hosted style 方式。但某些对象存储系统可能没开启或不支持virtual-hosted style 方式的访问，此时可以添加 use_path_style 参数来强制使用 path style 访问方式。
-=======
         fs.defaultFS: namenode 地址和端口
         hadoop.username: hdfs 用户名
         dfs.nameservices: name service名称，与hdfs-site.xml保持一致
@@ -134,12 +106,11 @@
         hadoop.kerberos.keytab: 设置 keytab 本地文件路径
 
     S3 协议则直接执行 S3 协议配置即可:
-        AWS_ENDPOINT
-        AWS_ACCESS_KEY
-        AWS_SECRET_KEY
-        AWS_REGION
+        s3.endpoint
+        s3.access_key
+        s3.secret_key
+        s3.region
         use_path_stype: (选填) 默认为false 。S3 SDK 默认使用 virtual-hosted style 方式。但某些对象存储系统可能没开启或不支持virtual-hosted style 方式的访问，此时可以添加 use_path_style 参数来强制使用 path style 访问方式。
->>>>>>> c37d7819
     ```
 
     > 注意：要使用delete_existing_files参数，还需要在fe.conf中添加配置`enable_delete_existing_files = true`并重启fe，此时delete_existing_files才会生效。delete_existing_files = true 是一个危险的操作，建议只在测试环境中使用。
