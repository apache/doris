---
{
  "title": "OUTFILE",
  "language": "zh-CN"
}
---

<!-- 
Licensed to the Apache Software Foundation (ASF) under one
or more contributor license agreements.  See the NOTICE file
distributed with this work for additional information
regarding copyright ownership.  The ASF licenses this file
to you under the Apache License, Version 2.0 (the
"License"); you may not use this file except in compliance
with the License.  You may obtain a copy of the License at

  http://www.apache.org/licenses/LICENSE-2.0

Unless required by applicable law or agreed to in writing,
software distributed under the License is distributed on an
"AS IS" BASIS, WITHOUT WARRANTIES OR CONDITIONS OF ANY
KIND, either express or implied.  See the License for the
specific language governing permissions and limitations
under the License.
-->

## OUTFILE

### Name

OURFILE

### description

该语句用于使用 `SELECT INTO OUTFILE` 命令将查询结果的导出为文件。目前支持通过 Broker 进程, 通过 S3 协议, 或直接通过 HDFS 协议，导出到远端存储，如 HDFS，S3，BOS，COS（腾讯云）上。

语法：

```
query_stmt
INTO OUTFILE "file_path"
[format_as]
[properties]
```

说明：

1. file_path

    文件存储的路径及文件前缀。
   
    ```
    file_path 指向文件存储的路径以及文件前缀。如 `hdfs://path/to/my_file_`。
    
    最终的文件名将由 `my_file_`，文件序号以及文件格式后缀组成。其中文件序号由0开始，数量为文件被分割的数量。如：
    my_file_abcdefg_0.csv
    my_file_abcdefg_1.csv
    my_file_abcdegf_2.csv
    ```

    也可以省略文件前缀，只指定文件目录，如`hdfs://path/to/`
    
2. format_as

    ```
    FORMAT AS CSV
    ```

   指定导出格式. 支持 CSV、PARQUET、CSV_WITH_NAMES、CSV_WITH_NAMES_AND_TYPES、ORC. 默认为 CSV。

   > 注：PARQUET、CSV_WITH_NAMES、CSV_WITH_NAMES_AND_TYPES、ORC 在 1.2 版本开始支持。

3. properties

    ```
    指定相关属性。目前支持通过 Broker 进程, 或通过 S3 协议进行导出。
    
    语法：
    [PROPERTIES ("key"="value", ...)]
    支持如下属性：

    文件相关的属性
<<<<<<< HEAD
        column_separator: 列分隔符，只支持csv格式。在 1.2 版本开始支持多字节分隔符，如："\\x01", "abc"。
        line_delimiter: 行分隔符，只支持csv格式。在 1.2 版本开始支持多字节分隔符，如："\\x01", "abc"。
        max_file_size: 单个文件大小限制，如果结果超过这个值，将切割成多个文件。
=======
        column_separator: 列分隔符，只支持csv格式。<version since="1.2.0">支持多字节分隔符，如："\\x01", "abc"</version>
        line_delimiter: 行分隔符，只支持csv格式。<version since="1.2.0">支持多字节分隔符，如："\\x01", "abc"</version>
        max_file_size: 单个文件大小限制，如果结果超过这个值，将切割成多个文件, max_file_size取值范围是[5MB, 2GB], 默认为1GB。（当指定导出为orc文件格式时，实际切分文件的大小将是64MB的倍数，如：指定max_file_size = 5MB, 实际将以64MB为切分；指定max_file_size = 65MB, 实际将以128MB为切分）
>>>>>>> a74fe4ac
        delete_existing_files: 默认为false，若指定为true,则会先删除file_path指定的目录下的所有文件，然后导出数据到该目录下。例如："file_path" = "/user/tmp", 则会删除"/user/"下所有文件及目录；"file_path" = "/user/tmp/", 则会删除"/user/tmp/"下所有文件及目录
    
    Broker 相关属性需加前缀 `broker.`:
        broker.name: broker名称
        broker.hadoop.security.authentication: 指定认证方式为 kerberos
        broker.kerberos_principal: 指定 kerberos 的 principal
        broker.kerberos_keytab: 指定 kerberos 的 keytab 文件路径。该文件必须为 Broker 进程所在服务器上的文件的绝对路径。并且可以被 Broker 进程访问
    
    HDFS 相关属性:
        fs.defaultFS: namenode 地址和端口
        hadoop.username: hdfs 用户名
        dfs.nameservices: name service名称，与hdfs-site.xml保持一致
        dfs.ha.namenodes.[nameservice ID]: namenode的id列表,与hdfs-site.xml保持一致
        dfs.namenode.rpc-address.[nameservice ID].[name node ID]: Name node的rpc地址，数量与namenode数量相同，与hdfs-site.xml保持一致
        dfs.client.failover.proxy.provider.[nameservice ID]: HDFS客户端连接活跃namenode的java类，通常是"org.apache.hadoop.hdfs.server.namenode.ha.ConfiguredFailoverProxyProvider"

        对于开启kerberos认证的Hadoop 集群，还需要额外设置如下 PROPERTIES 属性:
        dfs.namenode.kerberos.principal: HDFS namenode 服务的 principal 名称
        hadoop.security.authentication: 认证方式设置为 kerberos
        hadoop.kerberos.principal: 设置 Doris 连接 HDFS 时使用的 Kerberos 主体
        hadoop.kerberos.keytab: 设置 keytab 本地文件路径

    S3 协议则直接执行 S3 协议配置即可:
        s3.endpoint
        s3.access_key
        s3.secret_key
        s3.region
        use_path_stype: (选填) 默认为false 。S3 SDK 默认使用 virtual-hosted style 方式。但某些对象存储系统可能没开启或不支持virtual-hosted style 方式的访问，此时可以添加 use_path_style 参数来强制使用 path style 访问方式。
    ```

    > 注意：要使用delete_existing_files参数，还需要在fe.conf中添加配置`enable_delete_existing_files = true`并重启fe，此时delete_existing_files才会生效。delete_existing_files = true 是一个危险的操作，建议只在测试环境中使用。

### example

1. 使用 broker 方式导出，将简单查询结果导出到文件 `hdfs://path/to/result.txt`。指定导出格式为 CSV。使用 `my_broker` 并设置 kerberos 认证信息。指定列分隔符为 `,`，行分隔符为 `\n`。

    ```sql
    SELECT * FROM tbl
    INTO OUTFILE "hdfs://path/to/result_"
    FORMAT AS CSV
    PROPERTIES
    (
        "broker.name" = "my_broker",
        "broker.hadoop.security.authentication" = "kerberos",
        "broker.kerberos_principal" = "doris@YOUR.COM",
        "broker.kerberos_keytab" = "/home/doris/my.keytab",
        "column_separator" = ",",
        "line_delimiter" = "\n",
        "max_file_size" = "100MB"
    );
    ```

   最终生成文件如如果不大于 100MB，则为：`result_0.csv`。
   如果大于 100MB，则可能为 `result_0.csv, result_1.csv, ...`。

2. 将简单查询结果导出到文件 `hdfs://path/to/result.parquet`。指定导出格式为 PARQUET。使用 `my_broker` 并设置 kerberos 认证信息。

    ```sql
    SELECT c1, c2, c3 FROM tbl
    INTO OUTFILE "hdfs://path/to/result_"
    FORMAT AS PARQUET
    PROPERTIES
    (
        "broker.name" = "my_broker",
        "broker.hadoop.security.authentication" = "kerberos",
        "broker.kerberos_principal" = "doris@YOUR.COM",
        "broker.kerberos_keytab" = "/home/doris/my.keytab",
        "schema"="required,int32,c1;required,byte_array,c2;required,byte_array,c2"
    );
    ```

   查询结果导出到parquet文件需要明确指定`schema`。

3. 将 CTE 语句的查询结果导出到文件 `hdfs://path/to/result.txt`。默认导出格式为 CSV。使用 `my_broker` 并设置 hdfs 高可用信息。使用默认的行列分隔符。

    ```sql
    WITH
    x1 AS
    (SELECT k1, k2 FROM tbl1),
    x2 AS
    (SELECT k3 FROM tbl2)
    SELEC k1 FROM x1 UNION SELECT k3 FROM x2
    INTO OUTFILE "hdfs://path/to/result_"
    PROPERTIES
    (
        "broker.name" = "my_broker",
        "broker.username"="user",
        "broker.password"="passwd",
        "broker.dfs.nameservices" = "my_ha",
        "broker.dfs.ha.namenodes.my_ha" = "my_namenode1, my_namenode2",
        "broker.dfs.namenode.rpc-address.my_ha.my_namenode1" = "nn1_host:rpc_port",
        "broker.dfs.namenode.rpc-address.my_ha.my_namenode2" = "nn2_host:rpc_port",
        "broker.dfs.client.failover.proxy.provider" = "org.apache.hadoop.hdfs.server.namenode.ha.ConfiguredFailoverProxyProvider"
    );
    ```

   最终生成文件如如果不大于 1GB，则为：`result_0.csv`。
   如果大于 1GB，则可能为 `result_0.csv, result_1.csv, ...`。

4. 将 UNION 语句的查询结果导出到文件 `bos://bucket/result.txt`。指定导出格式为 PARQUET。使用 `my_broker` 并设置 hdfs 高可用信息。PARQUET 格式无需指定列分割符。
   导出完成后，生成一个标识文件。

    ```sql
    SELECT k1 FROM tbl1 UNION SELECT k2 FROM tbl1
    INTO OUTFILE "bos://bucket/result_"
    FORMAT AS PARQUET
    PROPERTIES
    (
        "broker.name" = "my_broker",
        "broker.bos_endpoint" = "http://bj.bcebos.com",
        "broker.bos_accesskey" = "xxxxxxxxxxxxxxxxxxxxxxxxxx",
        "broker.bos_secret_accesskey" = "yyyyyyyyyyyyyyyyyyyyyyyyyy",
        "schema"="required,int32,k1;required,byte_array,k2"
    );
    ```

5. 将 select 语句的查询结果导出到文件 `s3a://${bucket_name}/path/result.txt`。指定导出格式为 csv。
   导出完成后，生成一个标识文件。

    ```sql
    select k1,k2,v1 from tbl1 limit 100000
    into outfile "s3a://my_bucket/export/my_file_"
    FORMAT AS CSV
    PROPERTIES
    (
        "broker.name" = "hdfs_broker",
        "broker.fs.s3a.access.key" = "xxx",
        "broker.fs.s3a.secret.key" = "xxxx",
        "broker.fs.s3a.endpoint" = "https://cos.xxxxxx.myqcloud.com/",
        "column_separator" = ",",
        "line_delimiter" = "\n",
        "max_file_size" = "1024MB",
        "success_file_name" = "SUCCESS"
    )
    ```

   最终生成文件如如果不大于 1GB，则为：`my_file_0.csv`。
   如果大于 1GB，则可能为 `my_file_0.csv, result_1.csv, ...`。
   在cos上验证

        1. 不存在的path会自动创建
        2. access.key/secret.key/endpoint需要和cos的同学确认。尤其是endpoint的值，不需要填写bucket_name。

6. 使用 s3 协议导出到 bos，并且并发导出开启。

    ```sql
    set enable_parallel_outfile = true;
    select k1 from tb1 limit 1000
    into outfile "s3://my_bucket/export/my_file_"
    format as csv
    properties
    (
        "s3.endpoint" = "http://s3.bd.bcebos.com",
        "s3.access_key" = "xxxx",
        "s3.secret_key" = "xxx",
        "s3.region" = "bd"
    )
    ```

   最终生成的文件前缀为 `my_file_{fragment_instance_id}_`。

7. 使用 s3 协议导出到 bos，并且并发导出 session 变量开启。
   注意：但由于查询语句带了一个顶层的排序节点，所以这个查询即使开启并发导出的 session 变量，也是无法并发导出的。

    ```sql
    set enable_parallel_outfile = true;
    select k1 from tb1 order by k1 limit 1000
    into outfile "s3://my_bucket/export/my_file_"
    format as csv
    properties
    (
        "s3.endpoint" = "http://s3.bd.bcebos.com",
        "s3.access_key" = "xxxx",
        "s3.secret_key" = "xxx",
        "s3.region" = "bd"
    )
    ```

8. 使用 hdfs 方式导出，将简单查询结果导出到文件 `hdfs://${host}:${fileSystem_port}/path/to/result.txt`。指定导出格式为 CSV，用户名为work。指定列分隔符为 `,`，行分隔符为 `\n`。

    ```sql
    -- fileSystem_port默认值为9000
    SELECT * FROM tbl
    INTO OUTFILE "hdfs://${host}:${fileSystem_port}/path/to/result_"
    FORMAT AS CSV
    PROPERTIES
    (
        "fs.defaultFS" = "hdfs://ip:port",
        "hadoop.username" = "work"
    );
    ```

   如果Hadoop 集群开启高可用并且启用 Kerberos 认证，可以参考如下SQL语句：

    ```sql
    SELECT * FROM tbl
    INTO OUTFILE "hdfs://path/to/result_"
    FORMAT AS CSV
    PROPERTIES
    (
    'fs.defaultFS'='hdfs://hacluster/',
    'dfs.nameservices'='hacluster',
    'dfs.ha.namenodes.hacluster'='n1,n2',
    'dfs.namenode.rpc-address.hacluster.n1'='192.168.0.1:8020',
    'dfs.namenode.rpc-address.hacluster.n2'='192.168.0.2:8020',
    'dfs.client.failover.proxy.provider.hacluster'='org.apache.hadoop.hdfs.server.namenode.ha.ConfiguredFailoverProxyProvider',
    'dfs.namenode.kerberos.principal'='hadoop/_HOST@REALM.COM'
    'hadoop.security.authentication'='kerberos',
    'hadoop.kerberos.principal'='doris_test@REALM.COM',
    'hadoop.kerberos.keytab'='/path/to/doris_test.keytab'
    );
    ```

   最终生成文件如如果不大于 100MB，则为：`result_0.csv`。
   如果大于 100MB，则可能为 `result_0.csv, result_1.csv, ...`。

9. 将 select 语句的查询结果导出到腾讯云cos的文件 `cosn://${bucket_name}/path/result.txt`。指定导出格式为 csv。
   导出完成后，生成一个标识文件。

    ```sql
    select k1,k2,v1 from tbl1 limit 100000
    into outfile "cosn://my_bucket/export/my_file_"
    FORMAT AS CSV
    PROPERTIES
    (
        "broker.name" = "broker_name",
        "broker.fs.cosn.userinfo.secretId" = "xxx",
        "broker.fs.cosn.userinfo.secretKey" = "xxxx",
        "broker.fs.cosn.bucket.endpoint_suffix" = "cos.xxxxxx.myqcloud.com",
        "column_separator" = ",",
        "line_delimiter" = "\n",
        "max_file_size" = "1024MB",
        "success_file_name" = "SUCCESS"
    )
    ```

### keywords
    SELECT, INTO, OUTFILE

### Best Practice

1. 导出数据量和导出效率

   该功能本质上是执行一个 SQL 查询命令。最终的结果是单线程输出的。所以整个导出的耗时包括查询本身的耗时，和最终结果集写出的耗时。如果查询较大，需要设置会话变量 `query_timeout` 适当的延长查询超时时间。

2. 导出文件的管理

   Doris 不会管理导出的文件。包括导出成功的，或者导出失败后残留的文件，都需要用户自行处理。

3. 导出到本地文件

   导出到本地文件的功能不适用于公有云用户，仅适用于私有化部署的用户。并且默认用户对集群节点有完全的控制权限。Doris 对于用户填写的导出路径不会做合法性检查。如果 Doris 的进程用户对该路径无写权限，或路径不存在，则会报错。同时处于安全性考虑，如果该路径已存在同名的文件，则也会导出失败。

   Doris 不会管理导出到本地的文件，也不会检查磁盘空间等。这些文件需要用户自行管理，如清理等。

4. 结果完整性保证

   该命令是一个同步命令，因此有可能在执行过程中任务连接断开了，从而无法活着导出的数据是否正常结束，或是否完整。此时可以使用 `success_file_name` 参数要求任务成功后，在目录下生成一个成功文件标识。用户可以通过这个文件，来判断导出是否正常结束。<|MERGE_RESOLUTION|>--- conflicted
+++ resolved
@@ -80,15 +80,9 @@
     支持如下属性：
 
     文件相关的属性
-<<<<<<< HEAD
         column_separator: 列分隔符，只支持csv格式。在 1.2 版本开始支持多字节分隔符，如："\\x01", "abc"。
         line_delimiter: 行分隔符，只支持csv格式。在 1.2 版本开始支持多字节分隔符，如："\\x01", "abc"。
-        max_file_size: 单个文件大小限制，如果结果超过这个值，将切割成多个文件。
-=======
-        column_separator: 列分隔符，只支持csv格式。<version since="1.2.0">支持多字节分隔符，如："\\x01", "abc"</version>
-        line_delimiter: 行分隔符，只支持csv格式。<version since="1.2.0">支持多字节分隔符，如："\\x01", "abc"</version>
         max_file_size: 单个文件大小限制，如果结果超过这个值，将切割成多个文件, max_file_size取值范围是[5MB, 2GB], 默认为1GB。（当指定导出为orc文件格式时，实际切分文件的大小将是64MB的倍数，如：指定max_file_size = 5MB, 实际将以64MB为切分；指定max_file_size = 65MB, 实际将以128MB为切分）
->>>>>>> a74fe4ac
         delete_existing_files: 默认为false，若指定为true,则会先删除file_path指定的目录下的所有文件，然后导出数据到该目录下。例如："file_path" = "/user/tmp", 则会删除"/user/"下所有文件及目录；"file_path" = "/user/tmp/", 则会删除"/user/tmp/"下所有文件及目录
     
     Broker 相关属性需加前缀 `broker.`:
