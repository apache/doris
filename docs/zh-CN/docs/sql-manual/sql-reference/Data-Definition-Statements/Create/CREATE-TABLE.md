--- conflicted
+++ resolved
@@ -143,12 +143,8 @@
   v1 VARCHAR(10) REPLACE NOT NULL,
   v2 BITMAP BITMAP_UNION,
   v3 HLL HLL_UNION,
-<<<<<<< HEAD
-  v4 INT SUM NOT NULL DEFAULT 1 COMMENT "This is column v4"
-=======
-  v4 INT SUM NOT NULL DEFAULT "1" COMMENT "This is column v4"
+  v4 INT SUM NOT NULL DEFAULT 1 COMMENT "This is column v4",
   dt datetime(6) default current_timestamp(6) on update current_timestamp(6)
->>>>>>> 9c9249e9
   ```
     
 #### index_definition_list
