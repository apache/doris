--- conflicted
+++ resolved
@@ -1,9 +1,7 @@
 ---
 {
     "title": "CREATE-TABLE",
-    "language": "zh-CN",
-    "toc_min_heading_level": 2,
-    "toc_max_heading_level": 4
+    "language": "zh-CN"
 }
 ---
 
@@ -48,7 +46,7 @@
 [extra_properties]
 ```
 
-#### column_definition_list
+* `column_definition_list`
 
     列定义列表：
     
@@ -149,7 +147,7 @@
         v4 INT SUM NOT NULL DEFAULT "1" COMMENT "This is column v4"
         ```
     
-#### index_definition_list
+* `index_definition_list`
 
     索引列表定义：
     
@@ -171,13 +169,13 @@
         ...
         ```
 
-#### engine_type
+* `engine_type`
 
     表引擎类型。本文档中类型皆为 OLAP。其他外部表引擎类型见 [CREATE EXTERNAL TABLE](./CREATE-EXTERNAL-TABLE.md) 文档。示例：
     
     `ENGINE=olap`
     
-#### keys_type
+* `keys_type`
 
     数据模型。
     
@@ -190,11 +188,7 @@
     * UNIQUE KEY：其后指定的列为主键列。
 
     <version since="2.0">
-<<<<<<< HEAD
-    注：当表属性`enable_duplicate_without_keys_by_default = true`时, 默认创建没有排序列的DUPLICATE表。
-=======
     注：当`experimental_enable_duplicate_without_keys_by_default = true`, 默认创建没有排序列的DUPLICATE表。
->>>>>>> 3200746c
     </version>
 
     示例：
@@ -205,7 +199,7 @@
     UNIQUE KEY(k1, k2)
     ```
     
-#### table_comment
+* `table_comment`
 
     表注释。示例：
     
@@ -213,7 +207,7 @@
     COMMENT "This is my first DORIS table"
     ```
 
-#### partition_info
+* `partition_info`
 
     分区信息，支持三种写法：
     
@@ -248,19 +242,9 @@
            FROM ("2023-01-03") TO ("2023-01-14") INTERVAL 1 DAY
         )
         ```
-
-    4. MULTI RANGE：批量创建数字类型的RANGE分区，定义分区的左闭右开区间，设定步长。
-
-        ```
-        PARTITION BY RANGE(int_col)
-        (
-            FROM (1) TO (100) INTERVAL 10
-        )
-        ```
-
-
-#### distribution_desc
-
+    
+* `distribution_desc`
+  
     定义数据分桶方式。
 
     1) Hash 分桶
@@ -274,7 +258,7 @@
        说明：
           使用随机数进行分桶。 
 
-#### rollup_list
+* `rollup_list`
 
     建表的同时可以创建多个物化视图（ROLLUP）。
 
@@ -293,7 +277,7 @@
         )
         ```
 
-#### properties
+* `properties`
 
     设置表属性。目前支持以下属性：
 
@@ -375,36 +359,13 @@
         如果这个属性设置成 `true`, 后台的自动compaction进程会跳过这个表的所有tablet。
 
         `"disable_auto_compaction" = "false"`
-    
-    * `enable_single_replica_compaction`
-
-        是否对这个表开启单副本 compaction。
-
-        如果这个属性设置成 `true`, 这个表的 tablet 的所有副本只有一个 do compaction，其他的从该副本拉取 rowset
-
-        `"enable_single_replica_compaction" = "false"`
-
-    * `enable_duplicate_without_keys_by_default`
-
-        当配置为`true`时，如果创建表的时候没有指定Unique、Aggregate或Duplicate时，会默认创建一个没有排序列和前缀索引的Duplicate模型的表。
-
-        `"enable_duplicate_without_keys_by_default" = "false"`
-
-    * `skip_write_index_on_load`
-
-        是否对这个表开启数据导入时不写索引.
-
-        如果这个属性设置成 `true`, 数据导入的时候不写索引（目前仅对倒排索引生效），而是在compaction的时候延迟写索引。这样可以避免首次写入和compaction
-        重复写索引的CPU和IO资源消耗，提升高吞吐导入的性能。
-
-        `"skip_write_index_on_load" = "false"`
 
     * 动态分区相关
     
         动态分区相关参数如下：
     
         * `dynamic_partition.enable`: 用于指定表级别的动态分区功能是否开启。默认为 true。
-        * `dynamic_partition.time_unit:` 用于指定动态添加分区的时间单位，可选择为DAY（天），WEEK(周)，MONTH（月），YEAR（年），HOUR（时）。
+        * `dynamic_partition.time_unit:` 用于指定动态添加分区的时间单位，可选择为DAY（天），WEEK(周)，MONTH（月），HOUR（时）。
         * `dynamic_partition.start`: 用于指定向前删除多少个分区。值必须小于0。默认为 Integer.MIN_VALUE。
         * `dynamic_partition.end`: 用于指定提前创建的分区数量。值必须大于0。
         * `dynamic_partition.prefix`: 用于指定创建的分区名前缀，例如分区名前缀为p，则自动创建分区名为p20200108。
@@ -700,19 +661,6 @@
             "replication_num" = "1"
         );
 ```
-```
-        CREATE TABLE create_table_multi_partion_integer
-        (
-            k1 BIGINT,
-            k2 INT,
-            V1 VARCHAR(20)
-        ) PARTITION BY RANGE (k1) (
-            FROM (1) TO (100) INTERVAL 10
-        ) DISTRIBUTED BY HASH(k2) BUCKETS 1
-        PROPERTIES(
-            "replication_num" = "1"
-        );
-```
 
 注：批量创建分区可以和常规手动创建分区混用，使用时需要限制分区列只能有一个，批量创建分区实际创建默认最大数量为4096，这个参数可以在fe配置项 `max_multi_partition_num` 调整
 
@@ -739,20 +687,12 @@
     )
     DISTRIBUTED BY HASH(k1) BUCKETS 32
     PROPERTIES (
-<<<<<<< HEAD
-        "replication_num" = "1",
-        "enable_duplicate_without_keys_by_default" = "true"
-    );
-```
-
-=======
         "replication_num" = "1"
     );
 ```
 
 注：需要在fe.conf中添加`experimental_enable_duplicate_without_keys_by_default = true`
 
->>>>>>> 3200746c
 </version>
 
 ### Keywords
