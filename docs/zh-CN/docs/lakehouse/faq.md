---
{
    "title": "常见问题",
    "language": "zh-CN"
}
---

<!-- 
Licensed to the Apache Software Foundation (ASF) under one
or more contributor license agreements.  See the NOTICE file
distributed with this work for additional information
regarding copyright ownership.  The ASF licenses this file
to you under the Apache License, Version 2.0 (the
"License"); you may not use this file except in compliance
with the License.  You may obtain a copy of the License at

  http://www.apache.org/licenses/LICENSE-2.0

Unless required by applicable law or agreed to in writing,
software distributed under the License is distributed on an
"AS IS" BASIS, WITHOUT WARRANTIES OR CONDITIONS OF ANY
KIND, either express or implied.  See the License for the
specific language governing permissions and limitations
under the License.
-->


# 常见问题

## Kerberos

1. 连接 Kerberos 认证的 Hive Metastore 报错：`GSS initiate failed`

   通常是因为 Kerberos 认证信息填写不正确导致的，可以通过以下步骤排查：

    1. 1.2.1 之前的版本中，Doris 依赖的 libhdfs3 库没有开启 gsasl。请更新至 1.2.2 之后的版本。
    2. 确认对各个组件，设置了正确的 keytab 和 principal，并确认 keytab 文件存在于所有 FE、BE 节点上。

        1. `hadoop.kerberos.keytab`/`hadoop.kerberos.principal`：用于 Hadoop hdfs 访问，填写 hdfs 对应的值。
        2. `hive.metastore.kerberos.principal`：用于 hive metastore。

    3. 尝试将 principal 中的 ip 换成域名（不要使用默认的 `_HOST` 占位符）
    4. 确认 `/etc/krb5.conf` 文件存在于所有 FE、BE 节点上。

2. 通过 Hive Catalog 连接 Hive 数据库报错：`RemoteException: SIMPLE authentication is not enabled.  Available:[TOKEN, KERBEROS]`.

    如果在 `show databases` 和 `show tables` 都是没问题的情况下，查询的时候出现上面的错误，我们需要进行下面两个操作：
    - fe/conf、be/conf 目录下需放置 core-site.xml 和 hdfs-site.xml
    - BE 节点执行 Kerberos 的 kinit 然后重启 BE ，然后再去执行查询即可.

3. 查询配置了Kerberos的外表，遇到该报错：`GSSException: No valid credentials provided (Mechanism level: Failed to find any Kerberos Ticket)`，一般重启FE和BE能够解决该问题。

    - 重启所有节点前可在`"${DORIS_HOME}/be/conf/be.conf"`中的JAVA_OPTS参数里配置`-Djavax.security.auth.useSubjectCredsOnly=false`，通过底层机制去获取JAAS credentials信息，而不是应用程序。
    - 在[JAAS Troubleshooting](https://docs.oracle.com/javase/8/docs/technotes/guides/security/jgss/tutorials/Troubleshooting.html)中可获取更多常见JAAS报错的解决方法。

4. 在Catalog中配置Kerberos时，报错`Unable to obtain password from user`的解决方法：

    - 用到的principal必须在klist中存在，使用`klist -kt your.keytab`检查。
    - 检查catalog配置是否正确，比如漏配`yarn.resourcemanager.principal`。
    - 若上述检查没问题，则当前系统yum或者其他包管理软件安装的JDK版本存在不支持的加密算法，建议自行安装JDK并设置`JAVA_HOME`环境变量。

5. 使用 KMS 访问 HDFS 时报错：`java.security.InvalidKeyException: Illegal key size`

   升级 JDK 版本到 >= Java 8 u162 的版本。或者下载安装 JDK 相应的 JCE Unlimited Strength Jurisdiction Policy Files。

6. 在Catalog中配置Kerberos时，如果报错`SIMPLE authentication is not enabled. Available:[TOKEN, KERBEROS]`，那么需要将`core-site.xml`文件放到`"${DORIS_HOME}/be/conf"`目录下。

    如果访问HDFS报错`No common protection layer between client and server`，检查客户端和服务端的`hadoop.rpc.protection`属性，使他们保持一致。

    ```
        <?xml version="1.0" encoding="UTF-8"?>
        <?xml-stylesheet type="text/xsl" href="configuration.xsl"?>
        
        <configuration>
        
            <property>
                <name>hadoop.security.authentication</name>
                <value>kerberos</value>
            </property>
            
        </configuration>
    ```

## JDBC Catalog

1. 通过 JDBC Catalog 连接 SQLServer 报错：`unable to find valid certification path to requested target`

   请在 `jdbc_url` 中添加 `trustServerCertificate=true` 选项。

2. 通过 JDBC Catalog 连接 MySQL 数据库，中文字符乱码，或中文字符条件查询不正确

   请在 `jdbc_url` 中添加 `useUnicode=true&characterEncoding=utf-8`

   > 注：1.2.3 版本后，使用 JDBC Catalog 连接 MySQL 数据库，会自动添加这些参数。

3. 通过 JDBC Catalog 连接 MySQL 数据库报错：`Establishing SSL connection without server's identity verification is not recommended`

   请在 `jdbc_url` 中添加 `useSSL=true`

4. 使用JDBC Catalog将MySQL数据同步到Doris中，日期数据同步错误。需要校验下MySQL的版本是否与MySQL的驱动包是否对应，比如MySQL8以上需要使用驱动com.mysql.cj.jdbc.Driver。


## Hive Catalog 

1. 通过 Hive Metastore 访问 Iceberg 表报错：`failed to get schema` 或 `Storage schema reading not supported`

   在 Hive 的 lib/ 目录放上 `iceberg` 运行时有关的 jar 包。

   在 `hive-site.xml` 配置：

   ```
   metastore.storage.schema.reader.impl=org.apache.hadoop.hive.metastore.SerDeStorageSchemaReader
   ```

   配置完成后需要重启Hive Metastore。

2. 连接 Hive Catalog 报错：`Caused by: java.lang.NullPointerException`

   如 fe.log 中有如下堆栈：

    ```
    Caused by: java.lang.NullPointerException
        at org.apache.hadoop.hive.ql.security.authorization.plugin.AuthorizationMetaStoreFilterHook.getFilteredObjects(AuthorizationMetaStoreFilterHook.java:78) ~[hive-exec-3.1.3-core.jar:3.1.3]
        at org.apache.hadoop.hive.ql.security.authorization.plugin.AuthorizationMetaStoreFilterHook.filterDatabases(AuthorizationMetaStoreFilterHook.java:55) ~[hive-exec-3.1.3-core.jar:3.1.3]
        at org.apache.hadoop.hive.metastore.HiveMetaStoreClient.getAllDatabases(HiveMetaStoreClient.java:1548) ~[doris-fe.jar:3.1.3]
        at org.apache.hadoop.hive.metastore.HiveMetaStoreClient.getAllDatabases(HiveMetaStoreClient.java:1542) ~[doris-fe.jar:3.1.3]
        at sun.reflect.NativeMethodAccessorImpl.invoke0(Native Method) ~[?:1.8.0_181]
    ```

   可以尝试在 `create catalog` 语句中添加 `"metastore.filter.hook" = "org.apache.hadoop.hive.metastore.DefaultMetaStoreFilterHookImpl"` 解决。

3. 如果创建 Hive Catalog 后能正常`show tables`，但查询时报`java.net.UnknownHostException: xxxxx`

    可以在 CATALOG 的 PROPERTIES 中添加
    ```
    'fs.defaultFS' = 'hdfs://<your_nameservice_or_actually_HDFS_IP_and_port>'
    ```
4. Hive 1.x 的 orc 格式的表可能会遇到底层 orc 文件 schema 中列名为 `_col0`，`_col1`，`_col2`... 这类系统列名，此时需要在 catalog 配置中添加 `hive.version` 为 1.x.x，这样就会使用 hive 表中的列名进行映射。

    ```sql
    CREATE CATALOG hive PROPERTIES (
        'hive.version' = '1.x.x'
    );
    ```

5. 使用Catalog查询表数据时发现与Hive Metastore相关的报错：`Invalid method name`，需要设置`hive.version`参数。

    ```sql
    CREATE CATALOG hive PROPERTIES (
        'hive.version' = '2.x.x'
    );
    ```

6. 查询 ORC 格式的表，FE 报错 `Could not obtain block` 或 `Caused by: java.lang.NoSuchFieldError: types`

   对于 ORC 文件，在默认情况下，FE 会访问 HDFS 获取文件信息，进行文件切分。部分情况下，FE 可能无法访问到 HDFS。可以通过添加以下参数解决：

   `"hive.exec.orc.split.strategy" = "BI"`

   其他选项：HYBRID（默认），ETL。

7. 在hive上可以查到hudi表分区字段的值，但是在doris查不到。

    doris和hive目前查询hudi的方式不一样，doris需要在hudi表结构的avsc文件里添加上分区字段,如果没加，就会导致doris查询partition_val为空（即使设置了hoodie.datasource.hive_sync.partition_fields=partition_val也不可以）
    ```
    {
        "type": "record",
        "name": "record",
        "fields": [{
            "name": "partition_val",
            "type": [
                "null",
                "string"
                ],
            "doc": "Preset partition field, empty string when not partitioned",
            "default": null
            },
            {
            "name": "name",
            "type": "string",
            "doc": "名称"
            },
            {
            "name": "create_time",
            "type": "string",
            "doc": "创建时间"
            }
        ]
    }
    ```

## HDFS

1. 访问 HDFS 3.x 时报错：`java.lang.VerifyError: xxx`

   1.2.1 之前的版本中，Doris 依赖的 Hadoop 版本为 2.8。需更新至 2.10.2。或更新 Doris 至 1.2.2 之后的版本。

2. 使用 Hedged Read 优化 HDFS 读取慢的问题。

    在某些情况下，HDFS 的负载较高可能导致读取某个 HDFS 上的数据副本的时间较长，从而拖慢整体的查询效率。HDFS Client 提供了 Hedged Read 功能。
    该功能可以在一个读请求超过一定阈值未返回时，启动另一个读线程读取同一份数据，哪个先返回就是用哪个结果。

    注意：该功能可能会增加 HDFS 集群的负载，请酌情使用。

    可以通过以下两种方式开启这个功能：

    - 在创建 Catalog 的参数中指定：

        ```
        create catalog regression properties (
            'type'='hms',
            'hive.metastore.uris' = 'thrift://172.21.16.47:7004',
            'dfs.client.hedged.read.threadpool.size' = '128',
            'dfs.client.hedged.read.threshold.millis' = "500"
        );
        ```
        
        `dfs.client.hedged.read.threadpool.size` 表示用于 Hedged Read 的线程数，这些线程由一个 HDFS Client 共享。通常情况下，针对一个 HDFS 集群，BE 节点会共享一个 HDFS Client。

        `dfs.client.hedged.read.threshold.millis` 是读取阈值，单位毫秒。当一个读请求超过这个阈值未返回时，会触发 Hedged Read。

    - 在 be.conf 中配置参数

        ```
        enable_hdfs_hedged_read = true
        hdfs_hedged_read_thread_num = 128
        hdfs_hedged_read_threshold_time = 500
        ```

        这种方式会在BE节点全局开启 Hedged Read（默认不开启）。并忽略在创建 Catalog 时设置的 Hedged Read 属性。

    开启后，可以在 Query Profile 中看到相关参数：

    `TotalHedgedRead`: 发起 Hedged Read 的次数。

    `HedgedReadWins`：Hedged Read 成功的次数（发起并且比原请求更快返回的次数）
     
    注意，这里的值是单个 HDFS Client 的累计值，而不是单个查询的数值。同一个 HDFS Client 会被多个查询复用。

<<<<<<< HEAD
20. 查询hive外表，遇到该报错：`java.lang.ClassNotFoundException: Class com.hadoop.compression.lzo.LzoCodec not found`

    去hadoop环境搜索`hadoop-lzo-*.jar`放在`"${DORIS_HOME}/fe/lib/"`目录下并重启fe。

=======
>>>>>>> e289e03a
<|MERGE_RESOLUTION|>--- conflicted
+++ resolved
@@ -188,6 +188,9 @@
         ]
     }
     ```
+8. 查询hive外表，遇到该报错：`java.lang.ClassNotFoundException: Class com.hadoop.compression.lzo.LzoCodec not found`
+
+   去hadoop环境搜索`hadoop-lzo-*.jar`放在`"${DORIS_HOME}/fe/lib/"`目录下并重启fe。
 
 ## HDFS
 
@@ -237,10 +240,4 @@
      
     注意，这里的值是单个 HDFS Client 的累计值，而不是单个查询的数值。同一个 HDFS Client 会被多个查询复用。
 
-<<<<<<< HEAD
-20. 查询hive外表，遇到该报错：`java.lang.ClassNotFoundException: Class com.hadoop.compression.lzo.LzoCodec not found`
-
-    去hadoop环境搜索`hadoop-lzo-*.jar`放在`"${DORIS_HOME}/fe/lib/"`目录下并重启fe。
-
-=======
->>>>>>> e289e03a
+
