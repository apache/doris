--- conflicted
+++ resolved
@@ -221,17 +221,11 @@
 * BE webserver_port端口配置
 
   如果 be 部署在 hadoop 集群中，注意调整 be.conf 中的 `webserver_port = 8040` ,以免造成端口冲突
-<<<<<<< HEAD
 
 * 安装 Java UDF 函数
 
-<version since="1.2.0">安装Java UDF 函数</version>
-因为从1.2 版本开始支持Java UDF 函数，需要从官网下载 Java UDF 函数的 JAR 包放到 BE 的 lib 目录下，否则可能会启动失败。
-=======
-* 安装 Java UDF 函数
-<version since="1.2.0">安装Java UDF 函数</version>
-  因为从1.2 版本开始支持Java UDF 函数，需要从官网下载 Java UDF 函数的 JAR 包放到 BE 的 lib 目录下，否则可能会启动失败。
->>>>>>> 3286fb48
+   <version since="1.2.0">安装Java UDF 函数</version>
+   因为从1.2 版本开始支持Java UDF 函数，需要从官网下载 Java UDF 函数的 JAR 包放到 BE 的 lib 目录下，否则可能会启动失败。
 
 * 在 FE 中添加所有 BE 节点
 
