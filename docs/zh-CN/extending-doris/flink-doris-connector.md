---
{

    "title": "Flink Doris Connector",
    "language": "zh-CN"

}
---

<!--
Licensed to the Apache Software Foundation (ASF) under one
or more contributor license agreements.  See the NOTICE file
distributed with this work for additional information
regarding copyright ownership.  The ASF licenses this file
to you under the Apache License, Version 2.0 (the
"License"); you may not use this file except in compliance
with the License.  You may obtain a copy of the License at

  http://www.apache.org/licenses/LICENSE-2.0

Unless required by applicable law or agreed to in writing, 
software distributed under the License is distributed on an
"AS IS" BASIS, WITHOUT WARRANTIES OR CONDITIONS OF ANY
KIND, either express or implied.  See the License for the
specific language governing permissions and limitations
under the License.
-->

# Flink Doris Connector

Flink Doris Connector 可以支持通过 Flink 读写 Doris 中存储的数据。

* 可以将`Doris`表映射为`DataStream`或者`Table`。

## 版本兼容

| Connector | Flink | Doris  | Java | Scala |
| --------- | ----- | ------ | ---- | ----- |
| 1.11.6-2.12-xx | 1.11.x | 0.13+  | 8    | 2.12  |
| 1.12.7-2.12-xx | 1.12.x | 0.13.+ | 8 | 2.12 |
| 1.13.5-2.12-xx | 1.13.x | 0.13.+ | 8 | 2.12 |

**针对Flink 1.13.x版本适配问题**

```xml
    <properties>
        <scala.version>2.12</scala.version>
        <flink.version>1.11.2</flink.version>
        <libthrift.version>0.9.3</libthrift.version>
        <arrow.version>0.15.1</arrow.version>
        <project.build.sourceEncoding>UTF-8</project.build.sourceEncoding>
        <doris.home>${basedir}/../../</doris.home>
        <doris.thirdparty>${basedir}/../../thirdparty</doris.thirdparty>
    </properties>
```

只需要将这里的 `flink.version` 改成和你 Flink 集群版本一致，重新编译即可。

## 编译与安装

在 `extension/flink-doris-connector/` 源码目录下执行：

**注意**

1. 这里如果你没有整体编译过 doris 源码，需要首先编译一次 Doris 源码，不然会出现 thrift 命令找不到的情况，需要到 `incubator-doris` 目录下执行 `sh build.sh`
2. 建议在 doris 的 docker 编译环境 `apache/incubator-doris:build-env-1.2` 下进行编译，因为 1.3 下面的JDK 版本是 11，会存在编译问题。

```bash
sh build.sh 1.11.6 2.12 # flink 1.11.6 scala 2.12
```

编译成功后，会在 `output/` 目录下生成文件 `doris-flink-1.0.0-SNAPSHOT.jar` 。将此文件复制到 `Flink` 的 `ClassPath` 中即可使用 `Flink-Doris-Connector` 。例如， `Local` 模式运行的 `Flink` ，将此文件放入 `jars/` 文件夹下。 `Yarn` 集群模式运行的 `Flink` ，则将此文件放入预部署包中。

**备注**

1. doris FE 要在配置中配置启用http v2
2. Scala版本目前只支持2.12.x版本

conf/fe.conf

```
enable_http_server_v2 = true
```

## 使用Maven 管理

添加 maven 依赖

```
<dependency>
  <groupId>org.apache.doris</groupId>
  <artifactId>doris-flink-connector</artifactId>
  <version>1.11.6-2.12-SNAPSHOT</version>
</dependency>
```

**备注**

`1.11.6 ` 可以根据flink 版本替换成替换成 `1.12.7` 或者 `1.13.5`



## 使用方法

Flink读写Doris数据主要有三种方式

* SQL
* DataStream
* DataSet

### 参数配置

Flink Doris Connector Sink的内部实现是通过 `Stream load` 服务向Doris写入数据, 同时也支持 `Stream load` 请求参数的配置设定

参数配置方法
* SQL  使用`WITH`参数`sink.properties.`配置
* DataStream 使用方法`DorisExecutionOptions.builder().setStreamLoadProp(Properties)`配置

### SQL

* Source

```sql
CREATE TABLE flink_doris_source (
    name STRING,
    age INT,
    price DECIMAL(5,2),
    sale DOUBLE
    ) 
    WITH (
      'connector' = 'doris',
      'fenodes' = '$YOUR_DORIS_FE_HOSTNAME:$YOUR_DORIS_FE_RESFUL_PORT',
      'table.identifier' = '$YOUR_DORIS_DATABASE_NAME.$YOUR_DORIS_TABLE_NAME',
      'username' = '$YOUR_DORIS_USERNAME',
      'password' = '$YOUR_DORIS_PASSWORD'
);
```

* Sink

```sql
CREATE TABLE flink_doris_sink (
    name STRING,
    age INT,
    price DECIMAL(5,2),
    sale DOUBLE
    ) 
    WITH (
      'connector' = 'doris',
      'fenodes' = '$YOUR_DORIS_FE_HOSTNAME:$YOUR_DORIS_FE_RESFUL_PORT',
      'table.identifier' = '$YOUR_DORIS_DATABASE_NAME.$YOUR_DORIS_TABLE_NAME',
      'username' = '$YOUR_DORIS_USERNAME',
      'password' = '$YOUR_DORIS_PASSWORD'
);
```

* Insert

```sql
INSERT INTO flink_doris_sink select name,age,price,sale from flink_doris_source
```

### DataStream

* Source

```java
 Properties properties = new Properties();
 properties.put("fenodes","FE_IP:8030");
 properties.put("username","root");
 properties.put("password","");
 properties.put("table.identifier","db.table");
 env.addSource(new DorisSourceFunction(
                        new DorisStreamOptions(properties), 
                        new SimpleListDeserializationSchema()
                )
        ).print();
```

* Sink

Json数据流

```java
Properties pro = new Properties();
pro.setProperty("format", "json");
pro.setProperty("strip_outer_array", "true");
env.fromElements( 
    "{\"longitude\": \"116.405419\", \"city\": \"北京\", \"latitude\": \"39.916927\"}"
    )
     .addSink(
     	DorisSink.sink(
            DorisReadOptions.builder().build(),
         	DorisExecutionOptions.builder()
                    .setBatchSize(3)
                    .setBatchIntervalMs(0l)
                    .setMaxRetries(3)
                    .setStreamLoadProp(pro).build(),
         	DorisOptions.builder()
                    .setFenodes("FE_IP:8030")
                    .setTableIdentifier("db.table")
                    .setUsername("root")
                    .setPassword("").build()
     	));

```

Json数据流

```java
env.fromElements(
    "{\"longitude\": \"116.405419\", \"city\": \"北京\", \"latitude\": \"39.916927\"}"
    )
    .addSink(
    	DorisSink.sink(
        	DorisOptions.builder()
                    .setFenodes("FE_IP:8030")
                    .setTableIdentifier("db.table")
                    .setUsername("root")
                    .setPassword("").build()
    	));
```

RowData数据流

```java
DataStream<RowData> source = env.fromElements("")
    .map(new MapFunction<String, RowData>() {
        @Override
        public RowData map(String value) throws Exception {
            GenericRowData genericRowData = new GenericRowData(3);
            genericRowData.setField(0, StringData.fromString("北京"));
            genericRowData.setField(1, 116.405419);
            genericRowData.setField(2, 39.916927);
            return genericRowData;
        }
    });

String[] fields = {"city", "longitude", "latitude"};
LogicalType[] types = {new VarCharType(), new DoubleType(), new DoubleType()};

source.addSink(
    DorisSink.sink(
        fields,
        types,
        DorisReadOptions.builder().build(),
        DorisExecutionOptions.builder()
            .setBatchSize(3)
            .setBatchIntervalMs(0L)
            .setMaxRetries(3)
            .build(),
        DorisOptions.builder()
            .setFenodes("FE_IP:8030")
            .setTableIdentifier("db.table")
            .setUsername("root")
            .setPassword("").build()
    ));
```

### DataSet

* Sink

```java
MapOperator<String, RowData> data = env.fromElements("")
    .map(new MapFunction<String, RowData>() {
        @Override
        public RowData map(String value) throws Exception {
            GenericRowData genericRowData = new GenericRowData(3);
            genericRowData.setField(0, StringData.fromString("北京"));
            genericRowData.setField(1, 116.405419);
            genericRowData.setField(2, 39.916927);
            return genericRowData;
        }
    });

DorisOptions dorisOptions = DorisOptions.builder()
    .setFenodes("FE_IP:8030")
    .setTableIdentifier("db.table")
    .setUsername("root")
    .setPassword("").build();
DorisReadOptions readOptions = DorisReadOptions.defaults();
DorisExecutionOptions executionOptions = DorisExecutionOptions.defaults();

LogicalType[] types = {new VarCharType(), new DoubleType(), new DoubleType()};
String[] fields = {"city", "longitude", "latitude"};

DorisDynamicOutputFormat outputFormat = new DorisDynamicOutputFormat(
    dorisOptions, readOptions, executionOptions, types, fields
    );

outputFormat.open(0, 1);
data.output(outputFormat);
outputFormat.close();
```

## 配置

### 通用配置项

| Key                              | Default Value     | Comment                                                      |
| -------------------------------- | ----------------- | ------------------------------------------------------------ |
| fenodes                    | --                | Doris FE http 地址             |
| table.identifier    | --                | Doris 表名，如：db1.tbl1                                 |
| username                            | --            | 访问Doris的用户名                                            |
| password                        | --            | 访问Doris的密码                                              |
| doris.request.retries            | 3                 | 向Doris发送请求的重试次数                                    |
| doris.request.connect.timeout.ms | 30000             | 向Doris发送请求的连接超时时间                                |
| doris.request.read.timeout.ms    | 30000             | 向Doris发送请求的读取超时时间                                |
| doris.request.query.timeout.s    | 3600              | 查询doris的超时时间，默认值为1小时，-1表示无超时限制             |
| doris.request.tablet.size        | Integer. MAX_VALUE | 一个Partition对应的Doris Tablet个数。<br />此数值设置越小，则会生成越多的Partition。从而提升Flink侧的并行度，但同时会对Doris造成更大的压力。 |
| doris.batch.size                 | 1024              | 一次从BE读取数据的最大行数。增大此数值可减少flink与Doris之间建立连接的次数。<br />从而减轻网络延迟所带来的的额外时间开销。 |
| doris.exec.mem.limit             | 2147483648        | 单个查询的内存限制。默认为 2GB，单位为字节                      |
| doris.deserialize.arrow.async    | false             | 是否支持异步转换Arrow格式到flink-doris-connector迭代所需的RowBatch            |
| doris.deserialize.queue.size     | 64                | 异步转换Arrow格式的内部处理队列，当doris.deserialize.arrow.async为true时生效        |
| doris.read.field            | --            | 读取Doris表的列名列表，多列之间使用逗号分隔                  |
| doris.filter.query          | --            | 过滤读取数据的表达式，此表达式透传给Doris。Doris使用此表达式完成源端数据过滤。 |
| sink.batch.size     | 10000              | 单次写BE的最大行数        |
| sink.max-retries     | 1              | 写BE失败之后的重试次数       |
| sink.batch.interval     | 10s               | flush 间隔时间，超过该时间后异步线程将 缓存中数据写入BE。 默认值为10秒，支持时间单位ms、s、min、h和d。设置为0表示关闭定期写入。 |
| sink.properties.*     | --               | Stream load 的导入参数<br /><br />例如:<br />'sink.properties.column_separator' = ', '<br />定义列分隔符<br /><br />'sink.properties.escape_delimiters' = 'true'<br />特殊字符作为分隔符,'\\x01'会被转换为二进制的0x01<br /><br /> 'sink.properties.format' = 'json'<br />'sink.properties.strip_outer_array' = 'true' <br />JSON格式导入|
| sink.enable-delete     | false               | 是否启用删除。此选项需要Doris表开启批量删除功能|

## Doris 和 Flink 列类型映射关系

| Doris Type | Flink Type                       |
| ---------- | -------------------------------- |
| NULL_TYPE  | NULL              |
| BOOLEAN    | BOOLEAN       |
| TINYINT    | TINYINT              |
| SMALLINT   | SMALLINT              |
| INT        | INT            |
| BIGINT     | BIGINT               |
| FLOAT      | FLOAT              |
| DOUBLE     | DOUBLE            |
| DATE       | STRING |
| DATETIME   | STRING |
| DECIMAL    | DECIMAL                      |
| CHAR       | STRING             |
| LARGEINT   | STRING             |
| VARCHAR    | STRING            |
| DECIMALV2  | DECIMAL                      |
| TIME       | DOUBLE             |
| HLL        | Unsupported datatype             |
<<<<<<< HEAD

## 使用Flink CDC接入Doris示例（支持insert/update/delete事件）
```sql
CREATE TABLE cdc_mysql_source (
  id int
  ,name VARCHAR
  ,PRIMARY KEY (id) NOT ENFORCED
) WITH (
 'connector' = 'mysql-cdc',
 'hostname' = '127.0.0.1',
 'port' = '3306',
 'username' = 'root',
 'password' = 'password',
 'database-name' = 'database',
 'table-name' = 'table'
);

-- 支持删除事件同步(sink.enable-delete='true'),需要Doris表开启批量删除功能
CREATE TABLE doris_sink (
id INT,
name STRING
) 
WITH (
  'connector' = 'doris',
  'fenodes' = '127.0.0.1:8030',
  'table.identifier' = 'database.table',
  'username' = 'root',
  'password' = '',
  'sink.properties.format' = 'json',
  'sink.properties.strip_outer_array' = 'true',
  'sink.enable-delete' = 'true'
);

insert into doris_sink select id,name from cdc_mysql_source;
```
=======
>>>>>>> 8dc17316
<|MERGE_RESOLUTION|>--- conflicted
+++ resolved
@@ -342,7 +342,6 @@
 | DECIMALV2  | DECIMAL                      |
 | TIME       | DOUBLE             |
 | HLL        | Unsupported datatype             |
-<<<<<<< HEAD
 
 ## 使用Flink CDC接入Doris示例（支持insert/update/delete事件）
 ```sql
@@ -377,6 +376,4 @@
 );
 
 insert into doris_sink select id,name from cdc_mysql_source;
-```
-=======
->>>>>>> 8dc17316
+```