---
{
    "title": "查询执行的统计",
    "language": "zh-CN"
}
---

<!-- 
Licensed to the Apache Software Foundation (ASF) under one
or more contributor license agreements.  See the NOTICE file
distributed with this work for additional information
regarding copyright ownership.  The ASF licenses this file
to you under the Apache License, Version 2.0 (the
"License"); you may not use this file except in compliance
with the License.  You may obtain a copy of the License at

  http://www.apache.org/licenses/LICENSE-2.0

Unless required by applicable law or agreed to in writing,
software distributed under the License is distributed on an
"AS IS" BASIS, WITHOUT WARRANTIES OR CONDITIONS OF ANY
KIND, either express or implied.  See the License for the
specific language governing permissions and limitations
under the License.
-->

# 查询执行的统计

本文档主要介绍Doris在查询执行的统计结果。利用这些统计的信息，可以更好的帮助我们了解Doris的执行情况，并有针对性的进行相应**Debug与调优工作**。


## 名词解释

* FE：Frontend，Doris 的前端节点。负责元数据管理和请求接入。
* BE：Backend，Doris 的后端节点。负责查询执行和数据存储。
* Fragment：FE会将具体的SQL语句的执行转化为对应的Fragment并下发到BE进行执行。BE上执行对应Fragment，并将结果汇聚返回给FE。

## 基本原理

FE将查询计划拆分成为Fragment下发到BE进行任务执行。BE在执行Fragment时记录了**运行状态时的统计值**，并将Fragment执行的统计信息输出到日志之中。 FE也可以通过开关将各个Fragment记录的这些统计值进行搜集，并在FE的Web页面上打印结果。

## 操作流程

通过Mysql命令，将FE上的Report的开关打开

```
mysql> set is_report_success=true; 
```

之后执行对应的SQL语句之后，在FE的Web页面就可以看到对应SQL语句执行的Report信息：
![image.png](/images/running_profile.png)

这里会列出最新执行完成的**100条语句**，我们可以通过Profile查看详细的统计信息。
```
Query:
  Summary:
    Query ID: 9664061c57e84404-85ae111b8ba7e83a
    Start Time: 2020-05-02 10:34:57
    End Time: 2020-05-02 10:35:08
    Total: 10s323ms
    Query Type: Query
    Query State: EOF
    Doris Version: trunk
    User: root
    Default Db: default_cluster:test
    Sql Statement: select max(Bid_Price) from quotes group by Symbol
```
这里详尽的列出了**查询的ID，执行时间，执行语句**等等的总结信息。接下来内容是打印从BE收集到的各个Fragment的详细信息。
 ```
    Fragment 0:
      Instance 9664061c57e84404-85ae111b8ba7e83d (host=TNetworkAddress(hostname:192.168.0.1, port:9060)):(Active: 10s270ms, % non-child: 0.14%)
         - MemoryLimit: 2.00 GB
         - BytesReceived: 168.08 KB
         - PeakUsedReservation: 0.00 
         - SendersBlockedTimer: 0ns
         - DeserializeRowBatchTimer: 501.975us
         - PeakMemoryUsage: 577.04 KB
         - RowsProduced: 8.322K (8322)
        EXCHANGE_NODE (id=4):(Active: 10s256ms, % non-child: 99.35%)
           - ConvertRowBatchTime: 180.171us
           - PeakMemoryUsage: 0.00 
           - RowsReturned: 8.322K (8322)
           - MemoryUsed: 0.00 
           - RowsReturnedRate: 811
 ```
这里列出了Fragment的ID；```hostname```指的是执行Fragment的BE节点；```Active：10s270ms```表示该节点的执行总时间；```non-child: 0.14%```表示执行节点自身的执行时间（不包含子节点的执行时间）占总时间的百分比；

`PeakMemoryUsage`表示`EXCHANGE_NODE`内存使用的峰值；`RowsReturned`表示`EXCHANGE_NODE`结果返回的行数；`RowsReturnedRate`=`RowsReturned`/`ActiveTime`；这三个统计信息在其他`NODE`中的含义相同。

后续依次打印子节点的统计信息，**这里可以通过缩进区分节点之间的父子关系**。

## Profile参数解析
BE端收集的统计信息较多，下面列出了各个参数的对应含义：

#### `Fragment`
   - AverageThreadTokens: 执行Fragment使用线程数目，不包含线程池的使用情况
   - Buffer Pool PeakReservation: Buffer Pool使用的内存的峰值
   - MemoryLimit: 查询时的内存限制
   - PeakMemoryUsage: 整个Instance在查询时内存使用的峰值
   - RowsProduced: 处理列的行数

#### `BlockMgr`
  - BlocksCreated: BlockMgr创建的Blocks数目
  - BlocksRecycled: 重用的Blocks数目
  - BytesWritten: 总的落盘写数据量
  - MaxBlockSize: 单个Block的大小
  - TotalReadBlockTime: 读Block的总耗时

#### `DataStreamSender`
   - BytesSent: 发送的总数据量 = 接受者 * 发送数据量
   - IgnoreRows: 过滤的行数
<<<<<<< HEAD
   - LocalBytesSent: 数据在Exchange过程中，本机节点的自发自收数据量
=======
   - LocalBytesSent: 本地节点数据的发送量
>>>>>>> e8c53462
   - OverallThroughput: 总的吞吐量 = BytesSent / 时间
   - SerializeBatchTime: 发送数据序列化消耗的时间
   - UncompressedRowBatchSize: 发送数据压缩前的RowBatch的大小

#### `ODBC_TABLE_SINK`
   - NumSentRows: 写入外表的总行数
   - TupleConvertTime: 发送数据序列化为Insert语句的耗时
   - ResultSendTime: 通过ODBC Driver写入的耗时

#### `EXCHANGE_NODE`
  - BytesReceived: 通过网络接收的数据量大小
  - MergeGetNext: 当下层节点存在排序时，会在EXCHANGE NODE进行统一的归并排序，输出有序结果。该指标记录了Merge排序的总耗时，包含了MergeGetNextBatch耗时。
  - MergeGetNextBatch：Merge节点取数据的耗时，如果为单层Merge排序，则取数据的对象为网络队列。若为多层Merge排序取数据对象为Child Merger。
  - ChildMergeGetNext: 当下层的发送数据的Sender过多时，单线程的Merge会成为性能瓶颈，Doris会启动多个Child Merge线程并行归并排序。记录了Child Merge的排序耗时  该数值是多个线程的累加值。
  - ChildMergeGetNextBatch: Child Merge节点从取数据的耗时，如果耗时过大，可能的瓶颈为下层的数据发送节点。 
  - DataArrivalWaitTime: 等待Sender发送数据的总时间
  - FirstBatchArrivalWaitTime: 等待第一个batch从Sender获取的时间
  - DeserializeRowBatchTimer: 反序列化网络数据的耗时
  - SendersBlockedTotalTimer(*): DataStreamRecv的队列的内存被打满，Sender端等待的耗时
  - ConvertRowBatchTime: 接收数据转为RowBatch的耗时
  - RowsReturned: 接收行的数目
  - RowsReturnedRate: 接收行的速率

#### `SORT_NODE`
  - InMemorySortTime: 内存之中的排序耗时
  - InitialRunsCreated: 初始化排序的趟数（如果内存排序的话，该数为1）
  - SortDataSize: 总的排序数据量
  - MergeGetNext: MergeSort从多个sort_run获取下一个batch的耗时 (仅在落盘时计时）
  - MergeGetNextBatch: MergeSort提取下一个sort_run的batch的耗时 (仅在落盘时计时）
  - TotalMergesPerformed: 进行外排merge的次数

#### `AGGREGATION_NODE`
  - PartitionsCreated: 聚合查询拆分成Partition的个数
  - GetResultsTime: 从各个partition之中获取聚合结果的时间
  - HTResizeTime:  HashTable进行resize消耗的时间
  - HTResize:  HashTable进行resize的次数
  - HashBuckets:  HashTable中Buckets的个数
  - HashBucketsWithDuplicate:  HashTable有DuplicateNode的Buckets的个数
  - HashCollisions:  HashTable产生哈希冲突的次数
  - HashDuplicateNodes:  HashTable出现Buckets相同DuplicateNode的个数
  - HashFailedProbe:  HashTable Probe操作失败的次数
  - HashFilledBuckets:  HashTable填入数据的Buckets数目
  - HashProbe:  HashTable查询的次数
  - HashTravelLength:  HashTable查询时移动的步数

#### `HASH_JOIN_NODE`
  - ExecOption: 对右孩子构造HashTable的方式（同步or异步），Join中右孩子可能是表或子查询，左孩子同理
  - BuildBuckets: HashTable中Buckets的个数
  - BuildRows: HashTable的行数
  - BuildTime: 构造HashTable的耗时
  - LoadFactor: HashTable的负载因子（即非空Buckets的数量）
  - ProbeRows: 遍历左孩子进行Hash Probe的行数
  - ProbeTime: 遍历左孩子进行Hash Probe的耗时，不包括对左孩子RowBatch调用GetNext的耗时
  - PushDownComputeTime: 谓词下推条件计算耗时
  - PushDownTime: 谓词下推的总耗时，Join时对满足要求的右孩子，转为左孩子的in查询

#### `CROSS_JOIN_NODE`
  - ExecOption: 对右孩子构造RowBatchList的方式（同步or异步）
  - BuildRows: RowBatchList的行数（即右孩子的行数）
  - BuildTime: 构造RowBatchList的耗时
  - LeftChildRows: 左孩子的行数
  - LeftChildTime: 遍历左孩子，和右孩子求笛卡尔积的耗时，不包括对左孩子RowBatch调用GetNext的耗时

#### `UNION_NODE`
  - MaterializeExprsEvaluateTime: Union两端字段类型不一致时，类型转换表达式计算及物化结果的耗时

#### `ANALYTIC_EVAL_NODE`
  - EvaluationTime: 分析函数（窗口函数）计算总耗时
  - GetNewBlockTime: 初始化时申请一个新的Block的耗时，Block用来缓存Rows窗口或整个分区，用于分析函数计算
  - PinTime: 后续申请新的Block或将写入磁盘的Block重新读取回内存的耗时
  - UnpinTime: 对暂不需要使用的Block或当前操作符内存压力大时，将Block的数据刷入磁盘的耗时

#### `OLAP_SCAN_NODE`

`OLAP_SCAN_NODE` 节点负责具体的数据扫描任务。一个 `OLAP_SCAN_NODE` 会生成一个或多个 `OlapScanner` 。每个 Scanner 线程负责扫描部分数据。

查询中的部分或全部谓词条件会推送给 `OLAP_SCAN_NODE`。这些谓词条件中一部分会继续下推给存储引擎，以便利用存储引擎的索引进行数据过滤。另一部分会保留在 `OLAP_SCAN_NODE` 中，用于过滤从存储引擎中返回的数据。

`OLAP_SCAN_NODE` 节点的 Profile 通常用于分析数据扫描的效率，依据调用关系分为 `OLAP_SCAN_NODE`、`OlapScanner`、`SegmentIterator` 三层。

一个典型的 `OLAP_SCAN_NODE` 节点的 Profile 如下。部分指标会因存储格式的不同（V1 或 V2）而有不同含义。

```
OLAP_SCAN_NODE (id=0):(Active: 1.2ms, % non-child: 0.00%)
  - BytesRead: 265.00 B                 # 从数据文件中读取到的数据量。假设读取到了是10个32位整型，则数据量为 10 * 4B = 40 Bytes。这个数据仅表示数据在内存中全展开的大小，并不代表实际的 IO 大小。 
  - NumDiskAccess: 1                    # 该 ScanNode 节点涉及到的磁盘数量。
  - NumScanners: 20                     # 该 ScanNode 生成的 Scanner 数量。
  - PeakMemoryUsage: 0.00               # 查询时内存使用的峰值，暂未使用
  - RowsRead: 7                         # 从存储引擎返回到 Scanner 的行数，不包括经 Scanner 过滤的行数。
  - RowsReturned: 7                     # 从 ScanNode 返回给上层节点的行数。
  - RowsReturnedRate: 6.979K /sec       # RowsReturned/ActiveTime
  - TabletCount : 20                    # 该 ScanNode 涉及的 Tablet 数量。
  - TotalReadThroughput: 74.70 KB/sec   # BytesRead除以该节点运行的总时间（从Open到Close），对于IO受限的查询，接近磁盘的总吞吐量。
  - ScannerBatchWaitTime: 426.886us     # 用于统计transfer 线程等待scaner 线程返回rowbatch的时间。
  - ScannerWorkerWaitTime: 17.745us     # 用于统计scanner thread 等待线程池中可用工作线程的时间。
  OlapScanner:
    - BlockConvertTime: 8.941us         # 将向量化Block转换为行结构的 RowBlock 的耗时。向量化 Block 在 V1 中为 VectorizedRowBatch，V2中为 RowBlockV2。
    - BlockFetchTime: 468.974us         # Rowset Reader 获取 Block 的时间。
    - ReaderInitTime: 5.475ms           # OlapScanner 初始化 Reader 的时间。V1 中包括组建 MergeHeap 的时间。V2 中包括生成各级 Iterator 并读取第一组Block的时间。
    - RowsDelFiltered: 0                # 包括根据 Tablet 中存在的 Delete 信息过滤掉的行数，以及 unique key 模型下对被标记的删除行过滤的行数。
    - RowsPushedCondFiltered: 0         # 根据传递下推的谓词过滤掉的条件，比如 Join 计算中从 BuildTable 传递给 ProbeTable 的条件。该数值不准确，因为如果过滤效果差，就不再过滤了。
    - ScanTime: 39.24us                 # 从 ScanNode 返回给上层节点的行数。
    - ShowHintsTime_V1: 0ns             # V2 中无意义。V1 中读取部分数据来进行 ScanRange 的切分。
    SegmentIterator:
      - BitmapIndexFilterTimer: 779ns   # 利用 bitmap 索引过滤数据的耗时。
      - BlockLoadTime: 415.925us        # SegmentReader(V1) 或 SegmentIterator(V2) 获取 block 的时间。
      - BlockSeekCount: 12              # 读取 Segment 时进行 block seek 的次数。
      - BlockSeekTime: 222.556us        # 读取 Segment 时进行 block seek 的耗时。
      - BlocksLoad: 6                   # 读取 Block 的数量
      - CachedPagesNum: 30              # 仅 V2 中，当开启 PageCache 后，命中 Cache 的 Page 数量。
      - CompressedBytesRead: 0.00       # V1 中，从文件中读取的解压前的数据大小。V2 中，读取到的没有命中 PageCache 的 Page 的压缩前的大小。
      - DecompressorTimer: 0ns          # 数据解压耗时。
      - IOTimer: 0ns                    # 实际从操作系统读取数据的 IO 时间。
      - IndexLoadTime_V1: 0ns           # 仅 V1 中，读取 Index Stream 的耗时。
      - NumSegmentFiltered: 0           # 在生成 Segment Iterator 时，通过列统计信息和查询条件，完全过滤掉的 Segment 数量。
      - NumSegmentTotal: 6              # 查询涉及的所有 Segment 数量。
      - RawRowsRead: 7                  # 存储引擎中读取的原始行数。详情见下文。
      - RowsBitmapIndexFiltered: 0      # 仅 V2 中，通过 Bitmap 索引过滤掉的行数。
      - RowsBloomFilterFiltered: 0      # 仅 V2 中，通过 BloomFilter 索引过滤掉的行数。
      - RowsKeyRangeFiltered: 0         # 仅 V2 中，通过 SortkeyIndex 索引过滤掉的行数。
      - RowsStatsFiltered: 0            # V2 中，通过 ZoneMap 索引过滤掉的行数，包含删除条件。V1 中还包含通过 BloomFilter 过滤掉的行数。
      - RowsConditionsFiltered: 0       # 仅 V2 中，通过各种列索引过滤掉的行数。
      - RowsVectorPredFiltered: 0       # 通过向量化条件过滤操作过滤掉的行数。
      - TotalPagesNum: 30               # 仅 V2 中，读取的总 Page 数量。
      - UncompressedBytesRead: 0.00     # V1 中为读取的数据文件解压后的大小（如果文件无需解压，则直接统计文件大小）。V2 中，仅统计未命中 PageCache 的 Page 解压后的大小（如果Page无需解压，直接统计Page大小）
      - VectorPredEvalTime: 0ns         # 向量化条件过滤操作的耗时。
```

通过 Profile 中数据行数相关指标可以推断谓词条件下推和索引使用情况。以下仅针对 Segment V2 格式数据读取流程中的 Profile 进行说明。Segment V1 格式中，这些指标的含义略有不同。

  - 当读取一个 V2 格式的 Segment 时，若查询存在 key_ranges（前缀key组成的查询范围），首先通过 SortkeyIndex 索引过滤数据，过滤的行数记录在 `RowsKeyRangeFiltered`。
  - 之后，对查询条件中含有 bitmap 索引的列，使用 Bitmap 索引进行精确过滤，过滤的行数记录在 `RowsBitmapIndexFiltered`。
  - 之后，按查询条件中的等值（eq，in，is）条件，使用BloomFilter索引过滤数据，记录在 `RowsBloomFilterFiltered`。`RowsBloomFilterFiltered` 的值是 Segment 的总行数（而不是Bitmap索引过滤后的行数）和经过 BloomFilter 过滤后剩余行数的差值，因此 BloomFilter 过滤的数据可能会和 Bitmap 过滤的数据有重叠。
  - 之后，按查询条件和删除条件，使用 ZoneMap 索引过滤数据，记录在 `RowsStatsFiltered`。
  - `RowsConditionsFiltered` 是各种索引过滤的行数，包含了 `RowsBloomFilterFiltered` 和 `RowsStatsFiltered` 的值。
  - 至此 Init 阶段完成，Next 阶段删除条件过滤的行数，记录在 `RowsDelFiltered`。因此删除条件实际过滤的行数，分别记录在 `RowsStatsFiltered` 和 `RowsDelFiltered` 中。
  - `RawRowsRead` 是经过上述过滤后，最终需要读取的行数。
  - `RowsRead` 是最终返回给 Scanner 的行数。`RowsRead` 通常小于 `RawRowsRead`，是因为从存储引擎返回到 Scanner，可能会经过一次数据聚合。如果 `RawRowsRead` 和 `RowsRead` 差距较大，则说明大量的行被聚合，而聚合可能比较耗时。
  - `RowsReturned` 是 ScanNode 最终返回给上层节点的行数。`RowsReturned` 通常也会小于`RowsRead`。因为在 Scanner 上会有一些没有下推给存储引擎的谓词条件，会进行一次过滤。如果 `RowsRead` 和 `RowsReturned` 差距较大，则说明很多行在 Scanner 中进行了过滤。这说明很多选择度高的谓词条件并没有推送给存储引擎。而在 Scanner 中的过滤效率会比在存储引擎中过滤效率差。

通过以上指标，可以大致分析出存储引擎处理的行数以及最终过滤后的结果行数大小。通过 `Rows***Filtered` 这组指标，也可以分析查询条件是否下推到了存储引擎，以及不同索引的过滤效果。此外还可以通过以下几个方面进行简单的分析。
    
  - `OlapScanner` 下的很多指标，如 `IOTimer`，`BlockFetchTime` 等都是所有 Scanner 线程指标的累加，因此数值可能会比较大。并且因为 Scanner 线程是异步读取数据的，所以这些累加指标只能反映 Scanner 累加的工作时间，并不直接代表 ScanNode 的耗时。ScanNode 在整个查询计划中的耗时占比为 `Active` 字段记录的值。有时会出现比如 `IOTimer` 有几十秒，而 `Active` 实际只有几秒钟。这种情况通常因为：
    - `IOTimer` 为多个 Scanner 的累加时间，而 Scanner 数量较多。
    - 上层节点比较耗时。比如上层节点耗时 100秒，而底层 ScanNode 只需 10秒。则反映在 `Active` 的字段可能只有几毫秒。因为在上层处理数据的同时，ScanNode 已经异步的进行了数据扫描并准备好了数据。当上层节点从 ScanNode 获取数据时，可以获取到已经准备好的数据，因此 Active 时间很短。
  - `NumScanners` 表示 Scanner 提交到线程池的Task个数，由 `RuntimeState` 中的线程池调度，`doris_scanner_thread_pool_thread_num` 和 `doris_scanner_thread_pool_queue_size` 两个参数分别控制线程池的大小和队列长度。线程数过多或过少都会影响查询效率。同时可以用一些汇总指标除以线程数来大致的估算每个线程的耗时。
  - `TabletCount` 表示需要扫描的 tablet 数量。数量过多可能意味着需要大量的随机读取和数据合并操作。
  - `UncompressedBytesRead` 间接反映了读取的数据量。如果该数值较大，说明可能有大量的 IO 操作。
  - `CachedPagesNum` 和 `TotalPagesNum` 可以查看命中 PageCache 的情况。命中率越高，说明 IO 和解压操作耗时越少。

#### `Buffer pool`
 - AllocTime: 内存分配耗时
 - CumulativeAllocationBytes: 累计内存分配的量
 - CumulativeAllocations: 累计的内存分配次数
 - PeakReservation: Reservation的峰值
 - PeakUnpinnedBytes: unpin的内存数据量
 - PeakUsedReservation: Reservation的内存使用量
 - ReservationLimit: BufferPool的Reservation的限制量
<|MERGE_RESOLUTION|>--- conflicted
+++ resolved
@@ -109,11 +109,7 @@
 #### `DataStreamSender`
    - BytesSent: 发送的总数据量 = 接受者 * 发送数据量
    - IgnoreRows: 过滤的行数
-<<<<<<< HEAD
-   - LocalBytesSent: 数据在Exchange过程中，本机节点的自发自收数据量
-=======
-   - LocalBytesSent: 本地节点数据的发送量
->>>>>>> e8c53462
+   - LocalBytesSent: 数据在Exchange过程中，记录本机节点的自发自收数据量
    - OverallThroughput: 总的吞吐量 = BytesSent / 时间
    - SerializeBatchTime: 发送数据序列化消耗的时间
    - UncompressedRowBatchSize: 发送数据压缩前的RowBatch的大小
