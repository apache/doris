--- conflicted
+++ resolved
@@ -103,14 +103,8 @@
         </dependency>
 
         <dependency>
-<<<<<<< HEAD
-            <groupId>org.apache</groupId>
-            <artifactId>doris-flink</artifactId>
-            <version>1.0.0</version>
-=======
             <groupId>org.apache.doris</groupId>
             <artifactId>doris-flink-connector</artifactId>
->>>>>>> 60c6bb4f
         </dependency>
 
 
@@ -125,16 +119,12 @@
             <artifactId>slf4j-simple</artifactId>
             <version>1.7.25</version>
         </dependency>
-<<<<<<< HEAD
-
         <!-- https://mvnrepository.com/artifact/com.ververica/flink-connector-oracle-cdc -->
         <dependency>
             <groupId>com.ververica</groupId>
             <artifactId>flink-connector-oracle-cdc</artifactId>
             <version>2.1.1</version>
         </dependency>
-=======
->>>>>>> 60c6bb4f
     </dependencies>
 
     <build>
