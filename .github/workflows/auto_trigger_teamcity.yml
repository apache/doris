# Licensed to the Apache Software Foundation (ASF) under one
# or more contributor license agreements.  See the NOTICE file
# distributed with this work for additional information
# regarding copyright ownership.  The ASF licenses this file
# to you under the Apache License, Version 2.0 (the
# "License"); you may not use this file except in compliance
# with the License.  You may obtain a copy of the License at
#
#   http://www.apache.org/licenses/LICENSE-2.0
#
# Unless required by applicable law or agreed to in writing,
# software distributed under the License is distributed on an
# "AS IS" BASIS, WITHOUT WARRANTIES OR CONDITIONS OF ANY
# KIND, either express or implied.  See the License for the
# specific language governing permissions and limitations
# under the License.

name: Auto trigger teamcity

on:
  issue_comment:
    types: [created, edited]
  pull_request_review_comment:
    types: [created, edited]

env:
  COMMENT: "${{ github.event.comment.body }}"
  PULL_REQUEST_NUM: $(echo "${{ github.event.issue.pull_request.url }}" | awk -F/ '{print $NF}')
  LATEST_COMMIT: $(curl -H "Authorization:Bearer ${{ secrets.GITHUB_TOKEN }}" "https://api.github.com/repos/${{ github.repository }}/pulls/$(echo '${{ github.event.issue.pull_request.url }}' | awk -F/ '{print $NF}')" > pr_details.json && jq -r '.head.sha' pr_details.json)
  TEAMCITY_URL: '-H \"Content-Type:text/plain\" -H \"Accept: application/json\" -u OneMoreChance:OneMoreChance http://43.132.222.7:8111'

jobs:
  run_teamcity_pipeline:
    if: (contains(github.event.comment.body, 'buildall') || contains(github.event.comment.body, 'p0') || contains(github.event.comment.body, 'nereids_p0') || contains(github.event.comment.body, 'p1') || contains(github.event.comment.body, 'feut') || contains(github.event.comment.body, 'beut') || contains(github.event.comment.body, 'compile') || contains(github.event.comment.body, 'clickbench') || contains(github.event.comment.body, 'arm') || contains(github.event.comment.body, 'external') || contains(github.event.comment.body, 'just_for_test')) && contains(github.event.comment.body, 'run') && !contains(github.event.comment.body, 'Thanks for your contribution')

    runs-on: ubuntu-latest

    env:
      GITHUB_TOKEN: ${{ secrets.GITHUB_TOKEN }}

    steps:
      - name: Run pipeline by teamcity restful
        run: |
          if [ "_xx""${{ github.event.issue.pull_request.url }}" != "_xx" ]; then
            echo "Comment was made on pull request: $(echo ${{ github.event.issue.pull_request.url }} | awk -F/ '{print $NF}')"
          else
            echo "Comment was made on an issue, not a pull request."
          fi
<<<<<<< HEAD
          pull_request_num=${{ env.PULL_REQUEST_NUM }}
          encoded_string=$(perl -MURI::Escape -e 'print uri_escape($ARGV[0]);' "${{ env.COMMENT }}")          
          comment_message="${{ env.COMMENT }}"
          latest_commit_id="${{ env.LATEST_COMMIT }}"
          teamcity_url="${{ env.TEAMCITY_URL }}"
          trigger_pipelines=""
          same_build_sign="false"
          echo "pull_request_num : ${pull_request_num}"
          echo "encoded_string : ${encoded_string}"
          echo "latest_commit_id : ${{ env.LATEST_COMMIT }}"
          echo "comment_message : ${{ env.COMMENT }}"
=======
          pull_request_num=$(echo "${{ github.event.issue.pull_request.url }}" | awk -F/ '{print $NF}')
          comment="${{ github.event.comment.body }}"
          encoded_string=$(perl -MURI::Escape -e 'print uri_escape($ARGV[0]);' "${comment}")
          echo ${encoded_string}
          sleep 10s
          execute_command="curl ${{ env.TEAMCITY_URL }}\?add2Queue\=Doris_DorisRegression_P0Regression\&branchName\=pull/${pull_request_num}\&name=env.latest_pr_comment\&value=${encoded_string}"
          echo "{$execute_command}"
          eval ${execute_command}
          

  run_nereids_p0_external_pipeline:
    if: contains(github.event.comment.body, 'nereids_p0') && contains(github.event.comment.body, 'run') && !contains(github.event.comment.body, 'Thanks for your contribution')

    runs-on: ubuntu-latest

    env:
      GITHUB_TOKEN: ${{ secrets.GITHUB_TOKEN }}
    steps:
      - name: Run nereids p0 and external pipeline by restful
        run: |
          echo "trigger compile pipeline"
          if [ "_xx""${{ github.event.issue.pull_request.url }}" != "_xx" ]; then
            echo "Comment was made on pull request: $(echo ${{ github.event.issue.pull_request.url }} | awk -F/ '{print $NF}')"
          else
            echo "Comment was made on an issue, not a pull request."
          fi
          pull_request_num=$(echo "${{ github.event.issue.pull_request.url }}" | awk -F/ '{print $NF}')
          comment="${{ github.event.comment.body }}"
          encoded_string=$(perl -MURI::Escape -e 'print uri_escape($ARGV[0]);' "${comment}")
          echo ${encoded_string}
          sleep 10s
          execute_command="curl ${{ env.TEAMCITY_URL }}\?add2Queue\=Doris_DorisRegression_NereidsP0Regression\&branchName\=pull/${pull_request_num}\&name=env.latest_pr_comment\&value=${encoded_string}"
          echo "{$execute_command}"
          eval ${execute_command}
          

  run_p1_pipeline:
    if: contains(github.event.comment.body, 'p1') && contains(github.event.comment.body, 'run')  && !contains(github.event.comment.body, 'Thanks for your contribution')

    runs-on: ubuntu-latest

    env:
      GITHUB_TOKEN: ${{ secrets.GITHUB_TOKEN }}
    steps:
      - name: Run fe ut pipeline by restful
        run: |
          echo "trigger fe ut pipeline"
          if [ "_xx""${{ github.event.issue.pull_request.url }}" != "_xx" ]; then
            echo "Comment was made on pull request: $(echo ${{ github.event.issue.pull_request.url }} | awk -F/ '{print $NF}')"
          else
            echo "Comment was made on an issue, not a pull request."
          fi
          pull_request_num=$(echo "${{ github.event.issue.pull_request.url }}" | awk -F/ '{print $NF}')
          comment="${{ github.event.comment.body }}"
          encoded_string=$(perl -MURI::Escape -e 'print uri_escape($ARGV[0]);' "${comment}")
          echo ${encoded_string}
          sleep 10s
          execute_command="curl ${{ env.TEAMCITY_URL }}\?add2Queue\=Doris_DorisRegression_P1Regression\&branchName\=pull/${pull_request_num}\&name=env.latest_pr_comment\&value=${encoded_string}"
          echo "{$execute_command}"
          eval ${execute_command}


  run_fe_ut_pipeline:
    if: contains(github.event.comment.body, 'feut') && contains(github.event.comment.body, 'run') && !contains(github.event.comment.body, 'Thanks for your contribution')

    runs-on: ubuntu-latest

    env:
      GITHUB_TOKEN: ${{ secrets.GITHUB_TOKEN }}
    steps:
      - name: Run fe ut pipeline by restful
        run: |
          echo "trigger fe ut pipeline"
>>>>>>> 365c8eed
          
          if [[ "${comment_message}" =~ "run" && "${comment_message}" =~ "buildall" && ! "${comment_message}" =~ "Thanks for your contribution" ]]; then
            trigger_pipelines="Doris_Doris_FeUt Doris_DorisBeUt_BeUt Doris_DorisCompile_Compile Doris_Benchmark_Clickbench Doris_ArmPipeline_P0Regression ${trigger_pipelines}"
          fi
<<<<<<< HEAD
          if [[ "${comment_message}" =~ "run" && ( "${comment_message}" =~ "p0" || "${comment_message}" =~ "external" ) && ! "${comment_message}" =~ "Thanks for your contribution" ]]; then
            trigger_pipelines="Doris_DorisRegression_P0Regression  ${trigger_pipelines}"
          fi
          if [[ "${comment_message}" =~ "run" && "${comment_message}" =~ "nereids_p0" && ! "${comment_message}" =~ "Thanks for your contribution" ]]; then
            trigger_pipelines="Doris_DorisRegression_NereidsP0Regression  ${trigger_pipelines}"
          fi
          if [[ "${comment_message}" =~ "run" && "${comment_message}" =~ "p1" && ! "${comment_message}" =~ "Thanks for your contribution" ]]; then
            trigger_pipelines="Doris_DorisRegression_P1Regression  ${trigger_pipelines}"
          fi
          if [[ "${comment_message}" =~ "run" && "${comment_message}" =~ "feut" && ! "${comment_message}" =~ "Thanks for your contribution" ]]; then
            trigger_pipelines="Doris_Doris_FeUt  ${trigger_pipelines}"
=======
          pull_request_num=$(echo "${{ github.event.issue.pull_request.url }}" | awk -F/ '{print $NF}')
          comment="${{ github.event.comment.body }}"
          encoded_string=$(perl -MURI::Escape -e 'print uri_escape($ARGV[0]);' "${comment}")
          echo ${encoded_string}
          sleep 10s
          execute_command="curl ${{ env.TEAMCITY_URL }}\?add2Queue\=Doris_Doris_FeUt\&branchName\=pull/${pull_request_num}\&name=env.latest_pr_comment\&value=${encoded_string}"
          echo "{$execute_command}"
          eval ${execute_command}


  run_be_ut_pipeline:
    if: contains(github.event.comment.body, 'beut') && contains(github.event.comment.body, 'run') && !contains(github.event.comment.body, 'Thanks for your contribution')

    runs-on: ubuntu-latest

    env:
      GITHUB_TOKEN: ${{ secrets.GITHUB_TOKEN }}
    steps:
      - name: Run be ut pipeline by restful
        run: |
          echo "trigger be ut pipeline"
          
          if [ "_xx""${{ github.event.issue.pull_request.url }}" != "_xx" ]; then
            echo "Comment was made on pull request: $(echo ${{ github.event.issue.pull_request.url }} | awk -F/ '{print $NF}')"
          else
            echo "Comment was made on an issue, not a pull request."
          fi
          pull_request_num=$(echo "${{ github.event.issue.pull_request.url }}" | awk -F/ '{print $NF}')
          comment="${{ github.event.comment.body }}"
          encoded_string=$(perl -MURI::Escape -e 'print uri_escape($ARGV[0]);' "${comment}")
          echo ${encoded_string}
          sleep 10s
          execute_command="curl ${{ env.TEAMCITY_URL }}\?add2Queue\=Doris_DorisBeUt_BeUt\&branchName\=pull/${pull_request_num}\&name=env.latest_pr_comment\&value=${encoded_string}"
          echo "{$execute_command}"
          eval ${execute_command}


  run_compile_only_pipeline:
    if: contains(github.event.comment.body, 'compile') && contains(github.event.comment.body, 'run') && !contains(github.event.comment.body, 'Thanks for your contribution')

    runs-on: ubuntu-latest

    env:
      GITHUB_TOKEN: ${{ secrets.GITHUB_TOKEN }}
    steps:
      - name: Run compile pipeline by restful
        run: |
          echo "trigger compile_only pipeline"
          
          if [ "_xx""${{ github.event.issue.pull_request.url }}" != "_xx" ]; then
            echo "Comment was made on pull request: $(echo ${{ github.event.issue.pull_request.url }} | awk -F/ '{print $NF}')"
          else
            echo "Comment was made on an issue, not a pull request."
          fi
          pull_request_num=$(echo "${{ github.event.issue.pull_request.url }}" | awk -F/ '{print $NF}')
          comment="${{ github.event.comment.body }}"
          encoded_string=$(perl -MURI::Escape -e 'print uri_escape($ARGV[0]);' "${comment}")
          echo ${encoded_string}
          sleep 10s
          execute_command="curl ${{ env.TEAMCITY_URL }}\?add2Queue\=Doris_DorisCompile_Compile\&branchName\=pull/${pull_request_num}\&name=env.latest_pr_comment\&value=${encoded_string}"
          echo "{$execute_command}"
          eval ${execute_command}


  run_clickbench_pipeline:
    if: contains(github.event.comment.body, 'clickbench') && contains(github.event.comment.body, 'run') && !contains(github.event.comment.body, 'Thanks for your contribution')

    runs-on: ubuntu-latest

    env:
      GITHUB_TOKEN: ${{ secrets.GITHUB_TOKEN }}
    steps:
      - name: Run clickbench pipeline by restful
        run: |
          echo "trigger clickbench pipeline"
          
          if [ "_xx""${{ github.event.issue.pull_request.url }}" != "_xx" ]; then
            echo "Comment was made on pull request: $(echo ${{ github.event.issue.pull_request.url }} | awk -F/ '{print $NF}')"
          else
            echo "Comment was made on an issue, not a pull request."
          fi
          pull_request_num=$(echo "${{ github.event.issue.pull_request.url }}" | awk -F/ '{print $NF}')
          comment="${{ github.event.comment.body }}"
          encoded_string=$(perl -MURI::Escape -e 'print uri_escape($ARGV[0]);' "${comment}")
          echo ${encoded_string}
          sleep 10s
          execute_command="curl ${{ env.TEAMCITY_URL }}\?add2Queue\=Doris_Benchmark_Clickbench\&branchName\=pull/${pull_request_num}\&name=env.latest_pr_comment\&value=${encoded_string}"
          echo "{$execute_command}"
          eval ${execute_command}


  run_arm_pipeline:
    if: contains(github.event.comment.body, 'arm') && contains(github.event.comment.body, 'run') && !contains(github.event.comment.body, 'Thanks for your contribution')

    runs-on: ubuntu-latest

    env:
      GITHUB_TOKEN: ${{ secrets.GITHUB_TOKEN }}
    steps:
      - name: Run arm pipeline by restful
        run: |
          echo "trigger arm pipeline"
          
          if [ "_xx""${{ github.event.issue.pull_request.url }}" != "_xx" ]; then
            echo "Comment was made on pull request: $(echo ${{ github.event.issue.pull_request.url }} | awk -F/ '{print $NF}')"
          else
            echo "Comment was made on an issue, not a pull request."
>>>>>>> 365c8eed
          fi
          if [[ "${comment_message}" =~ "run" && "${comment_message}" =~ "beut" && ! "${comment_message}" =~ "Thanks for your contribution" ]]; then
            trigger_pipelines="Doris_DorisBeUt_BeUt  ${trigger_pipelines}"
          fi
          if [[ "${comment_message}" =~ "run" && "${comment_message}" =~ "compile" && ! "${comment_message}" =~ "Thanks for your contribution" ]]; then
            trigger_pipelines="Doris_DorisCompile_Compile  ${trigger_pipelines}"
          fi
          if [[ "${comment_message}" =~ "run" && "${comment_message}" =~ "clickbench" && ! "${comment_message}" =~ "Thanks for your contribution" ]]; then
            trigger_pipelines="Doris_Benchmark_Clickbench  ${trigger_pipelines}"
          fi
          if [[ "${comment_message}" =~ "run" && "${comment_message}" =~ "arm" && ! "${comment_message}" =~ "Thanks for your contribution" ]]; then
            trigger_pipelines="Doris_ArmPipeline_P0Regression  ${trigger_pipelines}"
          fi
          if [[ "${comment_message}" =~ "run" && "${comment_message}" =~ "just_for_test" && ! "${comment_message}" =~ "Thanks for your contribution" ]]; then
            trigger_pipelines="Doris_DorisRegression_ExternalRegression  ${trigger_pipelines}"
          fi
          
          if [ -z "${trigger_pipelines}" ];then
            echo "Just a general comment that doesn't match any pipeline rules"
          fi
          
          echo "need run pipelines: ${trigger_pipelines}"
          
          for pipeline in ${trigger_pipelines}
          do
            echo "-----------------------------------------------------------------"
            running_builds_command="curl -s -X GET ${teamcity_url}/app/rest/builds\?locator\=buildType\:${pipeline}\,branch:pull/${pull_request_num}\,running:true"
            echo "${running_builds_command}" 
            running_builds_list=$(eval "${running_builds_command}" > running_builds.json && jq -r '.build[].id' running_builds.json)
            echo "running_builds_list : ${running_builds_list}"
          
            queue_builds_command="curl -s -X GET ${teamcity_url}/app/rest/buildQueue\?locator\=buildType\:${pipeline}"
            echo "${queue_builds_command}"
            eval "${queue_builds_command}" > queue_builds.json
            queue_builds_list=$(cat queue_builds.json | jq ".build[] | select(.branchName == \"pull/${pull_request_num}\") | .id" )
            echo "queue builds list: ${queue_builds_list}"
          
            merged_list=("${running_builds_list[@]} ${queue_builds_list[@]}")
            echo "merged_list :  ${merged_list}"
          
            for build in ${merged_list}; do
              running_commit_command="curl -s -X GET ${teamcity_url}/app/rest/builds/${build}"
              echo "${running_commit_command}"
              eval "${running_commit_command}" > build_commit_info.json
              running_commit_id=$(jq -r '.revisions.revision[0].version' build_commit_info.json)
              running_env_commit_id=$(cat build_commit_info.json | jq ".properties.property[] | select(.name == \"env.latest_commit_id\") | .value")

              if [[ "_"${latest_commit_id} == "_"${running_commit_id} || _"\"${latest_commit_id}\"" == "_"${running_env_commit_id} ]];then
                echo "the same pr_commit build already exist, this build ${build} is running or in queue!"
                same_build_sign="true" 
                break
              fi
            done
          
            if [ "_""${same_build_sign}" == "_false" ];then
              sleep 10s
              echo "there is no running build or queue build, so trigger a new !"
              execute_command="curl -s -X POST ${teamcity_url}/httpAuth/action.html\?add2Queue\=${pipeline}\&branchName\=pull/${pull_request_num}\&name=env.latest_pr_comment\&value=${encoded_string}\&name=env.latest_commit_id\&value=${latest_commit_id}"
              echo "${execute_command}"
              eval "${execute_command}"
              echo "-----------------------------------------------------------------"
            else 
              echo "there is same pr commit task in queue,so skip trigger !"
              echo "-----------------------------------------------------------------"
            fi
          done
          
          <|MERGE_RESOLUTION|>--- conflicted
+++ resolved
@@ -46,7 +46,6 @@
           else
             echo "Comment was made on an issue, not a pull request."
           fi
-<<<<<<< HEAD
           pull_request_num=${{ env.PULL_REQUEST_NUM }}
           encoded_string=$(perl -MURI::Escape -e 'print uri_escape($ARGV[0]);' "${{ env.COMMENT }}")          
           comment_message="${{ env.COMMENT }}"
@@ -58,86 +57,11 @@
           echo "encoded_string : ${encoded_string}"
           echo "latest_commit_id : ${{ env.LATEST_COMMIT }}"
           echo "comment_message : ${{ env.COMMENT }}"
-=======
-          pull_request_num=$(echo "${{ github.event.issue.pull_request.url }}" | awk -F/ '{print $NF}')
-          comment="${{ github.event.comment.body }}"
-          encoded_string=$(perl -MURI::Escape -e 'print uri_escape($ARGV[0]);' "${comment}")
-          echo ${encoded_string}
-          sleep 10s
-          execute_command="curl ${{ env.TEAMCITY_URL }}\?add2Queue\=Doris_DorisRegression_P0Regression\&branchName\=pull/${pull_request_num}\&name=env.latest_pr_comment\&value=${encoded_string}"
-          echo "{$execute_command}"
-          eval ${execute_command}
-          
 
-  run_nereids_p0_external_pipeline:
-    if: contains(github.event.comment.body, 'nereids_p0') && contains(github.event.comment.body, 'run') && !contains(github.event.comment.body, 'Thanks for your contribution')
-
-    runs-on: ubuntu-latest
-
-    env:
-      GITHUB_TOKEN: ${{ secrets.GITHUB_TOKEN }}
-    steps:
-      - name: Run nereids p0 and external pipeline by restful
-        run: |
-          echo "trigger compile pipeline"
-          if [ "_xx""${{ github.event.issue.pull_request.url }}" != "_xx" ]; then
-            echo "Comment was made on pull request: $(echo ${{ github.event.issue.pull_request.url }} | awk -F/ '{print $NF}')"
-          else
-            echo "Comment was made on an issue, not a pull request."
-          fi
-          pull_request_num=$(echo "${{ github.event.issue.pull_request.url }}" | awk -F/ '{print $NF}')
-          comment="${{ github.event.comment.body }}"
-          encoded_string=$(perl -MURI::Escape -e 'print uri_escape($ARGV[0]);' "${comment}")
-          echo ${encoded_string}
-          sleep 10s
-          execute_command="curl ${{ env.TEAMCITY_URL }}\?add2Queue\=Doris_DorisRegression_NereidsP0Regression\&branchName\=pull/${pull_request_num}\&name=env.latest_pr_comment\&value=${encoded_string}"
-          echo "{$execute_command}"
-          eval ${execute_command}
-          
-
-  run_p1_pipeline:
-    if: contains(github.event.comment.body, 'p1') && contains(github.event.comment.body, 'run')  && !contains(github.event.comment.body, 'Thanks for your contribution')
-
-    runs-on: ubuntu-latest
-
-    env:
-      GITHUB_TOKEN: ${{ secrets.GITHUB_TOKEN }}
-    steps:
-      - name: Run fe ut pipeline by restful
-        run: |
-          echo "trigger fe ut pipeline"
-          if [ "_xx""${{ github.event.issue.pull_request.url }}" != "_xx" ]; then
-            echo "Comment was made on pull request: $(echo ${{ github.event.issue.pull_request.url }} | awk -F/ '{print $NF}')"
-          else
-            echo "Comment was made on an issue, not a pull request."
-          fi
-          pull_request_num=$(echo "${{ github.event.issue.pull_request.url }}" | awk -F/ '{print $NF}')
-          comment="${{ github.event.comment.body }}"
-          encoded_string=$(perl -MURI::Escape -e 'print uri_escape($ARGV[0]);' "${comment}")
-          echo ${encoded_string}
-          sleep 10s
-          execute_command="curl ${{ env.TEAMCITY_URL }}\?add2Queue\=Doris_DorisRegression_P1Regression\&branchName\=pull/${pull_request_num}\&name=env.latest_pr_comment\&value=${encoded_string}"
-          echo "{$execute_command}"
-          eval ${execute_command}
-
-
-  run_fe_ut_pipeline:
-    if: contains(github.event.comment.body, 'feut') && contains(github.event.comment.body, 'run') && !contains(github.event.comment.body, 'Thanks for your contribution')
-
-    runs-on: ubuntu-latest
-
-    env:
-      GITHUB_TOKEN: ${{ secrets.GITHUB_TOKEN }}
-    steps:
-      - name: Run fe ut pipeline by restful
-        run: |
-          echo "trigger fe ut pipeline"
->>>>>>> 365c8eed
           
           if [[ "${comment_message}" =~ "run" && "${comment_message}" =~ "buildall" && ! "${comment_message}" =~ "Thanks for your contribution" ]]; then
             trigger_pipelines="Doris_Doris_FeUt Doris_DorisBeUt_BeUt Doris_DorisCompile_Compile Doris_Benchmark_Clickbench Doris_ArmPipeline_P0Regression ${trigger_pipelines}"
           fi
-<<<<<<< HEAD
           if [[ "${comment_message}" =~ "run" && ( "${comment_message}" =~ "p0" || "${comment_message}" =~ "external" ) && ! "${comment_message}" =~ "Thanks for your contribution" ]]; then
             trigger_pipelines="Doris_DorisRegression_P0Regression  ${trigger_pipelines}"
           fi
@@ -149,115 +73,6 @@
           fi
           if [[ "${comment_message}" =~ "run" && "${comment_message}" =~ "feut" && ! "${comment_message}" =~ "Thanks for your contribution" ]]; then
             trigger_pipelines="Doris_Doris_FeUt  ${trigger_pipelines}"
-=======
-          pull_request_num=$(echo "${{ github.event.issue.pull_request.url }}" | awk -F/ '{print $NF}')
-          comment="${{ github.event.comment.body }}"
-          encoded_string=$(perl -MURI::Escape -e 'print uri_escape($ARGV[0]);' "${comment}")
-          echo ${encoded_string}
-          sleep 10s
-          execute_command="curl ${{ env.TEAMCITY_URL }}\?add2Queue\=Doris_Doris_FeUt\&branchName\=pull/${pull_request_num}\&name=env.latest_pr_comment\&value=${encoded_string}"
-          echo "{$execute_command}"
-          eval ${execute_command}
-
-
-  run_be_ut_pipeline:
-    if: contains(github.event.comment.body, 'beut') && contains(github.event.comment.body, 'run') && !contains(github.event.comment.body, 'Thanks for your contribution')
-
-    runs-on: ubuntu-latest
-
-    env:
-      GITHUB_TOKEN: ${{ secrets.GITHUB_TOKEN }}
-    steps:
-      - name: Run be ut pipeline by restful
-        run: |
-          echo "trigger be ut pipeline"
-          
-          if [ "_xx""${{ github.event.issue.pull_request.url }}" != "_xx" ]; then
-            echo "Comment was made on pull request: $(echo ${{ github.event.issue.pull_request.url }} | awk -F/ '{print $NF}')"
-          else
-            echo "Comment was made on an issue, not a pull request."
-          fi
-          pull_request_num=$(echo "${{ github.event.issue.pull_request.url }}" | awk -F/ '{print $NF}')
-          comment="${{ github.event.comment.body }}"
-          encoded_string=$(perl -MURI::Escape -e 'print uri_escape($ARGV[0]);' "${comment}")
-          echo ${encoded_string}
-          sleep 10s
-          execute_command="curl ${{ env.TEAMCITY_URL }}\?add2Queue\=Doris_DorisBeUt_BeUt\&branchName\=pull/${pull_request_num}\&name=env.latest_pr_comment\&value=${encoded_string}"
-          echo "{$execute_command}"
-          eval ${execute_command}
-
-
-  run_compile_only_pipeline:
-    if: contains(github.event.comment.body, 'compile') && contains(github.event.comment.body, 'run') && !contains(github.event.comment.body, 'Thanks for your contribution')
-
-    runs-on: ubuntu-latest
-
-    env:
-      GITHUB_TOKEN: ${{ secrets.GITHUB_TOKEN }}
-    steps:
-      - name: Run compile pipeline by restful
-        run: |
-          echo "trigger compile_only pipeline"
-          
-          if [ "_xx""${{ github.event.issue.pull_request.url }}" != "_xx" ]; then
-            echo "Comment was made on pull request: $(echo ${{ github.event.issue.pull_request.url }} | awk -F/ '{print $NF}')"
-          else
-            echo "Comment was made on an issue, not a pull request."
-          fi
-          pull_request_num=$(echo "${{ github.event.issue.pull_request.url }}" | awk -F/ '{print $NF}')
-          comment="${{ github.event.comment.body }}"
-          encoded_string=$(perl -MURI::Escape -e 'print uri_escape($ARGV[0]);' "${comment}")
-          echo ${encoded_string}
-          sleep 10s
-          execute_command="curl ${{ env.TEAMCITY_URL }}\?add2Queue\=Doris_DorisCompile_Compile\&branchName\=pull/${pull_request_num}\&name=env.latest_pr_comment\&value=${encoded_string}"
-          echo "{$execute_command}"
-          eval ${execute_command}
-
-
-  run_clickbench_pipeline:
-    if: contains(github.event.comment.body, 'clickbench') && contains(github.event.comment.body, 'run') && !contains(github.event.comment.body, 'Thanks for your contribution')
-
-    runs-on: ubuntu-latest
-
-    env:
-      GITHUB_TOKEN: ${{ secrets.GITHUB_TOKEN }}
-    steps:
-      - name: Run clickbench pipeline by restful
-        run: |
-          echo "trigger clickbench pipeline"
-          
-          if [ "_xx""${{ github.event.issue.pull_request.url }}" != "_xx" ]; then
-            echo "Comment was made on pull request: $(echo ${{ github.event.issue.pull_request.url }} | awk -F/ '{print $NF}')"
-          else
-            echo "Comment was made on an issue, not a pull request."
-          fi
-          pull_request_num=$(echo "${{ github.event.issue.pull_request.url }}" | awk -F/ '{print $NF}')
-          comment="${{ github.event.comment.body }}"
-          encoded_string=$(perl -MURI::Escape -e 'print uri_escape($ARGV[0]);' "${comment}")
-          echo ${encoded_string}
-          sleep 10s
-          execute_command="curl ${{ env.TEAMCITY_URL }}\?add2Queue\=Doris_Benchmark_Clickbench\&branchName\=pull/${pull_request_num}\&name=env.latest_pr_comment\&value=${encoded_string}"
-          echo "{$execute_command}"
-          eval ${execute_command}
-
-
-  run_arm_pipeline:
-    if: contains(github.event.comment.body, 'arm') && contains(github.event.comment.body, 'run') && !contains(github.event.comment.body, 'Thanks for your contribution')
-
-    runs-on: ubuntu-latest
-
-    env:
-      GITHUB_TOKEN: ${{ secrets.GITHUB_TOKEN }}
-    steps:
-      - name: Run arm pipeline by restful
-        run: |
-          echo "trigger arm pipeline"
-          
-          if [ "_xx""${{ github.event.issue.pull_request.url }}" != "_xx" ]; then
-            echo "Comment was made on pull request: $(echo ${{ github.event.issue.pull_request.url }} | awk -F/ '{print $NF}')"
-          else
-            echo "Comment was made on an issue, not a pull request."
->>>>>>> 365c8eed
           fi
           if [[ "${comment_message}" =~ "run" && "${comment_message}" =~ "beut" && ! "${comment_message}" =~ "Thanks for your contribution" ]]; then
             trigger_pipelines="Doris_DorisBeUt_BeUt  ${trigger_pipelines}"
