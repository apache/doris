# Changelog

This file contains version of the third-party dependency libraries in the build-env image. The docker build-env image is apache/incubator-doris, and the tag is `build-env-${version}`

<<<<<<< HEAD
## v20220608
- Remove: remove libhdfs3 without kerberos support
- Modified: make libhdfs3 with kerberos support as default
- Modified: change libhdfs3 to https://github.com/yangzhg/libhdfs3/releases/tag/v2.3.0 . This version support arm CPUs
=======
## v20220606
- Added: hyperscan 5.4.0, and a patch for compilation
- Added: ragel 6.1.0, it is used by hyperscan to generate files before compilation
>>>>>>> 47ca7439

## v20220522

- Added: libgsasl 1.8.0, this version of gsasl is only used for libhdfs3 with kerberos
- Added: krb5 1.19

Now there will be 2 set of libhdfs, one is without kerberos, the other is with kerberos, saved in `thirdparty/installed/libhdfs_with_kerberos/`

## v20220321
- Added: libbacktrace, it is used by boost stacktrace to print exception stack.

## v20220316
- Modified: CRoaring 0.3.4 -> 0.4.0

## v20220310
- Modified: arrow 5.0.0 -> 7.0.0
- Modified: aws-sdk-cpp 1.8.108 -> 1.9.211
- Modified: orc 1.6.6 -> 1.7.2

- Removed: aws-c-common: 0.4.63,aws-c-event-stream: 0.2.6, aws-checksums: 0.1.10, aws-c-io-0.7.0 aws-s2n: 0.10.0, aws-c-cal: 0.4.5; those libs are managed by aws-sdk-cpp now

## v20220211

- Added: simdjson 1.0.2

## v20211229

- Modified: OpenSSL with --with-rand-seed=devrandom
- Modified: brpc 1.0.0-rc02 -> 1.0.0

## v20211220

- Modified: OpenSSL 1.0.2k -> 1.1.1m
- Modified: cmake 3.19.8 -> 3.22.1
- Added: ccache

## v20211215

### Changes

- Added: cyrus-sasl
- Modified: librdkafka

## build-env-1.4.2

### Changes

- Added: breakpad

## build-env-1.4.1

### Changes

Openssl 1.1.1l introduces the getentropy() method, which requires glibc 2.25 or higher,
which will cause Doris BE to fail to run in the low-version glibc environment.
Temporarily roll back the openssl version.

- OpenSSL 1.1.1l -> 1.0.2k

## build-env-1.4.0

### Changes

- libevent -> 2.1.12
- OpenSSL 1.0.2k -> 1.1.1l
- thrift 0.9.3 -> 0.13.0
- protobuf 3.5.1 -> 3.14.0
- gflags 2.2.0 -> 2.2.2
- glog 0.3.3 -> 0.4.0
- googletest 1.8.0 -> 1.10.0
- snappy 1.1.7 -> 1.1.8
- gperftools 2.7 -> 2.9.1
- lz4 1.7.5 -> 1.9.3
- curl 7.54.1 -> 7.79.0
- re2 2017-05-01 -> 2021-02-02
- zstd 1.3.7 -> 1.5.0
- brotli 1.0.7 -> 1.0.9
- flatbuffers 1.10.0 -> 2.0.0
- apache-arrow 0.15.1 -> 5.0.0
- CRoaring 0.2.60 -> 0.3.4
- orc 1.5.8 -> 1.6.6
- libdivide 4.0.0 -> 5.0
- brpc 0.97 -> 1.0.0-rc02
- librdkafka 1.6.5 -> 1.8.0

### versions

- libevent-release: 2.1.12
- openssl: 1.1.1l
- thrift: 0.13.0
- protobuf: 3.14.0
- gflags: 2.2.2
- glog: 0.4.0
- googletest: 1.10.0
- snappy: 1.1.8
- gperftools: 2.9.1
- zlib: 1.2.11 
- lz4: 1.9.3
- bzip2: 1.0.8
- lzo: 2.10
- rapidjson: 1a803826f1197b5e30703afe4b9c0e7dd48074f5
- curl: 7.79.0
- re2: 2021-02-02
- boost: 1.73.0
- mysql-server: 5.7.18
- unixODBC: 2.3.7
- leveldb: 1.20
- incubator-brpc: 1.0.0-rc02
- rocksdb: 5.14.2
- librdkafka: 1.8.0
- zstd: 1.5.0
- brotli: 1.0.9
- flatbuffers: 2.0.0
- apache-arrow: 5.0.0
- s2geometry: 0.9.0
- bitshuffle: 0.3.5
- CRoaring: 0.3.4
- fmt: 7.1.3
- parallel-hashmap: 1.33
- orc: 1.6.6
- jemalloc: 5.2.1
- cctz: 2.3
- DataTables: 1.10.25
- aws-c-common: 0.4.63
- aws-c-event-stream: 0.2.6
- aws-checksums: 0.1.10
- aws-c-io-0.7.0
- aws-s2n: 0.10.0
- aws-c-cal: 0.4.5
- aws-sdk-cpp: 1.8.108
- liblzma: master
- libxml2: v2.9.10
- libgsasl: 1.10.0
- libhdfs3: master
- libdivide: 5.0
- pdqsort: git20180419
- benchmark: 1.5.6

## build_env-1.3.1

### versions
- libevent: 24236aed01798303745470e6c498bf606e88724a
- openssl: 1.0.2k
- thrift: 0.9.3
- cfe: 3.4.2.src
- protobuf: 3.5.1
- gflags: 2.2.0
- glog: 0.3.3
- googletest: 1.8.0
- snappy: 1.1.7
- gperftools: 2.7
- zlib: 1.2.11
- lz4: 1.7.5
- bzip2: 1.0.8
- lzo: 2.10
- rapidjson: 1a803826f1197b5e30703afe4b9c0e7dd48074f5
- curl: 7.54.1
- re2: 2017-05-01
- boost: 1.73.0
- mysql-server: 5.7.18
- unixODBC: 2.3.7
- leveldb: 1.20
- incubator-brpc: 0.9.7
- rocksdb: 5.14.2
- librdkafka: 1.6.1-RC3
- zstd: 1.3.7
- double-conversion: 3.1.1
- brotli: 1.0.7
- flatbuffers: 1.10.0
- arrow-apache: 0.15.1
- s2geometry: 0.9.0
- bitshuffle: 0.3.5
- CRoaring: 0.2.60
- fmt: 7.1.3
- parallel-hashmap: 1.33
- orc: 1.5.8
- jemalloc: 5.2.1
- cctz: 2.3
- DataTables: 1.10.25
- aws-c-common: 0.4.63
- aws-c-event-stream: 0.2.6
- aws-checksums: 0.1.10
- aws-c-io: 0.7.0
- s2n-tls: 0.10.0
- aws-c-cal: 0.4.5
- aws-sdk-cpp: 1.8.108
- liblzma: master
- libxml2: 2.9.10
- libgsasl: 1.10.0
- libhdfs3: master
- libdivide: 4.0.0
- pdqsort: git20180419
- benchmark: 1.5.6<|MERGE_RESOLUTION|>--- conflicted
+++ resolved
@@ -2,16 +2,14 @@
 
 This file contains version of the third-party dependency libraries in the build-env image. The docker build-env image is apache/incubator-doris, and the tag is `build-env-${version}`
 
-<<<<<<< HEAD
 ## v20220608
 - Remove: remove libhdfs3 without kerberos support
 - Modified: make libhdfs3 with kerberos support as default
 - Modified: change libhdfs3 to https://github.com/yangzhg/libhdfs3/releases/tag/v2.3.0 . This version support arm CPUs
-=======
+
 ## v20220606
 - Added: hyperscan 5.4.0, and a patch for compilation
 - Added: ragel 6.1.0, it is used by hyperscan to generate files before compilation
->>>>>>> 47ca7439
 
 ## v20220522
 
