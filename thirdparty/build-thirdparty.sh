#!/usr/bin/env bash
# Licensed to the Apache Software Foundation (ASF) under one
# or more contributor license agreements.  See the NOTICE file
# distributed with this work for additional information
# regarding copyright ownership.  The ASF licenses this file
# to you under the Apache License, Version 2.0 (the
# "License"); you may not use this file except in compliance
# with the License.  You may obtain a copy of the License at
#
#   http://www.apache.org/licenses/LICENSE-2.0
#
# Unless required by applicable law or agreed to in writing,
# software distributed under the License is distributed on an
# "AS IS" BASIS, WITHOUT WARRANTIES OR CONDITIONS OF ANY
# KIND, either express or implied.  See the License for the
# specific language governing permissions and limitations
# under the License.

#################################################################################
# This script will
# 1. Check prerequisite libraries. Including:
#    cmake byacc flex automake libtool binutils-dev libiberty-dev bison
# 2. Compile and install all thirdparties which are downloaded
#    using *download-thirdparty.sh*.
#
# This script will run *download-thirdparty.sh* once again
# to check if all thirdparties have been downloaded, unpacked and patched.
#################################################################################
set -e

curdir=`dirname "$0"`
curdir=`cd "$curdir"; pwd`

export DORIS_HOME=$curdir/..
export TP_DIR=$curdir

# include custom environment variables
if [[ -f ${DORIS_HOME}/env.sh ]]; then
    . ${DORIS_HOME}/env.sh
fi

if [[ ! -f ${TP_DIR}/download-thirdparty.sh ]]; then
    echo "Download thirdparty script is missing".
    exit 1
fi

if [ ! -f ${TP_DIR}/vars.sh ]; then
    echo "vars.sh is missing".
    exit 1
fi
. ${TP_DIR}/vars.sh

cd $TP_DIR

# Download thirdparties.
${TP_DIR}/download-thirdparty.sh

export LD_LIBRARY_PATH=$TP_DIR/installed/lib:$LD_LIBRARY_PATH

# set COMPILER
if [[ ! -z ${DORIS_GCC_HOME} ]]; then
    export CC=${DORIS_GCC_HOME}/bin/gcc
    export CPP=${DORIS_GCC_HOME}/bin/cpp
    export CXX=${DORIS_GCC_HOME}/bin/g++
else
    echo "DORIS_GCC_HOME environment variable is not set"
    exit 1
fi

# prepare installed prefix
mkdir -p ${TP_DIR}/installed/lib64
pushd  ${TP_DIR}/installed/
ln -sf lib64 lib
popd

check_prerequest() {
    local CMD=$1
    local NAME=$2
    if ! $CMD; then
        echo $NAME is missing
        exit 1
    else
        echo $NAME is found
    fi
}

# sudo apt-get install cmake
# sudo yum install cmake
check_prerequest "${CMAKE_CMD} --version" "cmake"

# sudo apt-get install byacc
# sudo yum install byacc
check_prerequest "byacc -V" "byacc"

# sudo apt-get install flex
# sudo yum install flex
check_prerequest "flex -V" "flex"

# sudo apt-get install automake
# sudo yum install automake
check_prerequest "automake --version" "automake"

# sudo apt-get install libtool
# sudo yum install libtool
check_prerequest "libtoolize --version" "libtool"

# sudo apt-get install binutils-dev
# sudo yum install binutils-devel
#check_prerequest "locate libbfd.a" "binutils-dev"

# sudo apt-get install libiberty-dev
# no need in centos 7.1
#check_prerequest "locate libiberty.a" "libiberty-dev"

# sudo apt-get install bison
# sudo yum install bison
#check_prerequest "bison --version" "bison"

#########################
# build all thirdparties
#########################


# Name of cmake build directory in each thirdpary project.
# Do not use `build`, because many projects contained a file named `BUILD`
# and if the filesystem is not case sensitive, `mkdir` will fail.
BUILD_DIR=doris_build

check_if_source_exist() {
    if [ -z $1 ]; then
        echo "dir should specified to check if exist."
        exit 1
    fi

    if [ ! -d $TP_SOURCE_DIR/$1 ];then
        echo "$TP_SOURCE_DIR/$1 does not exist."
        exit 1
    fi
    echo "===== begin build $1"
}

check_if_archieve_exist() {
    if [ -z $1 ]; then
        echo "archieve should specified to check if exist."
        exit 1
    fi

    if [ ! -f $TP_SOURCE_DIR/$1 ];then
        echo "$TP_SOURCE_DIR/$1 does not exist."
        exit 1
    fi
}

# libevent
build_libevent() {
    check_if_source_exist $LIBEVENT_SOURCE
    cd $TP_SOURCE_DIR/$LIBEVENT_SOURCE
    if [ ! -f configure ]; then
        ./autogen.sh
    fi

    CFLAGS="-std=c99 -fPIC -D_BSD_SOURCE -fno-omit-frame-pointer -g -ggdb -O2 -I${TP_INCLUDE_DIR}" \
    LDFLAGS="-L${TP_LIB_DIR}" \
    ./configure --prefix=$TP_INSTALL_DIR --enable-shared=no --disable-samples --disable-libevent-regress
    make -j $PARALLEL && make install
}

build_openssl() {
    MACHINE_TYPE=$(uname -m)
    OPENSSL_PLATFORM="linux-x86_64"
    if [[ "${MACHINE_TYPE}" == "aarch64" ]]; then
        OPENSSL_PLATFORM="linux-aarch64"
    fi

    check_if_source_exist $OPENSSL_SOURCE
    cd $TP_SOURCE_DIR/$OPENSSL_SOURCE

    CPPFLAGS="-I${TP_INCLUDE_DIR} -fPIC" \
    CXXFLAGS="-I${TP_INCLUDE_DIR} -fPIC" \
    LDFLAGS="-L${TP_LIB_DIR}" \
    CFLAGS="-fPIC" \
    LIBDIR="lib" \
    ./Configure --prefix=$TP_INSTALL_DIR -zlib -shared ${OPENSSL_PLATFORM}
    make -j $PARALLEL && make install_sw
    # NOTE(zc): remove this dynamic library files to make libcurl static link.
    # If I don't remove this files, I don't known how to make libcurl link static library
    if [ -f $TP_INSTALL_DIR/lib64/libcrypto.so ]; then
        rm -rf $TP_INSTALL_DIR/lib64/libcrypto.so*
    fi
    if [ -f $TP_INSTALL_DIR/lib64/libssl.so ]; then
        rm -rf $TP_INSTALL_DIR/lib64/libssl.so*
    fi
}

# thrift
build_thrift() {
    check_if_source_exist $THRIFT_SOURCE
    cd $TP_SOURCE_DIR/$THRIFT_SOURCE

    if [ ! -f configure ]; then
        ./bootstrap.sh
    fi

    echo ${TP_LIB_DIR}
    ./configure CPPFLAGS="-I${TP_INCLUDE_DIR}" LDFLAGS="-L${TP_LIB_DIR} -static-libstdc++ -static-libgcc" LIBS="-lcrypto -ldl -lssl" CFLAGS="-fPIC" \
    --prefix=$TP_INSTALL_DIR --docdir=$TP_INSTALL_DIR/doc --enable-static --disable-shared --disable-tests \
    --disable-tutorial --without-qt4 --without-qt5 --without-csharp --without-erlang --without-nodejs \
    --without-lua --without-perl --without-php --without-php_extension --without-dart --without-ruby \
    --without-haskell --without-go --without-haxe --without-d --without-python -without-java --with-cpp \
    --with-libevent=$TP_INSTALL_DIR --with-boost=$TP_INSTALL_DIR --with-openssl=$TP_INSTALL_DIR

    if [ -f compiler/cpp/thrifty.hh ];then
        mv compiler/cpp/thrifty.hh compiler/cpp/thrifty.h
    fi

    make -j $PARALLEL && make install
}

# llvm
build_llvm() {
    MACHINE_TYPE=$(uname -m)
    LLVM_TARGET="X86"
    if [[ "${MACHINE_TYPE}" == "aarch64" ]]; then
        LLVM_TARGET="AArch64"
    fi

    check_if_source_exist $LLVM_SOURCE
    check_if_source_exist $CLANG_SOURCE
    check_if_source_exist $COMPILER_RT_SOURCE

    if [ ! -d $TP_SOURCE_DIR/$LLVM_SOURCE/tools/clang ]; then
        cp -rf $TP_SOURCE_DIR/$CLANG_SOURCE $TP_SOURCE_DIR/$LLVM_SOURCE/tools/clang
    fi

    if [ ! -d $TP_SOURCE_DIR/$LLVM_SOURCE/projects/compiler-rt ]; then
        cp -rf $TP_SOURCE_DIR/$COMPILER_RT_SOURCE $TP_SOURCE_DIR/$LLVM_SOURCE/projects/compiler-rt
    fi

    cd $TP_SOURCE_DIR
    mkdir -p llvm-build && cd llvm-build
    rm -rf CMakeCache.txt CMakeFiles/
    LDFLAGS="-L${TP_LIB_DIR} -static-libstdc++ -static-libgcc" \
    ${CMAKE_CMD} -G "${GENERATOR}" -DLLVM_REQUIRES_RTTI:Bool=True -DLLVM_TARGETS_TO_BUILD=${LLVM_TARGET} -DLLVM_ENABLE_TERMINFO=OFF LLVM_BUILD_LLVM_DYLIB:BOOL=OFF -DLLVM_ENABLE_PIC=true -DBUILD_SHARED_LIBS=OFF -DCMAKE_BUILD_TYPE="RELEASE" -DCMAKE_INSTALL_PREFIX=$TP_INSTALL_DIR/llvm ../$LLVM_SOURCE
    ${BUILD_SYSTEM} -j $PARALLEL REQUIRES_RTTI=1 && ${BUILD_SYSTEM} install
}

# protobuf
build_protobuf() {
    check_if_source_exist $PROTOBUF_SOURCE
    cd $TP_SOURCE_DIR/$PROTOBUF_SOURCE
    rm -fr gmock
    mkdir gmock && cd gmock && tar xf ${TP_SOURCE_DIR}/googletest-release-1.8.0.tar.gz \
    && mv googletest-release-1.8.0 gtest && cd $TP_SOURCE_DIR/$PROTOBUF_SOURCE && ./autogen.sh
    CXXFLAGS="-fPIC -O2 -I ${TP_INCLUDE_DIR}" \
    LDFLAGS="-L${TP_LIB_DIR} -static-libstdc++ -static-libgcc" \
    ./configure --prefix=${TP_INSTALL_DIR} --disable-shared --enable-static --with-zlib=${TP_INSTALL_DIR}/include
    cd src
    sed -i 's/^AM_LDFLAGS\(.*\)$/AM_LDFLAGS\1 -all-static/' Makefile
    cd -
    make -j $PARALLEL && make install
}

# gflags
build_gflags() {
    check_if_source_exist $GFLAGS_SOURCE

    cd $TP_SOURCE_DIR/$GFLAGS_SOURCE
    mkdir -p $BUILD_DIR && cd $BUILD_DIR
    rm -rf CMakeCache.txt CMakeFiles/
    ${CMAKE_CMD} -G "${GENERATOR}" -DCMAKE_INSTALL_PREFIX=$TP_INSTALL_DIR \
    -DCMAKE_POSITION_INDEPENDENT_CODE=On ../
    ${BUILD_SYSTEM} -j $PARALLEL && ${BUILD_SYSTEM} install
}

# glog
build_glog() {
    check_if_source_exist $GLOG_SOURCE
    cd $TP_SOURCE_DIR/$GLOG_SOURCE

    # to generate config.guess and config.sub to support aarch64
    rm -rf config.*
    autoreconf -i

    CPPFLAGS="-I${TP_INCLUDE_DIR} -fpermissive -fPIC" \
    LDFLAGS="-L${TP_LIB_DIR}" \
    CFLAGS="-fPIC" \
    ./configure --prefix=$TP_INSTALL_DIR --enable-frame-pointers --disable-shared --enable-static
    make -j $PARALLEL && make install
}

# gtest
build_gtest() {
    check_if_source_exist $GTEST_SOURCE

    cd $TP_SOURCE_DIR/$GTEST_SOURCE
    mkdir -p $BUILD_DIR && cd $BUILD_DIR
    rm -rf CMakeCache.txt CMakeFiles/
    ${CMAKE_CMD} -G "${GENERATOR}" -DCMAKE_INSTALL_PREFIX=$TP_INSTALL_DIR \
    -DCMAKE_POSITION_INDEPENDENT_CODE=On ../
    ${BUILD_SYSTEM} -j $PARALLEL && ${BUILD_SYSTEM} install
}

# rapidjson
build_rapidjson() {
    check_if_source_exist $RAPIDJSON_SOURCE

    rm -rf $TP_INSTALL_DIR/rapidjson
    cp -r $TP_SOURCE_DIR/$RAPIDJSON_SOURCE/include/rapidjson $TP_INCLUDE_DIR/
}

# snappy
build_snappy() {
    check_if_source_exist $SNAPPY_SOURCE
    cd $TP_SOURCE_DIR/$SNAPPY_SOURCE

    mkdir -p $BUILD_DIR && cd $BUILD_DIR
    rm -rf CMakeCache.txt CMakeFiles/
    CFLAGS="-O3" CXXFLAGS="-O3" ${CMAKE_CMD} -G "${GENERATOR}" -DCMAKE_INSTALL_PREFIX=$TP_INSTALL_DIR \
    -DCMAKE_POSITION_INDEPENDENT_CODE=On \
    -DCMAKE_INSTALL_INCLUDEDIR=$TP_INCLUDE_DIR/snappy \
    -DSNAPPY_BUILD_TESTS=0 ../
    ${BUILD_SYSTEM} -j $PARALLEL && ${BUILD_SYSTEM} install

    #build for libarrow.a
    cp $TP_INCLUDE_DIR/snappy/snappy-c.h  $TP_INCLUDE_DIR/snappy-c.h && \
    cp $TP_INCLUDE_DIR/snappy/snappy-sinksource.h  $TP_INCLUDE_DIR/snappy-sinksource.h && \
    cp $TP_INCLUDE_DIR/snappy/snappy-stubs-public.h  $TP_INCLUDE_DIR/snappy-stubs-public.h && \
    cp $TP_INCLUDE_DIR/snappy/snappy.h  $TP_INCLUDE_DIR/snappy.h
}

# gperftools
build_gperftools() {
    check_if_source_exist $GPERFTOOLS_SOURCE
    cd $TP_SOURCE_DIR/$GPERFTOOLS_SOURCE
    if [ ! -f configure ]; then
        ./autogen.sh
    fi

    CPPFLAGS="-I${TP_INCLUDE_DIR}" \
    LDFLAGS="-L${TP_LIB_DIR}" \
    LD_LIBRARY_PATH="${TP_LIB_DIR}" \
    CFLAGS="-fPIC" \
    LDFLAGS="-L${TP_LIB_DIR}" \
    LD_LIBRARY_PATH="${TP_LIB_DIR}" \
    CFLAGS="-fPIC" \
    ./configure --prefix=$TP_INSTALL_DIR/gperftools --disable-shared --enable-static --disable-libunwind --with-pic --enable-frame-pointers
    make -j $PARALLEL && make install
}

# zlib
build_zlib() {
    check_if_source_exist $ZLIB_SOURCE
    cd $TP_SOURCE_DIR/$ZLIB_SOURCE

    CPPFLAGS="-I${TP_INCLUDE_DIR}" \
    LDFLAGS="-L${TP_LIB_DIR}" \
    CFLAGS="-fPIC" \
    ./configure --prefix=$TP_INSTALL_DIR --static
    make -j $PARALLEL && make install

    # minizip
    cd contrib/minizip
    autoreconf --force --install
    ./configure --prefix=$TP_INSTALL_DIR --enable-static=yes --enable-shared=no
    make -j $PARALLEL && make install
}

# lz4
build_lz4() {
    check_if_source_exist $LZ4_SOURCE
    cd $TP_SOURCE_DIR/$LZ4_SOURCE

    make -j $PARALLEL install PREFIX=$TP_INSTALL_DIR \
    INCLUDEDIR=$TP_INCLUDE_DIR/lz4/
}

# bzip
build_bzip() {
    check_if_source_exist $BZIP_SOURCE
    cd $TP_SOURCE_DIR/$BZIP_SOURCE

    CFLAGS="-fPIC"
    make -j $PARALLEL install PREFIX=$TP_INSTALL_DIR
}

# lzo2
build_lzo2() {
    check_if_source_exist $LZO2_SOURCE
    cd $TP_SOURCE_DIR/$LZO2_SOURCE

    CPPFLAGS="-I${TP_INCLUDE_DIR} -fPIC" \
    LDFLAGS="-L${TP_LIB_DIR}" \
    CFLAGS="-fPIC" \
    ./configure --prefix=$TP_INSTALL_DIR --disable-shared --enable-static
    make -j $PARALLEL && make install
}

# curl
build_curl() {
    check_if_source_exist $CURL_SOURCE
    cd $TP_SOURCE_DIR/$CURL_SOURCE

    CPPFLAGS="-I${TP_INCLUDE_DIR}" \
    LDFLAGS="-L${TP_LIB_DIR}" LIBS="-lcrypto -lssl -lcrypto -ldl" \
    CFLAGS="-fPIC" \
    ./configure --prefix=$TP_INSTALL_DIR --disable-shared --enable-static \
    --without-librtmp --with-ssl=${TP_INSTALL_DIR} --without-libidn2 --disable-ldap --enable-ipv6 \
    --without-libssh2
    make -j $PARALLEL && make install
}

# re2
build_re2() {
    check_if_source_exist $RE2_SOURCE
    cd $TP_SOURCE_DIR/$RE2_SOURCE

    ${CMAKE_CMD} -G "${GENERATOR}" -DBUILD_SHARED_LIBS=0 -DCMAKE_INSTALL_PREFIX=$TP_INSTALL_DIR
    ${BUILD_SYSTEM} -j $PARALLEL install
}

# boost
build_boost() {
    check_if_source_exist $BOOST_SOURCE
    cd $TP_SOURCE_DIR/$BOOST_SOURCE

    ./bootstrap.sh --prefix=$TP_INSTALL_DIR     
    ./b2 link=static runtime-link=static -j $PARALLEL --without-mpi --without-graph --without-graph_parallel --without-python cxxflags="-std=c++11 -g -fPIC -I$TP_INCLUDE_DIR -L$TP_LIB_DIR" install
}

# mysql
build_mysql() {
    check_if_source_exist $MYSQL_SOURCE
    check_if_source_exist $BOOST_SOURCE

    cd $TP_SOURCE_DIR/$MYSQL_SOURCE

    mkdir -p $BUILD_DIR && cd $BUILD_DIR
    rm -rf CMakeCache.txt CMakeFiles/
    if [ ! -d $BOOST_SOURCE ]; then
        cp -rf $TP_SOURCE_DIR/$BOOST_SOURCE ./
    fi

    ${CMAKE_CMD} -G "${GENERATOR}" ../ -DWITH_BOOST=`pwd`/$BOOST_SOURCE -DCMAKE_INSTALL_PREFIX=$TP_INSTALL_DIR/mysql/ \
    -DCMAKE_INCLUDE_PATH=$TP_INCLUDE_DIR -DWITHOUT_SERVER=1 -DWITH_ZLIB=$TP_INSTALL_DIR \
    -DCMAKE_CXX_FLAGS_RELWITHDEBINFO="-O3 -g -fabi-version=2 -fno-omit-frame-pointer -fno-strict-aliasing -std=gnu++11" \
    -DDISABLE_SHARED=1 -DBUILD_SHARED_LIBS=0 -DZLIB_LIBRARY=$TP_INSTALL_DIR/lib/libz.a
    ${BUILD_SYSTEM} -j $PARALLEL mysqlclient

    # copy headers manually
    rm -rf ../../../installed/include/mysql/
    mkdir ../../../installed/include/mysql/ -p
    cp -R ./include/* ../../../installed/include/mysql/
    cp -R ../include/* ../../../installed/include/mysql/
    cp ../libbinlogevents/export/binary_log_types.h ../../../installed/include/mysql/
    echo "mysql headers are installed."

    # copy libmysqlclient.a
    cp libmysql/libmysqlclient.a ../../../installed/lib/
    echo "mysql client lib is installed."
}

#leveldb
build_leveldb() {
    check_if_source_exist $LEVELDB_SOURCE
    cd $TP_SOURCE_DIR/$LEVELDB_SOURCE
    rm -rf out-shared/ out-static/
    CXXFLAGS="-fPIC" make -j $PARALLEL
    cp out-static/libleveldb.a ../../installed/lib/libleveldb.a
    cp -r include/leveldb ../../installed/include/
}

# brpc
build_brpc() {
    check_if_source_exist $BRPC_SOURCE

    cd $TP_SOURCE_DIR/$BRPC_SOURCE
    mkdir -p $BUILD_DIR && cd $BUILD_DIR
    rm -rf CMakeCache.txt CMakeFiles/
    LDFLAGS="-L${TP_LIB_DIR} -static-libstdc++ -static-libgcc" \
    ${CMAKE_CMD} -G "${GENERATOR}" -DBUILD_SHARED_LIBS=0 -DCMAKE_INSTALL_PREFIX=$TP_INSTALL_DIR \
    -DBRPC_WITH_GLOG=ON -DWITH_GLOG=ON -DGFLAGS_LIBRARY=$TP_INSTALL_DIR/lib/libgflags.a -DGLOG_LIB=$TP_INSTALL_DIR/lib \
    -DGFLAGS_INCLUDE_DIR=$TP_INSTALL_DIR/include -DGLOG_LIB=$TP_INSTALL_DIR/lib/libglog.a -DCMAKE_INCLUDE_PATH="$TP_INSTALL_DIR/include" \
    -DPROTOBUF_PROTOC_EXECUTABLE=$TP_INSTALL_DIR/bin/protoc .. 
    ${BUILD_SYSTEM} -j $PARALLEL && ${BUILD_SYSTEM} install
}

# rocksdb
build_rocksdb() {
    check_if_source_exist $ROCKSDB_SOURCE

    cd $TP_SOURCE_DIR/$ROCKSDB_SOURCE

    CFLAGS="-I ${TP_INCLUDE_DIR} -I ${TP_INCLUDE_DIR}/snappy -I ${TP_INCLUDE_DIR}/lz4" CXXFLAGS="-fPIC -Wno-deprecated-copy -Wno-stringop-truncation -Wno-pessimizing-move" LDFLAGS="-static-libstdc++ -static-libgcc" \
        PORTABLE=1 make USE_RTTI=1 -j $PARALLEL static_lib
    cp librocksdb.a ../../installed/lib/librocksdb.a
    cp -r include/rocksdb ../../installed/include/
}

# librdkafka
build_librdkafka() {
    check_if_source_exist $LIBRDKAFKA_SOURCE

    cd $TP_SOURCE_DIR/$LIBRDKAFKA_SOURCE

    CPPFLAGS="-I${TP_INCLUDE_DIR}" \
    LDFLAGS="-L${TP_LIB_DIR}" \
    CFLAGS="-fPIC" \
    ./configure --prefix=$TP_INSTALL_DIR --enable-static --disable-sasl
    make -j $PARALLEL && make install
}

# libunixodbc
build_libunixodbc() {
    check_if_source_exist $ODBC_SOURCE

    cd $TP_SOURCE_DIR/$ODBC_SOURCE

    CPPFLAGS="-I${TP_INCLUDE_DIR}" \
    LDFLAGS="-L${TP_LIB_DIR}" \
    CFLAGS="-fPIC" \
    ./configure --prefix=$TP_INSTALL_DIR --with-included-ltdl --enable-static=yes --enable-shared=no 
    make -j $PARALLEL && make install
}
  
# flatbuffers
build_flatbuffers() {
  check_if_source_exist $FLATBUFFERS_SOURCE
  cd $TP_SOURCE_DIR/$FLATBUFFERS_SOURCE
  mkdir -p $BUILD_DIR && cd $BUILD_DIR
  rm -rf CMakeCache.txt CMakeFiles/
  CXXFLAGS="-fPIC -Wno-class-memaccess" \
  LDFLAGS="-static-libstdc++ -static-libgcc" \
  ${CMAKE_CMD} -G "${GENERATOR}" ..
  ${BUILD_SYSTEM} -j $PARALLEL
  cp flatc  ../../../installed/bin/flatc
  cp -r ../include/flatbuffers  ../../../installed/include/flatbuffers
  cp libflatbuffers.a ../../../installed/lib/libflatbuffers.a
}

# arrow
build_arrow() {
    check_if_source_exist $ARROW_SOURCE
    cd $TP_SOURCE_DIR/$ARROW_SOURCE/cpp && mkdir -p release && cd release
    export ARROW_BROTLI_URL=${TP_SOURCE_DIR}/${BROTLI_NAME}
    export ARROW_DOUBLE_CONVERSION_URL=${TP_SOURCE_DIR}/${DOUBLE_CONVERSION_NAME}
    export ARROW_GLOG_URL=${TP_SOURCE_DIR}/${GLOG_NAME}
    export ARROW_LZ4_URL=${TP_SOURCE_DIR}/${LZ4_NAME}
    export ARROW_FLATBUFFERS_URL=${TP_SOURCE_DIR}/${FLATBUFFERS_NAME}
    export ARROW_ZSTD_URL=${TP_SOURCE_DIR}/${ZSTD_NAME}
    export ARROW_JEMALLOC_URL=${TP_SOURCE_DIR}/${JEMALLOC_NAME}
    export ARROW_Thrift_URL=${TP_SOURCE_DIR}/${THRIFT_NAME}
    export LDFLAGS="-L${TP_LIB_DIR} -static-libstdc++ -static-libgcc"

    #--trace-expand \
    ${CMAKE_CMD} -G "${GENERATOR}" -DARROW_PARQUET=ON -DARROW_IPC=ON -DARROW_USE_GLOG=off \
    -DARROW_BUILD_SHARED=OFF -DARROW_BUILD_STATIC=ON -DARROW_WITH_ZSTD=ON \
    -DLZ4_INCLUDE_DIR=$TP_INSTALL_DIR \
    -DCMAKE_INSTALL_PREFIX=$TP_INSTALL_DIR \
    -DCMAKE_INSTALL_LIBDIR=lib64 \
    -DARROW_BOOST_USE_SHARED=OFF -DARROW_GFLAGS_USE_SHARED=OFF \
    -DBoost_NO_BOOST_CMAKE=ON -DBOOST_ROOT=$TP_INSTALL_DIR \
    -DPARQUET_ARROW_LINKAGE=static \
    -Dgflags_ROOT=$TP_INSTALL_DIR/ \
    -DSnappy_ROOT=$TP_INSTALL_DIR/ \
    -DGLOG_ROOT=$TP_INSTALL_DIR/ \
    -DGFLAGS_LIBRARY=$TP_INSTALL_DIR/lib/libgflags.a \
    -DGLOG_LIB=$TP_INSTALL_DIR/lib/libglog.a \
    -DLZ4_ROOT=$TP_INSTALL_DIR/ \
    -DLZ4_INCLUDE_DIR=$TP_INSTALL_DIR/include/lz4 \
    -DZSTD_SOURCE=BUNDLED \
    -DZLIB_LIBRARY=$TP_INSTALL_DIR/lib/libz.a -DZLIB_INCLUDE_DIR=$TP_INSTALL_DIR/include \
    -DGFLAGS_LIBRARY=$TP_INSTALL_DIR/lib/libgflags.a \
    -Ddouble-conversion_SOURCE=BUNDLED \
    -DThrift_ROOT=$TP_INSTALL_DIR/ ..

    ${BUILD_SYSTEM} -j $PARALLEL && ${BUILD_SYSTEM} install

    #copy dep libs	
    cp -rf ./jemalloc_ep-prefix/src/jemalloc_ep/dist/lib/libjemalloc_pic.a $TP_INSTALL_DIR/lib64/libjemalloc.a	
    cp -rf ./brotli_ep/src/brotli_ep-install/lib/libbrotlienc-static.a $TP_INSTALL_DIR/lib64/libbrotlienc.a	
    cp -rf ./brotli_ep/src/brotli_ep-install/lib/libbrotlidec-static.a $TP_INSTALL_DIR/lib64/libbrotlidec.a	
    cp -rf ./brotli_ep/src/brotli_ep-install/lib/libbrotlicommon-static.a $TP_INSTALL_DIR/lib64/libbrotlicommon.a	
    if [ -f ./zstd_ep-install/lib64/libzstd.a ]; then	
        cp -rf ./zstd_ep-install/lib64/libzstd.a $TP_INSTALL_DIR/lib64/libzstd.a	
    else	
        cp -rf ./zstd_ep-install/lib/libzstd.a $TP_INSTALL_DIR/lib64/libzstd.a	
    fi	
    cp -rf ./double-conversion_ep/src/double-conversion_ep/lib/libdouble-conversion.a $TP_INSTALL_DIR/lib64/libdouble-conversion.a
}

# s2
build_s2() {
    check_if_source_exist $S2_SOURCE
    cd $TP_SOURCE_DIR/$S2_SOURCE
    mkdir -p $BUILD_DIR && cd $BUILD_DIR
    rm -rf CMakeCache.txt CMakeFiles/
    CXXFLAGS="-O3" \
    LDFLAGS="-L${TP_LIB_DIR} -static-libstdc++ -static-libgcc" \
    ${CMAKE_CMD} -G "${GENERATOR}" -DBUILD_SHARED_LIBS=0 -DCMAKE_INSTALL_PREFIX=$TP_INSTALL_DIR \
    -DCMAKE_INCLUDE_PATH="$TP_INSTALL_DIR/include" \
    -DBUILD_SHARED_LIBS=OFF \
    -DGFLAGS_ROOT_DIR="$TP_INSTALL_DIR/include" \
    -DWITH_GFLAGS=ON \
    -DGLOG_ROOT_DIR="$TP_INSTALL_DIR/include" \
    -DCMAKE_LIBRARY_PATH="$TP_INSTALL_DIR/lib" \
    -DWITH_GLOG=ON ..
    ${BUILD_SYSTEM} -j $PARALLEL && ${BUILD_SYSTEM} install
}

# bitshuffle
build_bitshuffle() {
    check_if_source_exist $BITSHUFFLE_SOURCE
    cd $TP_SOURCE_DIR/$BITSHUFFLE_SOURCE
    PREFIX=$TP_INSTALL_DIR

    # This library has significant optimizations when built with -mavx2. However,
    # we still need to support non-AVX2-capable hardware. So, we build it twice,
    # once with the flag and once without, and use some linker tricks to
    # suffix the AVX2 symbols with '_avx2'.
    arches="default avx2"
    MACHINE_TYPE=$(uname -m)
    # Becuase aarch64 don't support avx2, disable it.
    if [[ "${MACHINE_TYPE}" == "aarch64" ]]; then
        arches="default"
    fi

    to_link=""
    for arch in $arches ; do
        arch_flag=""
        if [ "$arch" == "avx2" ]; then
            arch_flag="-mavx2"
        fi
        tmp_obj=bitshuffle_${arch}_tmp.o
        dst_obj=bitshuffle_${arch}.o
        ${CC:-$DORIS_GCC_HOME/bin/gcc} $EXTRA_CFLAGS $arch_flag -std=c99 -I$PREFIX/include/lz4/ -O3 -DNDEBUG -fPIC -c \
            "src/bitshuffle_core.c" \
            "src/bitshuffle.c" \
            "src/iochain.c"
        # Merge the object files together to produce a combined .o file.
        $DORIS_BIN_UTILS/ld -r -o $tmp_obj bitshuffle_core.o bitshuffle.o iochain.o
        # For the AVX2 symbols, suffix them.
        if [ "$arch" == "avx2" ]; then
            # Create a mapping file with '<old_sym> <suffixed_sym>' on each line.
            $DORIS_BIN_UTILS/nm --defined-only --extern-only $tmp_obj | while read addr type sym ; do
              echo ${sym} ${sym}_${arch}
            done > renames.txt
            $DORIS_BIN_UTILS/objcopy --redefine-syms=renames.txt $tmp_obj $dst_obj
        else
            mv $tmp_obj $dst_obj
        fi  
        to_link="$to_link $dst_obj"
    done
    rm -f libbitshuffle.a
    $DORIS_BIN_UTILS/ar rs libbitshuffle.a $to_link
    mkdir -p $PREFIX/include/bitshuffle
    cp libbitshuffle.a $PREFIX/lib/
    cp $TP_SOURCE_DIR/$BITSHUFFLE_SOURCE/src/bitshuffle.h $PREFIX/include/bitshuffle/bitshuffle.h
    cp $TP_SOURCE_DIR/$BITSHUFFLE_SOURCE/src/bitshuffle_core.h $PREFIX/include/bitshuffle/bitshuffle_core.h
}

# croaring bitmap
build_croaringbitmap() {
    check_if_source_exist $CROARINGBITMAP_SOURCE
    cd $TP_SOURCE_DIR/$CROARINGBITMAP_SOURCE
    mkdir -p $BUILD_DIR && cd $BUILD_DIR
    rm -rf CMakeCache.txt CMakeFiles/
    CXXFLAGS="-O3" \
    LDFLAGS="-L${TP_LIB_DIR} -static-libstdc++ -static-libgcc" \
    ${CMAKE_CMD} -G "${GENERATOR}" -DROARING_BUILD_STATIC=ON -DCMAKE_INSTALL_PREFIX=$TP_INSTALL_DIR \
    -DCMAKE_INCLUDE_PATH="$TP_INSTALL_DIR/include" \
    -DENABLE_ROARING_TESTS=OFF ..
    ${BUILD_SYSTEM} -j $PARALLEL && ${BUILD_SYSTEM} install
}

# fmt
build_fmt() {
    check_if_source_exist $FMT_SOURCE
    cd $TP_SOURCE_DIR/$FMT_SOURCE
    mkdir -p $BUILD_DIR && cd $BUILD_DIR
    rm -rf CMakeCache.txt CMakeFiles/
    $CMAKE_CMD -G "${GENERATOR}" -v -DBUILD_SHARED_LIBS=FALSE -DFMT_TEST=OFF -DFMT_DOC=OFF -DCMAKE_INSTALL_PREFIX=$TP_INSTALL_DIR ..
    ${BUILD_SYSTEM} -j$PARALLEL && ${BUILD_SYSTEM} install
}

#orc
build_orc() {
    check_if_source_exist $ORC_SOURCE
    cd $TP_SOURCE_DIR/$ORC_SOURCE
    mkdir -p $BUILD_DIR && cd $BUILD_DIR
    rm -rf CMakeCache.txt CMakeFiles/
    CXXFLAGS="-O3 -Wno-array-bounds" \
    ${CMAKE_CMD} -G "${GENERATOR}" ../ -DBUILD_JAVA=OFF \
    -DPROTOBUF_HOME=$TP_INSTALL_DIR \
    -DSNAPPY_HOME=$TP_INSTALL_DIR \
    -DGTEST_HOME=$TP_INSTALL_DIR \
    -DLZ4_HOME=$TP_INSTALL_DIR \
    -DLZ4_INCLUDE_DIR=$TP_INSTALL_DIR/include/lz4 \
    -DZLIB_HOME=$TP_INSTALL_DIR\
    -DBUILD_LIBHDFSPP=OFF \
    -DBUILD_CPP_TESTS=OFF \
    -DCMAKE_INSTALL_PREFIX=$TP_INSTALL_DIR 

    ${BUILD_SYSTEM} -j $PARALLEL && ${BUILD_SYSTEM} install
}

#cctz
build_cctz() {
    check_if_source_exist $CCTZ_SOURCE
    cd $TP_SOURCE_DIR/$CCTZ_SOURCE
    export PREFIX=$TP_INSTALL_DIR
    make -j $PARALLEL && make install
}

# all js and csss related
build_js_and_css() {
    check_if_source_exist $DATATABLES_SOURCE
    check_if_source_exist Bootstrap-3.3.7/
    check_if_source_exist jQuery-3.3.1/

    mkdir -p $TP_INSTALL_DIR/webroot/
    cd $TP_SOURCE_DIR/
    cp -r $DATATABLES_SOURCE $TP_INSTALL_DIR/webroot/
    cp -r Bootstrap-3.3.7/ $TP_INSTALL_DIR/webroot/
    cp -r jQuery-3.3.1/ $TP_INSTALL_DIR/webroot/
    cp bootstrap-table.min.js $TP_INSTALL_DIR/webroot/Bootstrap-3.3.7/js
    cp bootstrap-table.min.css $TP_INSTALL_DIR/webroot/Bootstrap-3.3.7/css
}

<<<<<<< HEAD
# lzma
build_lzma() {
    check_if_source_exist $LZMA_SOURCE
    cd $TP_SOURCE_DIR/$LZMA_SOURCE
    export ACLOCAL_PATH=/usr/share/aclocal
    sh autogen.sh
    mkdir -p $BUILD_DIR && cd $BUILD_DIR
    ../configure --prefix=$TP_INSTALL_DIR --enable-shared=no --with-pic
    make -j $PARALLEL && make install
}

# xml2
build_xml2() {
    check_if_source_exist $XML2_SOURCE
    cd $TP_SOURCE_DIR/$XML2_SOURCE
    export ACLOCAL_PATH=/usr/share/aclocal
    sh autogen.sh
    make distclean
    mkdir -p $BUILD_DIR && cd $BUILD_DIR
    ../configure --prefix=$TP_INSTALL_DIR --enable-shared=no --with-pic --with-python=no
    make -j $PARALLEL && make install
}

# gsasl
build_gsasl() {
    check_if_source_exist $GSASL_SOURCE
    cd $TP_SOURCE_DIR/$GSASL_SOURCE
    mkdir -p $BUILD_DIR && cd $BUILD_DIR
    ../configure --prefix=$TP_INSTALL_DIR --enable-shared=no --with-pic
    make -j $PARALLEL && make install
}

# hdfs3
build_hdfs3() {
    check_if_source_exist $HDFS3_SOURCE
    cd $TP_SOURCE_DIR/$HDFS3_SOURCE
    mkdir -p $BUILD_DIR && cd $BUILD_DIR
    # export CC=/opt/compiler/gcc-10/bin/gcc
    # export CXX=/opt/compiler/gcc-10/bin/g++
    ../bootstrap --dependency=$TP_INSTALL_DIR --prefix=$TP_INSTALL_DIR
    make -j $PARALLEL && make install
}

=======
build_tsan_header() {
    cd $TP_SOURCE_DIR/
    if [[ ! -f $TSAN_HEADER_FILE ]]; then
        echo "$TSAN_HEADER_FILE should exist."
        exit 1
    fi

    mkdir -p $TP_INSTALL_DIR/include/sanitizer/
    cp $TSAN_HEADER_FILE $TP_INSTALL_DIR/include/sanitizer/
}

# aws-c-common
build_aws_c_common() {
    check_if_source_exist $AWS_C_COMMON_SOURCE
    cd $TP_SOURCE_DIR/$AWS_C_COMMON_SOURCE
    mkdir -p $BUILD_DIR && cd $BUILD_DIR
    cmake -G "${GENERATOR}" .. -DCMAKE_INSTALL_PREFIX=$TP_INSTALL_DIR -DCMAKE_PREFIX_PATH=$TP_INSTALL_DIR -DBUILD_SHARED_LIBS=OFF
    ${BUILD_SYSTEM} -j $PARALLEL && ${BUILD_SYSTEM} install
}

# aws-c-event-stream
build_aws_c_event_stream() {
    check_if_source_exist $AWS_C_EVENT_STREAM_SOURCE
    cd $TP_SOURCE_DIR/$AWS_C_EVENT_STREAM_SOURCE
    mkdir -p $BUILD_DIR && cd $BUILD_DIR
    cmake -G "${GENERATOR}" .. -DCMAKE_INSTALL_PREFIX=$TP_INSTALL_DIR  -DCMAKE_PREFIX_PATH=$TP_INSTALL_DIR -DBUILD_SHARED_LIBS=OFF \
    -DBUILD_TESTING=OFF
    ${BUILD_SYSTEM} -j $PARALLEL && ${BUILD_SYSTEM} install
}

# aws-checksums
build_aws_checksums() {
    check_if_source_exist $AWS_CHECKSUMS_SOURCE
    cd $TP_SOURCE_DIR/$AWS_CHECKSUMS_SOURCE
    mkdir -p $BUILD_DIR && cd $BUILD_DIR
    cmake -G "${GENERATOR}" .. -DCMAKE_INSTALL_PREFIX=$TP_INSTALL_DIR -DCMAKE_PREFIX_PATH=$TP_INSTALL_DIR -DBUILD_SHARED_LIBS=OFF
    ${BUILD_SYSTEM} -j $PARALLEL && ${BUILD_SYSTEM} install
}

# aws-c-io
build_aws_c_io() {
    check_if_source_exist $AWS_C_IO_SOURCE
    cd $TP_SOURCE_DIR/$AWS_C_IO_SOURCE
    mkdir -p $BUILD_DIR && cd $BUILD_DIR
    cmake -G "${GENERATOR}" .. -DCMAKE_INSTALL_PREFIX=$TP_INSTALL_DIR -DCMAKE_PREFIX_PATH=$TP_INSTALL_DIR -DBUILD_SHARED_LIBS=OFF
    ${BUILD_SYSTEM} -j $PARALLEL && ${BUILD_SYSTEM} install
}

# aws-s2n
build_aws_s2n() {
    check_if_source_exist $AWS_S2N_SOURCE
    cd $TP_SOURCE_DIR/$AWS_S2N_SOURCE
    mkdir -p $BUILD_DIR && cd $BUILD_DIR
    cmake -G "${GENERATOR}" .. -DCMAKE_INSTALL_PREFIX=$TP_INSTALL_DIR -DCMAKE_PREFIX_PATH=$TP_INSTALL_DIR -DBUILD_SHARED_LIBS=OFF
    ${BUILD_SYSTEM} -j $PARALLEL && ${BUILD_SYSTEM} install
}

# aws-c-cal
build_aws_c_cal() {
    check_if_source_exist $AWS_C_CAL_SOURCE
    cd $TP_SOURCE_DIR/$AWS_C_CAL_SOURCE
    mkdir -p $BUILD_DIR && cd $BUILD_DIR
    cmake -G "${GENERATOR}" .. -DCMAKE_INSTALL_PREFIX=$TP_INSTALL_DIR -DCMAKE_PREFIX_PATH=$TP_INSTALL_DIR -DBUILD_SHARED_LIBS=OFF
    ${BUILD_SYSTEM} -j $PARALLEL && ${BUILD_SYSTEM} install
}

# aws_sdk
build_aws_sdk() {
    check_if_source_exist $AWS_SDK_SOURCE
    cd $TP_SOURCE_DIR/$AWS_SDK_SOURCE
    mkdir -p $BUILD_DIR && cd $BUILD_DIR
    $CMAKE_CMD -G "${GENERATOR}" .. -DCMAKE_BUILD_TYPE=Release -DCMAKE_INSTALL_PREFIX=$TP_INSTALL_DIR \
    -DBUILD_DEPS=OFF -DCMAKE_PREFIX_PATH=$TP_INSTALL_DIR -DBUILD_SHARED_LIBS=OFF -DENABLE_TESTING=OFF \
    -DCMAKE_MODULE_PATH=$TP_INSTALL_DIR/lib64/cmake -DBUILD_ONLY="s3"
    ${BUILD_SYSTEM} -j $PARALLEL && ${BUILD_SYSTEM} install
}
>>>>>>> b121ad6b
# See https://github.com/apache/incubator-doris/issues/2910
# LLVM related codes have already be removed in master, so there is
# no need to build llvm tool here.
# Currently, some old release of Doris may still need it, so for now
# we just comment it, instead of remove it.
# build_llvm

build_libunixodbc
build_libevent
build_zlib
build_lz4
build_bzip
build_lzo2
build_openssl
build_boost # must before thrift
build_protobuf
build_gflags
build_gtest
build_glog
build_rapidjson
build_snappy
build_gperftools
build_curl
build_re2
build_thrift
build_leveldb
build_brpc
build_rocksdb
build_librdkafka
build_flatbuffers
build_arrow
build_s2
build_bitshuffle
build_croaringbitmap
build_fmt
build_orc
build_cctz
build_tsan_header
build_mysql
build_aws_c_common
build_aws_s2n
build_aws_c_cal
build_aws_c_io
build_aws_checksums
build_aws_c_event_stream
build_aws_sdk
build_js_and_css
build_lzma
build_xml2
build_gsasl
build_hdfs3

echo "Finished to build all thirdparties"<|MERGE_RESOLUTION|>--- conflicted
+++ resolved
@@ -726,7 +726,83 @@
     cp bootstrap-table.min.css $TP_INSTALL_DIR/webroot/Bootstrap-3.3.7/css
 }
 
-<<<<<<< HEAD
+build_tsan_header() {
+    cd $TP_SOURCE_DIR/
+    if [[ ! -f $TSAN_HEADER_FILE ]]; then
+        echo "$TSAN_HEADER_FILE should exist."
+        exit 1
+    fi
+
+    mkdir -p $TP_INSTALL_DIR/include/sanitizer/
+    cp $TSAN_HEADER_FILE $TP_INSTALL_DIR/include/sanitizer/
+}
+
+# aws-c-common
+build_aws_c_common() {
+    check_if_source_exist $AWS_C_COMMON_SOURCE
+    cd $TP_SOURCE_DIR/$AWS_C_COMMON_SOURCE
+    mkdir -p $BUILD_DIR && cd $BUILD_DIR
+    cmake -G "${GENERATOR}" .. -DCMAKE_INSTALL_PREFIX=$TP_INSTALL_DIR -DCMAKE_PREFIX_PATH=$TP_INSTALL_DIR -DBUILD_SHARED_LIBS=OFF
+    ${BUILD_SYSTEM} -j $PARALLEL && ${BUILD_SYSTEM} install
+}
+
+# aws-c-event-stream
+build_aws_c_event_stream() {
+    check_if_source_exist $AWS_C_EVENT_STREAM_SOURCE
+    cd $TP_SOURCE_DIR/$AWS_C_EVENT_STREAM_SOURCE
+    mkdir -p $BUILD_DIR && cd $BUILD_DIR
+    cmake -G "${GENERATOR}" .. -DCMAKE_INSTALL_PREFIX=$TP_INSTALL_DIR  -DCMAKE_PREFIX_PATH=$TP_INSTALL_DIR -DBUILD_SHARED_LIBS=OFF \
+    -DBUILD_TESTING=OFF
+    ${BUILD_SYSTEM} -j $PARALLEL && ${BUILD_SYSTEM} install
+}
+
+# aws-checksums
+build_aws_checksums() {
+    check_if_source_exist $AWS_CHECKSUMS_SOURCE
+    cd $TP_SOURCE_DIR/$AWS_CHECKSUMS_SOURCE
+    mkdir -p $BUILD_DIR && cd $BUILD_DIR
+    cmake -G "${GENERATOR}" .. -DCMAKE_INSTALL_PREFIX=$TP_INSTALL_DIR -DCMAKE_PREFIX_PATH=$TP_INSTALL_DIR -DBUILD_SHARED_LIBS=OFF
+    ${BUILD_SYSTEM} -j $PARALLEL && ${BUILD_SYSTEM} install
+}
+
+# aws-c-io
+build_aws_c_io() {
+    check_if_source_exist $AWS_C_IO_SOURCE
+    cd $TP_SOURCE_DIR/$AWS_C_IO_SOURCE
+    mkdir -p $BUILD_DIR && cd $BUILD_DIR
+    cmake -G "${GENERATOR}" .. -DCMAKE_INSTALL_PREFIX=$TP_INSTALL_DIR -DCMAKE_PREFIX_PATH=$TP_INSTALL_DIR -DBUILD_SHARED_LIBS=OFF
+    ${BUILD_SYSTEM} -j $PARALLEL && ${BUILD_SYSTEM} install
+}
+
+# aws-s2n
+build_aws_s2n() {
+    check_if_source_exist $AWS_S2N_SOURCE
+    cd $TP_SOURCE_DIR/$AWS_S2N_SOURCE
+    mkdir -p $BUILD_DIR && cd $BUILD_DIR
+    cmake -G "${GENERATOR}" .. -DCMAKE_INSTALL_PREFIX=$TP_INSTALL_DIR -DCMAKE_PREFIX_PATH=$TP_INSTALL_DIR -DBUILD_SHARED_LIBS=OFF
+    ${BUILD_SYSTEM} -j $PARALLEL && ${BUILD_SYSTEM} install
+}
+
+# aws-c-cal
+build_aws_c_cal() {
+    check_if_source_exist $AWS_C_CAL_SOURCE
+    cd $TP_SOURCE_DIR/$AWS_C_CAL_SOURCE
+    mkdir -p $BUILD_DIR && cd $BUILD_DIR
+    cmake -G "${GENERATOR}" .. -DCMAKE_INSTALL_PREFIX=$TP_INSTALL_DIR -DCMAKE_PREFIX_PATH=$TP_INSTALL_DIR -DBUILD_SHARED_LIBS=OFF
+    ${BUILD_SYSTEM} -j $PARALLEL && ${BUILD_SYSTEM} install
+}
+
+# aws_sdk
+build_aws_sdk() {
+    check_if_source_exist $AWS_SDK_SOURCE
+    cd $TP_SOURCE_DIR/$AWS_SDK_SOURCE
+    mkdir -p $BUILD_DIR && cd $BUILD_DIR
+    $CMAKE_CMD -G "${GENERATOR}" .. -DCMAKE_BUILD_TYPE=Release -DCMAKE_INSTALL_PREFIX=$TP_INSTALL_DIR \
+    -DBUILD_DEPS=OFF -DCMAKE_PREFIX_PATH=$TP_INSTALL_DIR -DBUILD_SHARED_LIBS=OFF -DENABLE_TESTING=OFF \
+    -DCMAKE_MODULE_PATH=$TP_INSTALL_DIR/lib64/cmake -DBUILD_ONLY="s3"
+    ${BUILD_SYSTEM} -j $PARALLEL && ${BUILD_SYSTEM} install
+}
+
 # lzma
 build_lzma() {
     check_if_source_exist $LZMA_SOURCE
@@ -770,84 +846,6 @@
     make -j $PARALLEL && make install
 }
 
-=======
-build_tsan_header() {
-    cd $TP_SOURCE_DIR/
-    if [[ ! -f $TSAN_HEADER_FILE ]]; then
-        echo "$TSAN_HEADER_FILE should exist."
-        exit 1
-    fi
-
-    mkdir -p $TP_INSTALL_DIR/include/sanitizer/
-    cp $TSAN_HEADER_FILE $TP_INSTALL_DIR/include/sanitizer/
-}
-
-# aws-c-common
-build_aws_c_common() {
-    check_if_source_exist $AWS_C_COMMON_SOURCE
-    cd $TP_SOURCE_DIR/$AWS_C_COMMON_SOURCE
-    mkdir -p $BUILD_DIR && cd $BUILD_DIR
-    cmake -G "${GENERATOR}" .. -DCMAKE_INSTALL_PREFIX=$TP_INSTALL_DIR -DCMAKE_PREFIX_PATH=$TP_INSTALL_DIR -DBUILD_SHARED_LIBS=OFF
-    ${BUILD_SYSTEM} -j $PARALLEL && ${BUILD_SYSTEM} install
-}
-
-# aws-c-event-stream
-build_aws_c_event_stream() {
-    check_if_source_exist $AWS_C_EVENT_STREAM_SOURCE
-    cd $TP_SOURCE_DIR/$AWS_C_EVENT_STREAM_SOURCE
-    mkdir -p $BUILD_DIR && cd $BUILD_DIR
-    cmake -G "${GENERATOR}" .. -DCMAKE_INSTALL_PREFIX=$TP_INSTALL_DIR  -DCMAKE_PREFIX_PATH=$TP_INSTALL_DIR -DBUILD_SHARED_LIBS=OFF \
-    -DBUILD_TESTING=OFF
-    ${BUILD_SYSTEM} -j $PARALLEL && ${BUILD_SYSTEM} install
-}
-
-# aws-checksums
-build_aws_checksums() {
-    check_if_source_exist $AWS_CHECKSUMS_SOURCE
-    cd $TP_SOURCE_DIR/$AWS_CHECKSUMS_SOURCE
-    mkdir -p $BUILD_DIR && cd $BUILD_DIR
-    cmake -G "${GENERATOR}" .. -DCMAKE_INSTALL_PREFIX=$TP_INSTALL_DIR -DCMAKE_PREFIX_PATH=$TP_INSTALL_DIR -DBUILD_SHARED_LIBS=OFF
-    ${BUILD_SYSTEM} -j $PARALLEL && ${BUILD_SYSTEM} install
-}
-
-# aws-c-io
-build_aws_c_io() {
-    check_if_source_exist $AWS_C_IO_SOURCE
-    cd $TP_SOURCE_DIR/$AWS_C_IO_SOURCE
-    mkdir -p $BUILD_DIR && cd $BUILD_DIR
-    cmake -G "${GENERATOR}" .. -DCMAKE_INSTALL_PREFIX=$TP_INSTALL_DIR -DCMAKE_PREFIX_PATH=$TP_INSTALL_DIR -DBUILD_SHARED_LIBS=OFF
-    ${BUILD_SYSTEM} -j $PARALLEL && ${BUILD_SYSTEM} install
-}
-
-# aws-s2n
-build_aws_s2n() {
-    check_if_source_exist $AWS_S2N_SOURCE
-    cd $TP_SOURCE_DIR/$AWS_S2N_SOURCE
-    mkdir -p $BUILD_DIR && cd $BUILD_DIR
-    cmake -G "${GENERATOR}" .. -DCMAKE_INSTALL_PREFIX=$TP_INSTALL_DIR -DCMAKE_PREFIX_PATH=$TP_INSTALL_DIR -DBUILD_SHARED_LIBS=OFF
-    ${BUILD_SYSTEM} -j $PARALLEL && ${BUILD_SYSTEM} install
-}
-
-# aws-c-cal
-build_aws_c_cal() {
-    check_if_source_exist $AWS_C_CAL_SOURCE
-    cd $TP_SOURCE_DIR/$AWS_C_CAL_SOURCE
-    mkdir -p $BUILD_DIR && cd $BUILD_DIR
-    cmake -G "${GENERATOR}" .. -DCMAKE_INSTALL_PREFIX=$TP_INSTALL_DIR -DCMAKE_PREFIX_PATH=$TP_INSTALL_DIR -DBUILD_SHARED_LIBS=OFF
-    ${BUILD_SYSTEM} -j $PARALLEL && ${BUILD_SYSTEM} install
-}
-
-# aws_sdk
-build_aws_sdk() {
-    check_if_source_exist $AWS_SDK_SOURCE
-    cd $TP_SOURCE_DIR/$AWS_SDK_SOURCE
-    mkdir -p $BUILD_DIR && cd $BUILD_DIR
-    $CMAKE_CMD -G "${GENERATOR}" .. -DCMAKE_BUILD_TYPE=Release -DCMAKE_INSTALL_PREFIX=$TP_INSTALL_DIR \
-    -DBUILD_DEPS=OFF -DCMAKE_PREFIX_PATH=$TP_INSTALL_DIR -DBUILD_SHARED_LIBS=OFF -DENABLE_TESTING=OFF \
-    -DCMAKE_MODULE_PATH=$TP_INSTALL_DIR/lib64/cmake -DBUILD_ONLY="s3"
-    ${BUILD_SYSTEM} -j $PARALLEL && ${BUILD_SYSTEM} install
-}
->>>>>>> b121ad6b
 # See https://github.com/apache/incubator-doris/issues/2910
 # LLVM related codes have already be removed in master, so there is
 # no need to build llvm tool here.
