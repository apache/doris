// Licensed to the Apache Software Foundation (ASF) under one
// or more contributor license agreements.  See the NOTICE file
// distributed with this work for additional information
// regarding copyright ownership.  The ASF licenses this file
// to you under the Apache License, Version 2.0 (the
// "License"); you may not use this file except in compliance
// with the License.  You may obtain a copy of the License at
//
//   http://www.apache.org/licenses/LICENSE-2.0
//
// Unless required by applicable law or agreed to in writing,
// software distributed under the License is distributed on an
// "AS IS" BASIS, WITHOUT WARRANTIES OR CONDITIONS OF ANY
// KIND, either express or implied.  See the License for the
// specific language governing permissions and limitations
// under the License.

namespace cpp doris
namespace java org.apache.doris.thrift

include "Types.thrift"
include "Exprs.thrift"

struct TColumn {
    1: required string column_name
    2: required Types.TColumnType column_type
    3: optional Types.TAggregationType aggregation_type
    4: optional bool is_key
    5: optional bool is_allow_null
    6: optional string default_value
    7: optional bool is_bloom_filter_column
    8: optional Exprs.TExpr define_expr
    9: optional bool visible = true
    10: optional list<TColumn> children_column
    11: optional i32 col_unique_id  = -1
    12: optional bool has_bitmap_index = false
    13: optional bool has_ngram_bf_index = false
    14: optional i32 gram_size
    15: optional i32 gram_bf_size
}

struct TSlotDescriptor {
  1: required Types.TSlotId id
  2: required Types.TTupleId parent
  3: required Types.TTypeDesc slotType
  4: required i32 columnPos   // in originating table
  5: required i32 byteOffset  // into tuple
  6: required i32 nullIndicatorByte
  7: required i32 nullIndicatorBit
  8: required string colName;
  9: required i32 slotIdx
  10: required bool isMaterialized
  11: optional i32 col_unique_id = -1
}

struct TTupleDescriptor {
  1: required Types.TTupleId id
  2: required i32 byteSize
  3: required i32 numNullBytes
  4: optional Types.TTableId tableId
  5: optional i32 numNullSlots
}

enum THdfsFileFormat {
  TEXT,
  LZO_TEXT,
  RC_FILE,
  SEQUENCE_FILE,
  AVRO,
  PARQUET
}

enum TSchemaTableType {
    SCH_AUTHORS= 0,
    SCH_CHARSETS,
    SCH_COLLATIONS,
    SCH_COLLATION_CHARACTER_SET_APPLICABILITY,
    SCH_COLUMNS,
    SCH_COLUMN_PRIVILEGES,
    SCH_CREATE_TABLE,
    SCH_ENGINES,
    SCH_EVENTS,
    SCH_FILES,
    SCH_GLOBAL_STATUS,
    SCH_GLOBAL_VARIABLES,
    SCH_KEY_COLUMN_USAGE,
    SCH_OPEN_TABLES,
    SCH_PARTITIONS,
    SCH_PLUGINS,
    SCH_PROCESSLIST,
    SCH_PROFILES,
    SCH_REFERENTIAL_CONSTRAINTS,
    SCH_PROCEDURES,
    SCH_SCHEMATA,
    SCH_SCHEMA_PRIVILEGES,
    SCH_SESSION_STATUS,
    SCH_SESSION_VARIABLES,
    SCH_STATISTICS,
    SCH_STATUS,
    SCH_TABLES,
    SCH_TABLE_CONSTRAINTS,
    SCH_TABLE_NAMES,
    SCH_TABLE_PRIVILEGES,
    SCH_TRIGGERS,
    SCH_USER_PRIVILEGES,
    SCH_VARIABLES,
    SCH_VIEWS,
    SCH_INVALID,
    SCH_ROWSETS,
    SCH_BACKENDS
}

enum THdfsCompression {
  NONE,
  DEFAULT,
  GZIP,
  DEFLATE,
  BZIP2,
  SNAPPY,
  SNAPPY_BLOCKED // Used by sequence and rc files but not stored in the metadata.
}

enum TIndexType {
<<<<<<< HEAD
  BITMAP, 
=======
  BITMAP,
  INVERTED,
  BLOOMFILTER,
>>>>>>> bb79b9cc
  NGRAM_BF
}

// Mapping from names defined by Avro to the enum.
// We permit gzip and bzip2 in addition.
const map<string, THdfsCompression> COMPRESSION_MAP = {
  "": THdfsCompression.NONE,
  "none": THdfsCompression.NONE,
  "deflate": THdfsCompression.DEFAULT,
  "gzip": THdfsCompression.GZIP,
  "bzip2": THdfsCompression.BZIP2,
  "snappy": THdfsCompression.SNAPPY
}

struct TOlapTableIndexTablets {
    1: required i64 index_id
    2: required list<i64> tablets
}

// its a closed-open range
struct TOlapTablePartition {
    1: required i64 id
    // deprecated, use 'start_keys' and 'end_keys' instead
    2: optional Exprs.TExprNode start_key
    3: optional Exprs.TExprNode end_key

    // how many tablets in one partition
    4: required i32 num_buckets

    5: required list<TOlapTableIndexTablets> indexes

    6: optional list<Exprs.TExprNode> start_keys
    7: optional list<Exprs.TExprNode> end_keys
    8: optional list<list<Exprs.TExprNode>> in_keys
}

struct TOlapTablePartitionParam {
    1: required i64 db_id
    2: required i64 table_id
    3: required i64 version

    // used to split a logical table to multiple paritions
    // deprecated, use 'partition_columns' instead
    4: optional string partition_column

    // used to split a partition to multiple tablets
    5: optional list<string> distributed_columns

    // partitions
    6: required list<TOlapTablePartition> partitions

    7: optional list<string> partition_columns
}

struct TOlapTableIndexSchema {
    1: required i64 id
    2: required list<string> columns
    3: required i32 schema_hash
    4: optional list<TColumn> columns_desc
}

struct TOlapTableSchemaParam {
    1: required i64 db_id
    2: required i64 table_id
    3: required i64 version

    // Logical columns, contain all column that in logical table
    4: required list<TSlotDescriptor> slot_descs
    5: required TTupleDescriptor tuple_desc
    6: required list<TOlapTableIndexSchema> indexes
}

struct TOlapTableIndex {
  1: optional string index_name
  2: optional list<string> columns
  3: optional TIndexType index_type
  4: optional string comment
<<<<<<< HEAD
  5: optional list<Exprs.TExpr> arguments
=======
  5: optional i64 index_id
  6: optional map<string, string> properties
>>>>>>> bb79b9cc
}

struct TTabletLocation {
    1: required i64 tablet_id
    2: required list<i64> node_ids
}

struct TOlapTableLocationParam {
    1: required i64 db_id
    2: required i64 table_id
    3: required i64 version
    4: required list<TTabletLocation> tablets
}

struct TNodeInfo {
    1: required i64 id
    2: required i64 option
    3: required string host
    // used to transfer data between nodes
    4: required i32 async_internal_port
}

struct TPaloNodesInfo {
    1: required i64 version
    2: required list<TNodeInfo> nodes
}

struct TOlapTable {
    1: required string tableName
}

struct TMySQLTable {
  1: required string host
  2: required string port
  3: required string user
  4: required string passwd
  5: required string db
  6: required string table
  7: required string charset
}

struct TOdbcTable {
  1: optional string host
  2: optional string port
  3: optional string user
  4: optional string passwd
  5: optional string db
  6: optional string table
  7: optional string driver
  8: optional Types.TOdbcTableType type
}

struct TEsTable {
}

struct TSchemaTable {
  1: required TSchemaTableType tableType
}

struct TBrokerTable {
}

struct THiveTable {
  1: required string db_name
  2: required string table_name
  3: required map<string, string> properties
}

struct TIcebergTable {
  1: required string db_name
  2: required string table_name
  3: required map<string, string> properties
}

struct THudiTable {
  1: optional string dbName
  2: optional string tableName
  3: optional map<string, string> properties
}

struct TJdbcTable {
  1: optional string jdbc_url
  2: optional string jdbc_table_name
  3: optional string jdbc_user
  4: optional string jdbc_password
  5: optional string jdbc_driver_url
  6: optional string jdbc_resource_name
  7: optional string jdbc_driver_class
  8: optional string jdbc_driver_checksum
}

// "Union" of all table types.
struct TTableDescriptor {
  1: required Types.TTableId id
  2: required Types.TTableType tableType
  3: required i32 numCols
  4: required i32 numClusteringCols

  // Unqualified name of table
  7: required string tableName;

  // Name of the database that the table belongs to
  8: required string dbName;
  10: optional TMySQLTable mysqlTable
  11: optional TOlapTable olapTable
  12: optional TSchemaTable schemaTable
  14: optional TBrokerTable BrokerTable
  15: optional TEsTable esTable
  16: optional TOdbcTable odbcTable
  17: optional THiveTable hiveTable
  18: optional TIcebergTable icebergTable
  19: optional THudiTable hudiTable
  20: optional TJdbcTable jdbcTable
}

struct TDescriptorTable {
  1: optional list<TSlotDescriptor> slotDescriptors;
  2: required list<TTupleDescriptor> tupleDescriptors;

  // all table descriptors referenced by tupleDescriptors
  3: optional list<TTableDescriptor> tableDescriptors;
}<|MERGE_RESOLUTION|>--- conflicted
+++ resolved
@@ -34,9 +34,6 @@
     10: optional list<TColumn> children_column
     11: optional i32 col_unique_id  = -1
     12: optional bool has_bitmap_index = false
-    13: optional bool has_ngram_bf_index = false
-    14: optional i32 gram_size
-    15: optional i32 gram_bf_size
 }
 
 struct TSlotDescriptor {
@@ -121,13 +118,9 @@
 }
 
 enum TIndexType {
-<<<<<<< HEAD
-  BITMAP, 
-=======
   BITMAP,
   INVERTED,
   BLOOMFILTER,
->>>>>>> bb79b9cc
   NGRAM_BF
 }
 
@@ -205,12 +198,8 @@
   2: optional list<string> columns
   3: optional TIndexType index_type
   4: optional string comment
-<<<<<<< HEAD
-  5: optional list<Exprs.TExpr> arguments
-=======
   5: optional i64 index_id
   6: optional map<string, string> properties
->>>>>>> bb79b9cc
 }
 
 struct TTabletLocation {
