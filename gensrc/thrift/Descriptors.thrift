--- conflicted
+++ resolved
@@ -155,7 +155,7 @@
     SCH_BACKEND_TABLETS = 56,
     SCH_VIEW_DEPENDENCY = 57,
     SCH_ENCRYPTION_KEYS = 58,
-<<<<<<< HEAD
+    SCH_SQL_BLOCK_RULE_STATUS = 59,
     SCH_ASYNC_MVIEW_STATUS = 60,
     SCH_ACTIVITY_ASYNC_MVIEW = 61,
     SCH_MVIEW_TASKS = 62,
@@ -167,9 +167,6 @@
     SCH_ACTIVITY_AUTO_ANALYZE = 68,
     SCH_GRANTS_TO_ROLES = 69,
     SCH_GRANTS_TO_USERS = 70;
-=======
-    SCH_SQL_BLOCK_RULE_STATUS = 59;
->>>>>>> 8ce0d264
 }
 
 enum THdfsCompression {
