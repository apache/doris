--- conflicted
+++ resolved
@@ -131,12 +131,8 @@
     SCH_WORKLOAD_GROUPS,
     SCH_USER,
     SCH_PROCS_PRIV,
-<<<<<<< HEAD
-    SCH_WORKLOAD_SCHEDULE_POLICY,
-    SCH_TABLE_OPTIONS;
-=======
-    SCH_WORKLOAD_POLICY;
->>>>>>> fd749b80
+    SCH_WORKLOAD_POLICY,
+    SCH_TABLE_OPTIONS;    
 }
 
 enum THdfsCompression {
