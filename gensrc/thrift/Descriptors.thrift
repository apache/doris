// Licensed to the Apache Software Foundation (ASF) under one
// or more contributor license agreements.  See the NOTICE file
// distributed with this work for additional information
// regarding copyright ownership.  The ASF licenses this file
// to you under the Apache License, Version 2.0 (the
// "License"); you may not use this file except in compliance
// with the License.  You may obtain a copy of the License at
//
//   http://www.apache.org/licenses/LICENSE-2.0
//
// Unless required by applicable law or agreed to in writing,
// software distributed under the License is distributed on an
// "AS IS" BASIS, WITHOUT WARRANTIES OR CONDITIONS OF ANY
// KIND, either express or implied.  See the License for the
// specific language governing permissions and limitations
// under the License.

namespace cpp doris
namespace java org.apache.doris.thrift

include "Types.thrift"
include "Exprs.thrift"
include "Partitions.thrift"

enum TPatternType {
  MATCH_NAME = 1,
  MATCH_NAME_GLOB = 2
}

struct TColumn {
    1: required string column_name
    2: required Types.TColumnType column_type
    3: optional Types.TAggregationType aggregation_type
    4: optional bool is_key
    5: optional bool is_allow_null
    6: optional string default_value
    7: optional bool is_bloom_filter_column
    8: optional Exprs.TExpr define_expr
    9: optional bool visible = true
    10: optional list<TColumn> children_column
    11: optional i32 col_unique_id  = -1
    12: optional bool has_bitmap_index = false
    13: optional bool has_ngram_bf_index = false
    14: optional i32 gram_size
    15: optional i32 gram_bf_size
    16: optional string aggregation
    17: optional bool result_is_nullable
    18: optional bool is_auto_increment = false;
    19: optional i32 cluster_key_id = -1
    20: optional i32 be_exec_version = -1
    21: optional TPatternType pattern_type
    22: optional bool variant_enable_typed_paths_to_sparse = false
    23: optional bool is_on_update_current_timestamp = false
}

struct TSlotDescriptor {
  1: required Types.TSlotId id
  2: required Types.TTupleId parent
  3: required Types.TTypeDesc slotType
  4: required i32 columnPos   // in originating table
  5: required i32 byteOffset  // deprecated
  6: required i32 nullIndicatorByte
  7: required i32 nullIndicatorBit
  8: required string colName;
  9: required i32 slotIdx
  10: required bool isMaterialized
  11: optional i32 col_unique_id = -1
  12: optional bool is_key = false
  // If set to false, then such slots will be ignored during
  // materialize them.Used to optmize to read less data and less memory usage
  13: optional bool need_materialize = true
  14: optional bool is_auto_increment = false;
  // subcolumn path info list for semi structure column(variant)
  15: optional list<string> column_paths
  16: optional string col_default_value
  17: optional Types.TPrimitiveType primitive_type = Types.TPrimitiveType.INVALID_TYPE
  18: optional Exprs.TExpr virtual_column_expr
}

struct TTupleDescriptor {
  1: required Types.TTupleId id
  2: required i32 byteSize // deprecated
  3: required i32 numNullBytes // deprecated
  4: optional Types.TTableId tableId
  5: optional i32 numNullSlots // deprecated
}

enum THdfsFileFormat {
  TEXT = 0,
  LZO_TEXT = 1,
  RC_FILE = 2,
  SEQUENCE_FILE =3,
  AVRO = 4,
  PARQUET = 5
}

enum TSchemaTableType {
    SCH_AUTHORS = 0,
    SCH_CHARSETS = 1,
    SCH_COLLATIONS = 2,
    SCH_COLLATION_CHARACTER_SET_APPLICABILITY = 3,
    SCH_COLUMNS = 4,
    SCH_COLUMN_PRIVILEGES = 5,
    SCH_CREATE_TABLE = 6,
    SCH_ENGINES = 7,
    SCH_EVENTS = 8,
    SCH_FILES = 9,
    SCH_GLOBAL_STATUS = 10,
    SCH_GLOBAL_VARIABLES = 11,
    SCH_KEY_COLUMN_USAGE = 12,
    SCH_OPEN_TABLES = 13,
    SCH_PARTITIONS = 14,
    SCH_PLUGINS = 15,
    SCH_PROCESSLIST = 16,
    SCH_PROFILES = 17,
    SCH_REFERENTIAL_CONSTRAINTS = 18,
    SCH_PROCEDURES = 19,
    SCH_SCHEMATA = 20,
    SCH_SCHEMA_PRIVILEGES = 21,
    SCH_SESSION_STATUS = 22,
    SCH_SESSION_VARIABLES = 23,
    SCH_STATISTICS = 24,
    SCH_STATUS = 25,
    SCH_TABLES = 26,
    SCH_TABLE_CONSTRAINTS = 27,
    SCH_TABLE_NAMES = 28,
    SCH_TABLE_PRIVILEGES = 29,
    SCH_TRIGGERS = 30,
    SCH_USER_PRIVILEGES = 31,
    SCH_VARIABLES = 32,
    SCH_VIEWS = 33,
    SCH_INVALID = 34,
    SCH_ROWSETS = 35
    SCH_BACKENDS = 36,
    SCH_COLUMN_STATISTICS = 37,
    SCH_PARAMETERS = 38,
    SCH_METADATA_NAME_IDS = 39,
    SCH_PROFILING = 40,
    SCH_BACKEND_ACTIVE_TASKS = 41,
    SCH_ACTIVE_QUERIES = 42,
    SCH_WORKLOAD_GROUPS = 43,
    SCH_USER = 44,
    SCH_PROCS_PRIV = 45,
    SCH_WORKLOAD_POLICY = 46,
    SCH_TABLE_OPTIONS = 47,
    SCH_WORKLOAD_GROUP_PRIVILEGES = 48,
    SCH_WORKLOAD_GROUP_RESOURCE_USAGE = 49,
    SCH_TABLE_PROPERTIES = 50,
    SCH_FILE_CACHE_STATISTICS = 51,
    SCH_CATALOG_META_CACHE_STATISTICS = 52,
    SCH_BACKEND_KERBEROS_TICKET_CACHE = 53,
    SCH_ROUTINE_LOAD_JOBS = 54,
    SCH_BACKEND_CONFIGURATION=55,
    SCH_BACKEND_TABLETS = 56,
<<<<<<< HEAD
    SCH_VIEW_DEPENDENCY = 57,
    SCH_FRONTENDS = 58;
=======
    SCH_VIEW_DEPENDENCY = 57;
    SCH_ENCRYPTION_KEYS = 58;
>>>>>>> 0a5cd953
}

enum THdfsCompression {
  NONE = 0,
  DEFAULT = 1,
  GZIP = 2,
  DEFLATE = 3,
  BZIP2 = 4,
  SNAPPY = 5,
  SNAPPY_BLOCKED = 6 // Used by sequence and rc files but not stored in the metadata.
}

enum TIndexType {
  BITMAP = 0,
  INVERTED = 1,
  BLOOMFILTER = 2,
  NGRAM_BF = 3
}

enum TPartialUpdateNewRowPolicy {
    APPEND = 0,
    ERROR = 1
}

// Mapping from names defined by Avro to the enum.
// We permit gzip and bzip2 in addition.
const map<string, THdfsCompression> COMPRESSION_MAP = {
  "": THdfsCompression.NONE,
  "none": THdfsCompression.NONE,
  "deflate": THdfsCompression.DEFAULT,
  "gzip": THdfsCompression.GZIP,
  "bzip2": THdfsCompression.BZIP2,
  "snappy": THdfsCompression.SNAPPY
}

struct TOlapTableIndexTablets {
    1: required i64 index_id
    2: required list<i64> tablets
}

// its a closed-open range
struct TOlapTablePartition {
    1: required i64 id
    // deprecated, use 'start_keys' and 'end_keys' instead
    2: optional Exprs.TExprNode start_key
    3: optional Exprs.TExprNode end_key

    // how many tablets in one partition
    4: required i32 num_buckets

    5: required list<TOlapTableIndexTablets> indexes

    6: optional list<Exprs.TExprNode> start_keys
    7: optional list<Exprs.TExprNode> end_keys
    8: optional list<list<Exprs.TExprNode>> in_keys
    9: optional bool is_mutable = true
    // only used in List Partition
    10: optional bool is_default_partition;
    // only used in random distribution scenario to make data distributed even 
    11: optional i64 load_tablet_idx
    12: optional i32 total_replica_num
    13: optional i32 load_required_replica_num
}

struct TOlapTablePartitionParam {
    1: required i64 db_id
    2: required i64 table_id
    3: required i64 version

    // used to split a logical table to multiple paritions
    // deprecated, use 'partition_columns' instead
    4: optional string partition_column

    // used to split a partition to multiple tablets
    5: optional list<string> distributed_columns

    // partitions
    6: required list<TOlapTablePartition> partitions

    7: optional list<string> partition_columns
    8: optional list<Exprs.TExpr> partition_function_exprs
    9: optional bool enable_automatic_partition
    10: optional Partitions.TPartitionType partition_type
    // insert overwrite partition(*)
    11: optional bool enable_auto_detect_overwrite
    12: optional i64 overwrite_group_id
    13: optional bool partitions_is_fake = false
}

struct TOlapTableIndex {
  1: optional string index_name
  2: optional list<string> columns
  3: optional TIndexType index_type
  4: optional string comment
  5: optional i64 index_id
  6: optional map<string, string> properties
  7: optional list<i32> column_unique_ids
}

struct TOlapTableIndexSchema {
    1: required i64 id
    2: required list<string> columns
    3: required i32 schema_hash
    4: optional list<TColumn> columns_desc
    5: optional list<TOlapTableIndex> indexes_desc
    6: optional Exprs.TExpr where_clause
}

struct TOlapTableSchemaParam {
    1: required i64 db_id
    2: required i64 table_id
    3: required i64 version

    // Logical columns, contain all column that in logical table
    4: required list<TSlotDescriptor> slot_descs
    5: required TTupleDescriptor tuple_desc
    6: required list<TOlapTableIndexSchema> indexes
    7: optional bool is_dynamic_schema // deprecated
    8: optional bool is_partial_update // deprecated, use unique_key_update_mode
    9: optional list<string> partial_update_input_columns
    10: optional bool is_strict_mode = false
    11: optional string auto_increment_column
    12: optional i32 auto_increment_column_unique_id = -1
    13: optional Types.TInvertedIndexFileStorageFormat inverted_index_file_storage_format = Types.TInvertedIndexFileStorageFormat.V1
    14: optional Types.TUniqueKeyUpdateMode unique_key_update_mode
    15: optional i32 sequence_map_col_unique_id = -1
    16: optional TPartialUpdateNewRowPolicy partial_update_new_key_policy
}

struct TTabletLocation {
    1: required i64 tablet_id
    2: required list<i64> node_ids
}

struct TOlapTableLocationParam {
    1: required i64 db_id
    2: required i64 table_id
    3: required i64 version
    4: required list<TTabletLocation> tablets
}

struct TNodeInfo {
    1: required i64 id
    2: required i64 option
    3: required string host
    // used to transfer data between nodes
    4: required i32 async_internal_port
}

struct TPaloNodesInfo {
    1: required i64 version
    2: required list<TNodeInfo> nodes
}

struct TOlapTable {
    1: required string tableName
}

struct TMySQLTable {
  1: required string host
  2: required string port
  3: required string user
  4: required string passwd
  5: required string db
  6: required string table
  7: required string charset
}

struct TOdbcTable {
  1: optional string host
  2: optional string port
  3: optional string user
  4: optional string passwd
  5: optional string db
  6: optional string table
  7: optional string driver
  8: optional Types.TOdbcTableType type
}

struct TEsTable {
}

struct TSchemaTable {
  1: required TSchemaTableType tableType
}

struct TBrokerTable {
}

struct THiveTable {
  1: required string db_name
  2: required string table_name
  3: required map<string, string> properties
}

struct TIcebergTable {
  1: required string db_name
  2: required string table_name
  3: required map<string, string> properties
}

struct THudiTable {
  1: optional string dbName
  2: optional string tableName
  3: optional map<string, string> properties
}

struct TJdbcTable {
  1: optional string jdbc_url
  2: optional string jdbc_table_name
  3: optional string jdbc_user
  4: optional string jdbc_password
  5: optional string jdbc_driver_url
  6: optional string jdbc_resource_name
  7: optional string jdbc_driver_class
  8: optional string jdbc_driver_checksum
  9: optional i32 connection_pool_min_size
  10: optional i32 connection_pool_max_size
  11: optional i32 connection_pool_max_wait_time
  12: optional i32 connection_pool_max_life_time
  13: optional bool connection_pool_keep_alive
  14: optional i64 catalog_id
}

struct TMCTable {
  1: optional string region // deprecated
  2: optional string project
  3: optional string table
  4: optional string access_key
  5: optional string secret_key
  6: optional string public_access // deprecated
  7: optional string odps_url   // deprecated
  8: optional string tunnel_url // deprecated 
  9: optional string endpoint
  10: optional string quota
}

struct TTrinoConnectorTable {
  1: optional string db_name
  2: optional string table_name
  3: optional map<string, string> properties
}

struct TLakeSoulTable {
  1: optional string db_name
  2: optional string table_name
  3: optional map<string, string> properties
}

struct TDictionaryTable {
}

// "Union" of all table types.
struct TTableDescriptor {
  1: required Types.TTableId id
  2: required Types.TTableType tableType
  3: required i32 numCols
  4: required i32 numClusteringCols

  // Unqualified name of table
  7: required string tableName;

  // Name of the database that the table belongs to
  8: required string dbName;
  10: optional TMySQLTable mysqlTable
  11: optional TOlapTable olapTable
  12: optional TSchemaTable schemaTable
  14: optional TBrokerTable BrokerTable
  15: optional TEsTable esTable
  16: optional TOdbcTable odbcTable
  17: optional THiveTable hiveTable
  18: optional TIcebergTable icebergTable
  19: optional THudiTable hudiTable
  20: optional TJdbcTable jdbcTable
  21: optional TMCTable mcTable
  22: optional TTrinoConnectorTable trinoConnectorTable
  23: optional TLakeSoulTable lakesoulTable
  24: optional TDictionaryTable dictionaryTable
}

struct TDescriptorTable {
  1: optional list<TSlotDescriptor> slotDescriptors;
  2: required list<TTupleDescriptor> tupleDescriptors;

  // all table descriptors referenced by tupleDescriptors
  3: optional list<TTableDescriptor> tableDescriptors;
}<|MERGE_RESOLUTION|>--- conflicted
+++ resolved
@@ -152,13 +152,9 @@
     SCH_ROUTINE_LOAD_JOBS = 54,
     SCH_BACKEND_CONFIGURATION=55,
     SCH_BACKEND_TABLETS = 56,
-<<<<<<< HEAD
     SCH_VIEW_DEPENDENCY = 57,
-    SCH_FRONTENDS = 58;
-=======
-    SCH_VIEW_DEPENDENCY = 57;
-    SCH_ENCRYPTION_KEYS = 58;
->>>>>>> 0a5cd953
+    SCH_ENCRYPTION_KEYS = 58,
+    SCH_FRONTENDS = 59;
 }
 
 enum THdfsCompression {
