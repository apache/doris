// Licensed to the Apache Software Foundation (ASF) under one
// or more contributor license agreements.  See the NOTICE file
// distributed with this work for additional information
// regarding copyright ownership.  The ASF licenses this file
// to you under the Apache License, Version 2.0 (the
// "License"); you may not use this file except in compliance
// with the License.  You may obtain a copy of the License at
//
//   http://www.apache.org/licenses/LICENSE-2.0
//
// Unless required by applicable law or agreed to in writing,
// software distributed under the License is distributed on an
// "AS IS" BASIS, WITHOUT WARRANTIES OR CONDITIONS OF ANY
// KIND, either express or implied.  See the License for the
// specific language governing permissions and limitations
// under the License.

namespace cpp doris
namespace java org.apache.doris.thrift

include "Types.thrift"
include "Exprs.thrift"
include "Partitions.thrift"

enum TPatternType {
  MATCH_NAME = 1,
  MATCH_NAME_GLOB = 2
}

enum TAccessPathType {
  DATA = 1,
  META = 2 // use to prune `where s.data is not null` by only scan the meta of s.data
}

struct TDataAccessPath {
   // the specification of special path:
   //   <empty>: access the whole complex column
   //   *:
   //     1. access every items when the type is array
   //     2. access key and value when the type is map
   //   KEYS: only access the keys of map
   //   VALUES: only access the keys of map
   //
   // example:
   //  s: struct<
   //    data: array<
   //      map<
   //        int,
   //        struct<
   //          a: id
   //          b: double
   //        >
   //      >
   //    >
   //  >
   // if we want to access `map_keys(s.data[0])`, the path will be: ['s', 'data', '*', 'KEYS'],
   // if we want to access `map_values(s.data[0])[0].b`, the path will be: ['s', 'data', '*', 'VALUES', 'b'],
   // if we want to access `s.data[0]['k'].b`, the path will be ['s', 'data', '*', '*', 'b']
   // if we want to access the whole struct of s, the path will be: ['s'],
   1: required list<string> path
}

struct TMetaAccessPath {
  1: required list<string> path
}

struct TColumnAccessPath {
  1: required TAccessPathType type
  2: optional TDataAccessPath data_access_path
  3: optional TMetaAccessPath meta_access_path
}

struct TColumn {
    1: required string column_name
    2: required Types.TColumnType column_type
    3: optional Types.TAggregationType aggregation_type
    4: optional bool is_key
    5: optional bool is_allow_null
    6: optional string default_value
    7: optional bool is_bloom_filter_column
    8: optional Exprs.TExpr define_expr
    9: optional bool visible = true
    10: optional list<TColumn> children_column
    11: optional i32 col_unique_id  = -1
    12: optional bool has_bitmap_index = false
    13: optional bool has_ngram_bf_index = false
    14: optional i32 gram_size
    15: optional i32 gram_bf_size
    16: optional string aggregation
    17: optional bool result_is_nullable
    18: optional bool is_auto_increment = false;
    19: optional i32 cluster_key_id = -1
    20: optional i32 be_exec_version = -1
    21: optional TPatternType pattern_type
    22: optional bool variant_enable_typed_paths_to_sparse = false
    23: optional bool is_on_update_current_timestamp = false
    24: optional i32 variant_max_sparse_column_statistics_size = 10000
    25: optional i32 variant_sparse_hash_shard_count
}

struct TSlotDescriptor {
  1: required Types.TSlotId id
  2: required Types.TTupleId parent
  3: required Types.TTypeDesc slotType
  4: required i32 columnPos   // in originating table
  5: required i32 byteOffset  // deprecated
  6: required i32 nullIndicatorByte
  7: required i32 nullIndicatorBit
  8: required string colName;
  9: required i32 slotIdx
  10: required bool isMaterialized // deprecated
  11: optional i32 col_unique_id = -1
  12: optional bool is_key = false
  // If set to false, then such slots will be ignored during
<<<<<<< HEAD
  // materialize them.Used to optmize to read less data and less memory usage
  13: optional bool need_materialize = true // deprecated
=======
  // materialize them.Used to optimize to read less data and less memory usage
  13: optional bool need_materialize = true
>>>>>>> cfcf6381
  14: optional bool is_auto_increment = false;
  // subcolumn path info list for semi structure column(variant)
  // deprecated: will be replaced to column_access_paths
  15: optional list<string> column_paths
  16: optional string col_default_value
  17: optional Types.TPrimitiveType primitive_type = Types.TPrimitiveType.INVALID_TYPE
  18: optional Exprs.TExpr virtual_column_expr
  19: optional list<TColumnAccessPath> all_access_paths
  20: optional list<TColumnAccessPath> predicate_access_paths
}

struct TTupleDescriptor {
  1: required Types.TTupleId id
  2: required i32 byteSize // deprecated
  3: required i32 numNullBytes // deprecated
  4: optional Types.TTableId tableId
  5: optional i32 numNullSlots // deprecated
}

enum THdfsFileFormat {
  TEXT = 0,
  LZO_TEXT = 1,
  RC_FILE = 2,
  SEQUENCE_FILE =3,
  AVRO = 4,
  PARQUET = 5
}

enum TSchemaTableType {
    SCH_AUTHORS = 0,
    SCH_CHARSETS = 1,
    SCH_COLLATIONS = 2,
    SCH_COLLATION_CHARACTER_SET_APPLICABILITY = 3,
    SCH_COLUMNS = 4,
    SCH_COLUMN_PRIVILEGES = 5,
    SCH_CREATE_TABLE = 6,
    SCH_ENGINES = 7,
    SCH_EVENTS = 8,
    SCH_FILES = 9,
    SCH_GLOBAL_STATUS = 10,
    SCH_GLOBAL_VARIABLES = 11,
    SCH_KEY_COLUMN_USAGE = 12,
    SCH_OPEN_TABLES = 13,
    SCH_PARTITIONS = 14,
    SCH_PLUGINS = 15,
    SCH_PROCESSLIST = 16,
    SCH_PROFILES = 17,
    SCH_REFERENTIAL_CONSTRAINTS = 18,
    SCH_PROCEDURES = 19,
    SCH_SCHEMATA = 20,
    SCH_SCHEMA_PRIVILEGES = 21,
    SCH_SESSION_STATUS = 22,
    SCH_SESSION_VARIABLES = 23,
    SCH_STATISTICS = 24,
    SCH_STATUS = 25,
    SCH_TABLES = 26,
    SCH_TABLE_CONSTRAINTS = 27,
    SCH_TABLE_NAMES = 28,
    SCH_TABLE_PRIVILEGES = 29,
    SCH_TRIGGERS = 30,
    SCH_USER_PRIVILEGES = 31,
    SCH_VARIABLES = 32,
    SCH_VIEWS = 33,
    SCH_INVALID = 34,
    SCH_ROWSETS = 35
    SCH_BACKENDS = 36,
    SCH_COLUMN_STATISTICS = 37,
    SCH_PARAMETERS = 38,
    SCH_METADATA_NAME_IDS = 39,
    SCH_PROFILING = 40,
    SCH_BACKEND_ACTIVE_TASKS = 41,
    SCH_ACTIVE_QUERIES = 42,
    SCH_WORKLOAD_GROUPS = 43,
    SCH_USER = 44,
    SCH_PROCS_PRIV = 45,
    SCH_WORKLOAD_POLICY = 46,
    SCH_TABLE_OPTIONS = 47,
    SCH_WORKLOAD_GROUP_PRIVILEGES = 48,
    SCH_WORKLOAD_GROUP_RESOURCE_USAGE = 49,
    SCH_TABLE_PROPERTIES = 50,
    SCH_FILE_CACHE_STATISTICS = 51,
    SCH_CATALOG_META_CACHE_STATISTICS = 52,
    SCH_BACKEND_KERBEROS_TICKET_CACHE = 53,
    SCH_ROUTINE_LOAD_JOBS = 54,
    SCH_BACKEND_CONFIGURATION=55,
    SCH_BACKEND_TABLETS = 56,
    SCH_VIEW_DEPENDENCY = 57,
    SCH_ENCRYPTION_KEYS = 58,
    SCH_SQL_BLOCK_RULE_STATUS = 59;
    SCH_CLUSTER_SNAPSHOTS = 60;
    SCH_CLUSTER_SNAPSHOT_PROPERTIES = 61;
    SCH_BLACKHOLE = 62;
    SCH_COLUMN_DATA_SIZES = 63;
    SCH_LOAD_JOBS = 64;
    SCH_FILE_CACHE_INFO = 65;
}

enum THdfsCompression {
  NONE = 0,
  DEFAULT = 1,
  GZIP = 2,
  DEFLATE = 3,
  BZIP2 = 4,
  SNAPPY = 5,
  SNAPPY_BLOCKED = 6 // Used by sequence and rc files but not stored in the metadata.
}

enum TIndexType {
  BITMAP = 0,
  INVERTED = 1,
  BLOOMFILTER = 2,
  NGRAM_BF = 3,
  ANN = 4
}

enum TPartialUpdateNewRowPolicy {
    APPEND = 0,
    ERROR = 1
}

// Mapping from names defined by Avro to the enum.
// We permit gzip and bzip2 in addition.
const map<string, THdfsCompression> COMPRESSION_MAP = {
  "": THdfsCompression.NONE,
  "none": THdfsCompression.NONE,
  "deflate": THdfsCompression.DEFAULT,
  "gzip": THdfsCompression.GZIP,
  "bzip2": THdfsCompression.BZIP2,
  "snappy": THdfsCompression.SNAPPY
}

struct TOlapTableIndexTablets {
    1: required i64 index_id
    2: required list<i64> tablets
}

// its a closed-open range
struct TOlapTablePartition {
    1: required i64 id
    // deprecated, use 'start_keys' and 'end_keys' instead
    2: optional Exprs.TExprNode start_key
    3: optional Exprs.TExprNode end_key

    // how many tablets in one partition
    4: required i32 num_buckets

    5: required list<TOlapTableIndexTablets> indexes

    6: optional list<Exprs.TExprNode> start_keys
    7: optional list<Exprs.TExprNode> end_keys
    8: optional list<list<Exprs.TExprNode>> in_keys
    9: optional bool is_mutable = true
    // only used in List Partition
    10: optional bool is_default_partition;
    // only used in random distribution scenario to make data distributed even 
    11: optional i64 load_tablet_idx
    12: optional i32 total_replica_num
    13: optional i32 load_required_replica_num
}

struct TOlapTablePartitionParam {
    1: required i64 db_id
    2: required i64 table_id
    3: required i64 version

    // used to split a logical table to multiple paritions
    // deprecated, use 'partition_columns' instead
    4: optional string partition_column

    // used to split a partition to multiple tablets
    5: optional list<string> distributed_columns

    // partitions
    6: required list<TOlapTablePartition> partitions

    7: optional list<string> partition_columns
    8: optional list<Exprs.TExpr> partition_function_exprs
    9: optional bool enable_automatic_partition
    10: optional Partitions.TPartitionType partition_type
    // insert overwrite partition(*)
    11: optional bool enable_auto_detect_overwrite
    12: optional i64 overwrite_group_id
    13: optional bool partitions_is_fake = false
}

struct TOlapTableIndex {
  1: optional string index_name
  2: optional list<string> columns
  3: optional TIndexType index_type
  4: optional string comment
  5: optional i64 index_id
  6: optional map<string, string> properties
  7: optional list<i32> column_unique_ids
}

struct TOlapTableIndexSchema {
    1: required i64 id
    2: required list<string> columns
    3: required i32 schema_hash
    4: optional list<TColumn> columns_desc
    5: optional list<TOlapTableIndex> indexes_desc
    6: optional Exprs.TExpr where_clause
}

struct TOlapTableSchemaParam {
    1: required i64 db_id
    2: required i64 table_id
    3: required i64 version

    // Logical columns, contain all column that in logical table
    4: required list<TSlotDescriptor> slot_descs
    5: required TTupleDescriptor tuple_desc
    6: required list<TOlapTableIndexSchema> indexes
    7: optional bool is_dynamic_schema // deprecated
    8: optional bool is_partial_update // deprecated, use unique_key_update_mode
    9: optional list<string> partial_update_input_columns
    10: optional bool is_strict_mode = false
    11: optional string auto_increment_column
    12: optional i32 auto_increment_column_unique_id = -1
    13: optional Types.TInvertedIndexFileStorageFormat inverted_index_file_storage_format = Types.TInvertedIndexFileStorageFormat.V1
    14: optional Types.TUniqueKeyUpdateMode unique_key_update_mode
    15: optional i32 sequence_map_col_unique_id = -1
    16: optional TPartialUpdateNewRowPolicy partial_update_new_key_policy
}

struct TTabletLocation {
    1: required i64 tablet_id
    2: required list<i64> node_ids
}

struct TOlapTableLocationParam {
    1: required i64 db_id
    2: required i64 table_id
    3: required i64 version
    4: required list<TTabletLocation> tablets
}

struct TNodeInfo {
    1: required i64 id
    2: required i64 option
    3: required string host
    // used to transfer data between nodes
    4: required i32 async_internal_port
}

struct TPaloNodesInfo {
    1: required i64 version
    2: required list<TNodeInfo> nodes
}

struct TOlapTable {
    1: required string tableName
}

struct TMySQLTable {
  1: required string host
  2: required string port
  3: required string user
  4: required string passwd
  5: required string db
  6: required string table
  7: required string charset
}

struct TOdbcTable {
  1: optional string host
  2: optional string port
  3: optional string user
  4: optional string passwd
  5: optional string db
  6: optional string table
  7: optional string driver
  8: optional Types.TOdbcTableType type
}

struct TEsTable {
}

struct TSchemaTable {
  1: required TSchemaTableType tableType
}

struct TBrokerTable {
}

struct THiveTable {
  1: required string db_name
  2: required string table_name
  3: required map<string, string> properties
}

struct TIcebergTable {
  1: required string db_name
  2: required string table_name
  3: required map<string, string> properties
}

struct THudiTable {
  1: optional string dbName
  2: optional string tableName
  3: optional map<string, string> properties
}

struct TJdbcTable {
  1: optional string jdbc_url
  2: optional string jdbc_table_name
  3: optional string jdbc_user
  4: optional string jdbc_password
  5: optional string jdbc_driver_url
  6: optional string jdbc_resource_name
  7: optional string jdbc_driver_class
  8: optional string jdbc_driver_checksum
  9: optional i32 connection_pool_min_size
  10: optional i32 connection_pool_max_size
  11: optional i32 connection_pool_max_wait_time
  12: optional i32 connection_pool_max_life_time
  13: optional bool connection_pool_keep_alive
  14: optional i64 catalog_id
}

struct TMCTable {
  1: optional string region // deprecated
  2: optional string project
  3: optional string table
  4: optional string access_key
  5: optional string secret_key
  6: optional string public_access // deprecated
  7: optional string odps_url   // deprecated
  8: optional string tunnel_url // deprecated 
  9: optional string endpoint
  10: optional string quota
}

struct TTrinoConnectorTable {
  1: optional string db_name
  2: optional string table_name
  3: optional map<string, string> properties
}

struct TLakeSoulTable {
  1: optional string db_name
  2: optional string table_name
  3: optional map<string, string> properties
}

struct TDictionaryTable {
}

struct TRemoteDorisTable {
  1: optional string db_name
  2: optional string table_name
  3: optional map<string, string> properties
}

// "Union" of all table types.
struct TTableDescriptor {
  1: required Types.TTableId id
  2: required Types.TTableType tableType
  3: required i32 numCols
  4: required i32 numClusteringCols

  // Unqualified name of table
  7: required string tableName;

  // Name of the database that the table belongs to
  8: required string dbName;
  10: optional TMySQLTable mysqlTable
  11: optional TOlapTable olapTable
  12: optional TSchemaTable schemaTable
  14: optional TBrokerTable BrokerTable
  15: optional TEsTable esTable
  16: optional TOdbcTable odbcTable
  17: optional THiveTable hiveTable
  18: optional TIcebergTable icebergTable
  19: optional THudiTable hudiTable
  20: optional TJdbcTable jdbcTable
  21: optional TMCTable mcTable
  22: optional TTrinoConnectorTable trinoConnectorTable
  23: optional TLakeSoulTable lakesoulTable
  24: optional TDictionaryTable dictionaryTable
  25: optional TRemoteDorisTable remoteDorisTable
}

struct TDescriptorTable {
  1: optional list<TSlotDescriptor> slotDescriptors;
  2: required list<TTupleDescriptor> tupleDescriptors;

  // all table descriptors referenced by tupleDescriptors
  3: optional list<TTableDescriptor> tableDescriptors;
}<|MERGE_RESOLUTION|>--- conflicted
+++ resolved
@@ -112,13 +112,8 @@
   11: optional i32 col_unique_id = -1
   12: optional bool is_key = false
   // If set to false, then such slots will be ignored during
-<<<<<<< HEAD
-  // materialize them.Used to optmize to read less data and less memory usage
+  // materialize them.Used to optimize to read less data and less memory usage
   13: optional bool need_materialize = true // deprecated
-=======
-  // materialize them.Used to optimize to read less data and less memory usage
-  13: optional bool need_materialize = true
->>>>>>> cfcf6381
   14: optional bool is_auto_increment = false;
   // subcolumn path info list for semi structure column(variant)
   // deprecated: will be replaced to column_access_paths
