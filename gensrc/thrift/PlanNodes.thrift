// Licensed to the Apache Software Foundation (ASF) under one
// or more contributor license agreements.  See the NOTICE file
// distributed with this work for additional information
// regarding copyright ownership.  The ASF licenses this file
// to you under the Apache License, Version 2.0 (the
// "License"); you may not use this file except in compliance
// with the License.  You may obtain a copy of the License at
//
//   http://www.apache.org/licenses/LICENSE-2.0
//
// Unless required by applicable law or agreed to in writing,
// software distributed under the License is distributed on an
// "AS IS" BASIS, WITHOUT WARRANTIES OR CONDITIONS OF ANY
// KIND, either express or implied.  See the License for the
// specific language governing permissions and limitations
// under the License.

namespace cpp doris
namespace java org.apache.doris.thrift

include "Exprs.thrift"
include "Types.thrift"
include "Opcodes.thrift"
include "Partitions.thrift"

enum TPlanNodeType {
  OLAP_SCAN_NODE,
  MYSQL_SCAN_NODE,
  CSV_SCAN_NODE,
  SCHEMA_SCAN_NODE,
  HASH_JOIN_NODE,
  MERGE_JOIN_NODE,
  AGGREGATION_NODE,
  PRE_AGGREGATION_NODE,
  SORT_NODE,
  EXCHANGE_NODE,
  MERGE_NODE,
  SELECT_NODE,
  CROSS_JOIN_NODE,
  META_SCAN_NODE,
  ANALYTIC_EVAL_NODE,
  OLAP_REWRITE_NODE,
  KUDU_SCAN_NODE,
  BROKER_SCAN_NODE,
  EMPTY_SET_NODE, 
  UNION_NODE,
  ES_SCAN_NODE,
  ES_HTTP_SCAN_NODE,
  ASSERT_NUM_ROWS_NODE
}

// phases of an execution node
enum TExecNodePhase {
  PREPARE,
  OPEN,
  GETNEXT,
  CLOSE,
  INVALID
}

// what to do when hitting a debug point (TPaloQueryOptions.DEBUG_ACTION)
enum TDebugAction {
  WAIT,
  FAIL
}

struct TKeyRange {
  1: required i64 begin_key
  2: required i64 end_key
  3: required Types.TPrimitiveType column_type
  4: required string column_name
}

// The information contained in subclasses of ScanNode captured in two separate
// Thrift structs:
// - TScanRange: the data range that's covered by the scan (which varies with the
//   particular partition of the plan fragment of which the scan node is a part)
// - T<subclass>: all other operational parameters that are the same across
//   all plan fragments

struct TPaloScanRange {
  1: required list<Types.TNetworkAddress> hosts
  2: required string schema_hash
  3: required string version
  4: required string version_hash // Deprecated
  5: required Types.TTabletId tablet_id
  6: required string db_name
  7: optional list<TKeyRange> partition_column_ranges
  8: optional string index_name
  9: optional string table_name
}

enum TFileFormatType {
    FORMAT_UNKNOWN = -1,
    FORMAT_CSV_PLAIN = 0,
    FORMAT_CSV_GZ,
    FORMAT_CSV_LZO,
    FORMAT_CSV_BZ2,
    FORMAT_CSV_LZ4FRAME,
    FORMAT_CSV_LZOP,
    FORMAT_PARQUET,
<<<<<<< HEAD
    FORMAT_ORC
=======
    FORMAT_CSV_DEFLATE
>>>>>>> 368bbfd4
}

// One broker range information.
struct TBrokerRangeDesc {
    1: required Types.TFileType file_type
    2: required TFileFormatType format_type
    3: required bool splittable;
    // Path of this range
    4: required string path
    // Offset of this file start
    5: required i64 start_offset;
    // Size of this range, if size = -1, this means that will read to then end of file
    6: required i64 size
    // used to get stream for this load
    7: optional Types.TUniqueId load_id
    // total size of the file
    8: optional i64 file_size
    // number of columns from file
    9: optional i32 num_of_columns_from_file
    // columns parsed from file path should be after the columns read from file
    10: optional list<string> columns_from_path
}

struct TBrokerScanRangeParams {
    1: required byte column_separator;
    2: required byte line_delimiter;

    // We construct one line in file to a tuple. And each field of line 
    // correspond to a slot in this tuple. 
    // src_tuple_id is the tuple id of the input file
    3: required Types.TTupleId src_tuple_id
    // src_slot_ids is the slot_ids of the input file
    // we use this id to find the slot descriptor
    4: required list<Types.TSlotId> src_slot_ids

    // dest_tuple_id is the tuple id that need by scan node
    5: required Types.TTupleId dest_tuple_id
    // This is expr that convert the content read from file
    // the format that need by the compute layer.
    6: optional map<Types.TSlotId, Exprs.TExpr> expr_of_dest_slot

    // properties need to access broker.
    7: optional map<string, string> properties;

    // If partition_ids is set, data that doesn't in this partition will be filtered.
    8: optional list<i64> partition_ids
    
    // This is the mapping of dest slot id and src slot id in load expr
    // It excludes the slot id which has the transform expr
    9: optional map<Types.TSlotId, Types.TSlotId> dest_sid_to_src_sid_without_trans
    // strictMode is a boolean
    // if strict mode is true, the incorrect data (the result of cast is null) will not be loaded
    10: optional bool strict_mode
}

// Broker scan range
struct TBrokerScanRange {
    1: required list<TBrokerRangeDesc> ranges
    2: required TBrokerScanRangeParams params
    3: required list<Types.TNetworkAddress> broker_addresses
}

// Es scan range
struct TEsScanRange {
  1: required list<Types.TNetworkAddress> es_hosts  //  es hosts is used by be scan node to connect to es
  // has to set index and type here, could not set it in scannode
  // because on scan node maybe scan an es alias then it contains one or more indices
  2: required string index   
  3: optional string type
  4: required i32 shard_id
}

// Specification of an individual data range which is held in its entirety
// by a storage server
struct TScanRange {
  // one of these must be set for every TScanRange2
  4: optional TPaloScanRange palo_scan_range
  5: optional binary kudu_scan_token
  6: optional TBrokerScanRange broker_scan_range
  7: optional TEsScanRange es_scan_range
}

struct TMySQLScanNode {
  1: required Types.TTupleId tuple_id
  2: required string table_name
  3: required list<string> columns
  4: required list<string> filters
}

struct TBrokerScanNode {
    1: required Types.TTupleId tuple_id

    // Partition info used to process partition select in broker load
    2: optional list<Exprs.TExpr> partition_exprs
    3: optional list<Partitions.TRangePartition> partition_infos
}

struct TEsScanNode {
    1: required Types.TTupleId tuple_id
    2: optional map<string,string> properties
    // used to indicate which fields can get from ES docavalue
    // because elasticsearch can have "fields" feature, field can have
    // two or more types, the first type maybe have not docvalue but other
    // can have, such as (text field not have docvalue, but keyword can have):
    // "properties": {
    //      "city": {
    //        "type": "text",
    //        "fields": {
    //          "raw": {
    //            "type":  "keyword"
    //          }
    //        }
    //      }
    //    }
    // then the docvalue context provided the mapping between the select field and real request field :
    // {"city": "city.raw"}
    // use select city from table, if enable the docvalue, we will fetch the `city` field value from `city.raw`
    3: optional map<string, string> docvalue_context
}

struct TMiniLoadEtlFunction {
  1: required string function_name
  2: required i32 param_column_index
}

struct TCsvScanNode {
  1: required Types.TTupleId tuple_id
  2: required list<string> file_paths

  3: optional string column_separator
  4: optional string line_delimiter

  // <column_name, ColumnType>
  5: optional map<string, Types.TColumnType> column_type_mapping

  // columns specified in load command
  6: optional list<string> columns
  // <column_name, default_value_in_string>
  7: optional list<string> unspecified_columns
  // always string type, and only contain columns which are not specified
  8: optional list<string> default_values

  9: optional double max_filter_ratio
  10:optional map<string, TMiniLoadEtlFunction> column_function_mapping
}

struct TSchemaScanNode {
  1: required Types.TTupleId tuple_id

  2: required string table_name
  3: optional string db
  4: optional string table
  5: optional string wild
  6: optional string user   // deprecated
  7: optional string ip // frontend ip
  8: optional i32 port  // frontend thrift server port
  9: optional i64 thread_id
  10: optional string user_ip   // deprecated
  11: optional Types.TUserIdentity current_user_ident   // to replace the user and user_ip
}

struct TMetaScanNode {
  1: required Types.TTupleId tuple_id
  2: required string table_name
  3: optional string db
  4: optional string table
  5: optional string user
}

struct TOlapScanNode {
  1: required Types.TTupleId tuple_id
  2: required list<string> key_column_name
  3: required list<Types.TPrimitiveType> key_column_type
  4: required bool is_preaggregation
  5: optional string sort_column
}
struct TEqJoinCondition {
  // left-hand side of "<a> = <b>"
  1: required Exprs.TExpr left;
  // right-hand side of "<a> = <b>"
  2: required Exprs.TExpr right;
  // operator of equal join
  3: optional Opcodes.TExprOpcode opcode; 
}

enum TJoinOp {
  INNER_JOIN,
  LEFT_OUTER_JOIN,
  LEFT_SEMI_JOIN,
  RIGHT_OUTER_JOIN,
  FULL_OUTER_JOIN,
  CROSS_JOIN,
  MERGE_JOIN,

  RIGHT_SEMI_JOIN,
  LEFT_ANTI_JOIN,
  RIGHT_ANTI_JOIN,

  // Similar to LEFT_ANTI_JOIN with special handling for NULLs for the join conjuncts
  // on the build side. Those NULLs are considered candidate matches, and therefore could
  // be rejected (ANTI-join), based on the other join conjuncts. This is in contrast
  // to LEFT_ANTI_JOIN where NULLs are not matches and therefore always returned.
  NULL_AWARE_LEFT_ANTI_JOIN
}

struct THashJoinNode {
  1: required TJoinOp join_op

  // anything from the ON, USING or WHERE clauses that's an equi-join predicate
  2: required list<TEqJoinCondition> eq_join_conjuncts

  // anything from the ON or USING clauses (but *not* the WHERE clause) that's not an
  // equi-join predicate
  3: optional list<Exprs.TExpr> other_join_conjuncts
  4: optional bool is_push_down

  // If true, this join node can (but may choose not to) generate slot filters
  // after constructing the build side that can be applied to the probe side.
  5: optional bool add_probe_filters
}

struct TMergeJoinNode {
  // anything from the ON, USING or WHERE clauses that's an equi-join predicate
  1: required list<TEqJoinCondition> cmp_conjuncts

  // anything from the ON or USING clauses (but *not* the WHERE clause) that's not an
  // equi-join predicate
  2: optional list<Exprs.TExpr> other_join_conjuncts
}

enum TAggregationOp {
  INVALID,
  COUNT,
  MAX,
  DISTINCT_PC,
  DISTINCT_PCSA,
  MIN,
  SUM,
  GROUP_CONCAT,
  HLL,
  COUNT_DISTINCT,
  SUM_DISTINCT,
  LEAD,
  FIRST_VALUE,
  LAST_VALUE,
  RANK,
  DENSE_RANK,
  ROW_NUMBER,
  LAG,
  HLL_C, 
  BITMAP_UNION,
}

//struct TAggregateFunctionCall {
  // The aggregate function to call.
//  1: required Types.TFunction fn

  // The input exprs to this aggregate function
//  2: required list<Exprs.TExpr> input_exprs

  // If set, this aggregate function udf has varargs and this is the index for the
  // first variable argument.
//  3: optional i32 vararg_start_idx
//}

struct TAggregationNode {
  1: optional list<Exprs.TExpr> grouping_exprs
  // aggregate exprs. The root of each expr is the aggregate function. The
  // other exprs are the inputs to the aggregate function.
  2: required list<Exprs.TExpr> aggregate_functions

  // Tuple id used for intermediate aggregations (with slots of agg intermediate types)
  3: required Types.TTupleId intermediate_tuple_id

  // Tupld id used for the aggregation output (with slots of agg output types)
  // Equal to intermediate_tuple_id if intermediate type == output type for all
  // aggregate functions.
  4: required Types.TTupleId output_tuple_id

  // Set to true if this aggregation function requires finalization to complete after all
  // rows have been aggregated, and this node is not an intermediate node.
  5: required bool need_finalize
  6: optional bool use_streaming_preaggregation
}

struct TPreAggregationNode {
  1: required list<Exprs.TExpr> group_exprs
  2: required list<Exprs.TExpr> aggregate_exprs
}

struct TSortInfo {
  1: required list<Exprs.TExpr> ordering_exprs
  2: required list<bool> is_asc_order
  // Indicates, for each expr, if nulls should be listed first or last. This is
  // independent of is_asc_order.
  3: required list<bool> nulls_first
  // Expressions evaluated over the input row that materialize the tuple to be sorted.
  // Contains one expr per slot in the materialized tuple.
  4: optional list<Exprs.TExpr> sort_tuple_slot_exprs
}

struct TSortNode {
  1: required TSortInfo sort_info
  // Indicates whether the backend service should use topn vs. sorting
  2: required bool use_top_n;
  // This is the number of rows to skip before returning results
  3: optional i64 offset

  // TODO(lingbin): remove blew, because duplaicate with TSortInfo
  4: optional list<Exprs.TExpr> ordering_exprs                                   
  5: optional list<bool> is_asc_order                                            
  // Indicates whether the imposed limit comes DEFAULT_ORDER_BY_LIMIT.           
  6: optional bool is_default_limit                                              
  // Indicates, for each expr, if nulls should be listed first or last. This is  
  // independent of is_asc_order.                                                
  7: optional list<bool> nulls_first                                             
  // Expressions evaluated over the input row that materialize the tuple to be so
  // Contains one expr per slot in the materialized tuple.                       
  8: optional list<Exprs.TExpr> sort_tuple_slot_exprs                            
}

enum TAnalyticWindowType {
  // Specifies the window as a logical offset
  RANGE,

  // Specifies the window in physical units
  ROWS
}

enum TAnalyticWindowBoundaryType {
  // The window starts/ends at the current row.
  CURRENT_ROW,

  // The window starts/ends at an offset preceding current row.
  PRECEDING,

  // The window starts/ends at an offset following current row.
  FOLLOWING
}

struct TAnalyticWindowBoundary {
  1: required TAnalyticWindowBoundaryType type

  // Predicate that checks: child tuple '<=' buffered tuple + offset for the orderby expr
  2: optional Exprs.TExpr range_offset_predicate

  // Offset from the current row for ROWS windows.
  3: optional i64 rows_offset_value
}

struct TAnalyticWindow {
  // Specifies the window type for the start and end bounds.
  1: required TAnalyticWindowType type

  // Absence indicates window start is UNBOUNDED PRECEDING.
  2: optional TAnalyticWindowBoundary window_start

  // Absence indicates window end is UNBOUNDED FOLLOWING.
  3: optional TAnalyticWindowBoundary window_end
}

// Defines a group of one or more analytic functions that share the same window,
// partitioning expressions and order-by expressions and are evaluated by a single
// ExecNode.
struct TAnalyticNode {
  // Exprs on which the analytic function input is partitioned. Input is already sorted
  // on partitions and order by clauses, partition_exprs is used to identify partition
  // boundaries. Empty if no partition clause is specified.
  1: required list<Exprs.TExpr> partition_exprs

  // Exprs specified by an order-by clause for RANGE windows. Used to evaluate RANGE
  // window boundaries. Empty if no order-by clause is specified or for windows
  // specifying ROWS.
  2: required list<Exprs.TExpr> order_by_exprs

  // Functions evaluated over the window for each input row. The root of each expr is
  // the aggregate function. Child exprs are the inputs to the function.
  3: required list<Exprs.TExpr> analytic_functions

  // Window specification
  4: optional TAnalyticWindow window

  // Tuple used for intermediate results of analytic function evaluations
  // (with slots of analytic intermediate types)
  5: required Types.TTupleId intermediate_tuple_id

  // Tupld used for the analytic function output (with slots of analytic output types)
  // Equal to intermediate_tuple_id if intermediate type == output type for all
  // analytic functions.
  6: required Types.TTupleId output_tuple_id

  // id of the buffered tuple (identical to the input tuple, which is assumed
  // to come from a single SortNode); not set if both partition_exprs and
  // order_by_exprs are empty
  7: optional Types.TTupleId buffered_tuple_id

  // predicate that checks: child tuple is in the same partition as the buffered tuple,
  // i.e. each partition expr is equal or both are not null. Only set if
  // buffered_tuple_id is set; should be evaluated over a row that is composed of the
  // child tuple and the buffered tuple
  8: optional Exprs.TExpr partition_by_eq

  // predicate that checks: the order_by_exprs are equal or both NULL when evaluated
  // over the child tuple and the buffered tuple. only set if buffered_tuple_id is set;
  // should be evaluated over a row that is composed of the child tuple and the buffered
  // tuple
  9: optional Exprs.TExpr order_by_eq
}

struct TMergeNode {
  // A MergeNode could be the left input of a join and needs to know which tuple to write.
  1: required Types.TTupleId tuple_id
  // List or expr lists materialized by this node.
  // There is one list of exprs per query stmt feeding into this merge node.
  2: required list<list<Exprs.TExpr>> result_expr_lists
  // Separate list of expr lists coming from a constant select stmts.
  3: required list<list<Exprs.TExpr>> const_expr_lists
}

struct TUnionNode {
    // A UnionNode materializes all const/result exprs into this tuple.
    1: required Types.TTupleId tuple_id
    // List or expr lists materialized by this node.
    // There is one list of exprs per query stmt feeding into this union node.
    2: required list<list<Exprs.TExpr>> result_expr_lists
    // Separate list of expr lists coming from a constant select stmts.
    3: required list<list<Exprs.TExpr>> const_expr_lists
    // Index of the first child that needs to be materialized.
    4: required i64 first_materialized_child_idx
}

struct TExchangeNode {
  // The ExchangeNode's input rows form a prefix of the output rows it produces;
  // this describes the composition of that prefix
  1: required list<Types.TTupleId> input_row_tuples
  // For a merging exchange, the sort information.
  2: optional TSortInfo sort_info
  // This is tHe number of rows to skip before returning results
  3: optional i64 offset
}

struct TOlapRewriteNode {
    1: required list<Exprs.TExpr> columns
    2: required list<Types.TColumnType> column_types
    3: required Types.TTupleId output_tuple_id
}

struct TKuduScanNode {
  1: required Types.TTupleId tuple_id
}

// This contains all of the information computed by the plan as part of the resource
// profile that is needed by the backend to execute.
struct TBackendResourceProfile {
// The minimum reservation for this plan node in bytes.
1: required i64 min_reservation = 0; // no support reservation

// The maximum reservation for this plan node in bytes. MAX_INT64 means effectively
// unlimited.
2: required i64 max_reservation = 12188490189880;  // no max reservation limit 

// The spillable buffer size in bytes to use for this node, chosen by the planner.
// Set iff the node uses spillable buffers.
3: optional i64 spillable_buffer_size = 2097152

// The buffer size in bytes that is large enough to fit the largest row to be processed.
// Set if the node allocates buffers for rows from the buffer pool.
4: optional i64 max_row_buffer_size = 4194304  //TODO chenhao
}

struct TAssertNumRowsNode {
    1: optional i64 desired_num_rows;
    2: optional string subquery_string;
}

// This is essentially a union of all messages corresponding to subclasses
// of PlanNode.
struct TPlanNode {
  // node id, needed to reassemble tree structure
  1: required Types.TPlanNodeId node_id
  2: required TPlanNodeType node_type
  3: required i32 num_children
  4: required i64 limit
  5: required list<Types.TTupleId> row_tuples

  // nullable_tuples[i] is true if row_tuples[i] is nullable
  6: required list<bool> nullable_tuples
  7: optional list<Exprs.TExpr> conjuncts

  // Produce data in compact format.
  8: required bool compact_data

  // one field per PlanNode subclass
  11: optional THashJoinNode hash_join_node
  12: optional TAggregationNode agg_node
  13: optional TSortNode sort_node
  14: optional TMergeNode merge_node
  15: optional TExchangeNode exchange_node
  17: optional TMySQLScanNode mysql_scan_node
  18: optional TOlapScanNode olap_scan_node  
  19: optional TCsvScanNode csv_scan_node  
  20: optional TBrokerScanNode broker_scan_node  
  21: optional TPreAggregationNode pre_agg_node
  22: optional TSchemaScanNode schema_scan_node
  23: optional TMergeJoinNode merge_join_node
  24: optional TMetaScanNode meta_scan_node
  25: optional TAnalyticNode analytic_node
  26: optional TOlapRewriteNode olap_rewrite_node
  27: optional TKuduScanNode kudu_scan_node
  28: optional TUnionNode union_node
  29: optional TBackendResourceProfile resource_profile
  30: optional TEsScanNode es_scan_node
  31: optional TAssertNumRowsNode assert_num_rows_node
}

// A flattened representation of a tree of PlanNodes, obtained by depth-first
// traversal.
struct TPlan {
  1: required list<TPlanNode> nodes
}<|MERGE_RESOLUTION|>--- conflicted
+++ resolved
@@ -99,11 +99,8 @@
     FORMAT_CSV_LZ4FRAME,
     FORMAT_CSV_LZOP,
     FORMAT_PARQUET,
-<<<<<<< HEAD
+    FORMAT_CSV_DEFLATE,
     FORMAT_ORC
-=======
-    FORMAT_CSV_DEFLATE
->>>>>>> 368bbfd4
 }
 
 // One broker range information.
