--- conflicted
+++ resolved
@@ -1183,11 +1183,8 @@
   REPLACE_PARTITIONS = 12,
   TRUNCATE_TABLE = 13,
   RENAME_TABLE = 14,
-<<<<<<< HEAD
+  RENAME_COLUMN = 15,
   MODIFY_COMMENT = 16,
-=======
-  RENAME_COLUMN = 15,
->>>>>>> c55c7212
 }
 
 struct TBinlog {
