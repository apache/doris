// Licensed to the Apache Software Foundation (ASF) under one
// or more contributor license agreements.  See the NOTICE file
// distributed with this work for additional information
// regarding copyright ownership.  The ASF licenses this file
// to you under the Apache License, Version 2.0 (the
// "License"); you may not use this file except in compliance
// with the License.  You may obtain a copy of the License at
//
//   http://www.apache.org/licenses/LICENSE-2.0
//
// Unless required by applicable law or agreed to in writing,
// software distributed under the License is distributed on an
// "AS IS" BASIS, WITHOUT WARRANTIES OR CONDITIONS OF ANY
// KIND, either express or implied.  See the License for the
// specific language governing permissions and limitations
// under the License.

namespace cpp doris
namespace java org.apache.doris.thrift

include "Status.thrift"
include "Types.thrift"
include "PaloInternalService.thrift"
include "PlanNodes.thrift"
include "Planner.thrift"
include "Descriptors.thrift"
include "Data.thrift"
include "Exprs.thrift"
include "RuntimeProfile.thrift"
include "MasterService.thrift"
include "AgentService.thrift"

// These are supporting structs for JniFrontend.java, which serves as the glue
// between our C++ execution environment and the Java frontend.

struct TSetSessionParams {
    1: required string user
}

struct TAuthenticateParams {
    1: required string user
    2: required string passwd
}

struct TColumnDesc {
  1: required string columnName
  2: required Types.TPrimitiveType columnType
  3: optional i32 columnLength
  4: optional i32 columnPrecision
  5: optional i32 columnScale
  6: optional bool isAllowNull
  7: optional string columnKey
  8: optional list<TColumnDesc> children
}

// A column definition; used by CREATE TABLE and DESCRIBE <table> statements. A column
// definition has a different meaning (and additional fields) from a column descriptor,
// so this is a separate struct from TColumnDesc.
struct TColumnDef {
  1: required TColumnDesc columnDesc
  2: optional string comment
}

// Arguments to DescribeTable, which returns a list of column descriptors for a
// given table
struct TDescribeTableParams {
  1: optional string db
  2: required string table_name
  3: optional string user   // deprecated
  4: optional string user_ip    // deprecated
  5: optional Types.TUserIdentity current_user_ident // to replace the user and user ip
  6: optional bool show_hidden_columns = false
  7: optional string catalog
}

// Results of a call to describeTable()
struct TDescribeTableResult {
  1: required list<TColumnDef> columns
}

// Arguments to DescribeTables, which returns a list of column descriptors for
// given tables
struct TDescribeTablesParams {
  1: optional string db
  2: required list<string> tables_name
  3: optional string user   // deprecated
  4: optional string user_ip    // deprecated
  5: optional Types.TUserIdentity current_user_ident // to replace the user and user ip
  6: optional bool show_hidden_columns = false
  7: optional string catalog
}

// Results of a call to describeTable()
struct TDescribeTablesResult {
  // tables_offset means that the offset for each table in columns
  1: required list<i32> tables_offset
  2: required list<TColumnDef> columns
}

struct TShowVariableRequest {
    1: required i64 threadId
    2: required Types.TVarType varType
}

// Results of a call to describeTable()
struct TShowVariableResult {
    1: required map<string, string> variables
}

// Valid table file formats
enum TFileFormat {
  PARQUETFILE,
  RCFILE,
  SEQUENCEFILE,
  TEXTFILE,
}

// set type
enum TSetType {
  OPT_DEFAULT,
  OPT_GLOBAL,
  OPT_SESSION,
}

// The row format specifies how to interpret the fields (columns) and lines (rows) in a
// data file when creating a new table.
struct TTableRowFormat {
  // Optional terminator string used to delimit fields (columns) in the table
  1: optional string field_terminator

  // Optional terminator string used to delimit lines (rows) in a table
  2: optional string line_terminator

  // Optional string used to specify a special escape character sequence
  3: optional string escaped_by
}


// Represents a single item in a partition spec (column name + value)
struct TPartitionKeyValue {
  // Partition column name
  1: required string name,

  // Partition value
  2: required string value
}

// Per-client session state
struct TSessionState {
  // The default database, changed by USE <database> queries.
  1: required string database

  // The user who this session belongs to.
  2: required string user

  // The user who this session belongs to.
  3: required i64 connection_id
}

struct TClientRequest {
  // select stmt to be executed
  1: required string stmt

  // query options
  2: required PaloInternalService.TQueryOptions queryOptions

  // session state
  3: required TSessionState sessionState;
}


// Parameters for SHOW DATABASES commands
struct TExplainParams {
  // Optional pattern to match database names. If not set, all databases are returned.
  1: required string explain
}

struct TSetVar{
    1: required TSetType type
    2: required string variable
    3: required Exprs.TExpr value
}
// Parameters for Set commands
struct TSetParams {
  // Optional pattern to match database names. If not set, all databases are returned.
  1: required list<TSetVar> set_vars
}

struct TKillParams {
  // Optional pattern to match database names. If not set, all databases are returned.
  1: required bool is_kill_connection
  2: required i64 connection_id
}

struct TCommonDdlParams {
  //1: required Ddl.TCommonDdlType ddl_type
  //2: optional Ddl.TCreateDbParams create_db_params
  //3: optional Ddl.TCreateTableParams create_table_params
  //4: optional Ddl.TLoadParams load_params
}

// Parameters for the USE db command
struct TUseDbParams {
  1: required string db
}

struct TResultSetMetadata {
  1: required list<TColumnDesc> columnDescs
}

// Result of call to PaloPlanService/JniFrontend.CreateQueryRequest()
struct TQueryExecRequest {
  // global descriptor tbl for all fragments
  1: optional Descriptors.TDescriptorTable desc_tbl

  // fragments[i] may consume the output of fragments[j > i];
  // fragments[0] is the root fragment and also the coordinator fragment, if
  // it is unpartitioned.
  2: required list<Planner.TPlanFragment> fragments

  // Specifies the destination fragment of the output of each fragment.
  // parent_fragment_idx.size() == fragments.size() - 1 and
  // fragments[i] sends its output to fragments[dest_fragment_idx[i-1]]
  3: optional list<i32> dest_fragment_idx

  // A map from scan node ids to a list of scan range locations.
  // The node ids refer to scan nodes in fragments[].plan_tree
  4: optional map<Types.TPlanNodeId, list<Planner.TScanRangeLocations>>
      per_node_scan_ranges

  // Metadata of the query result set (only for select)
  5: optional TResultSetMetadata result_set_metadata

  7: required PaloInternalService.TQueryGlobals query_globals

  // The statement type governs when the coordinator can judge a query to be finished.
  // DML queries are complete after Wait(), SELECTs may not be.
  9: required Types.TStmtType stmt_type

  // The statement type governs when the coordinator can judge a query to be finished.
  // DML queries are complete after Wait(), SELECTs may not be.
  10: optional bool is_block_query;
}

enum TDdlType {
  USE,
  DESCRIBE,
  SET,
  EXPLAIN,
  KILL,
  COMMON
}

struct TDdlExecRequest {
  1: required TDdlType ddl_type

  // Parameters for USE commands
  2: optional TUseDbParams use_db_params;

  // Parameters for DESCRIBE table commands
  3: optional TDescribeTableParams describe_table_params

  10: optional TExplainParams explain_params

  11: optional TSetParams set_params
  12: optional TKillParams kill_params
  //13: optional Ddl.TMasterDdlRequest common_params
}

// Results of an EXPLAIN
struct TExplainResult {
    // each line in the explain plan occupies an entry in the list
    1: required list<Data.TResultRow> results
}

// Result of call to createExecRequest()
struct TExecRequest {
  1: required Types.TStmtType stmt_type;

  2: optional string sql_stmt;

  // Globally unique id for this request. Assigned by the planner.
  3: required Types.TUniqueId request_id

  // Copied from the corresponding TClientRequest
  4: required PaloInternalService.TQueryOptions query_options;

  // TQueryExecRequest for the backend
  // Set iff stmt_type is QUERY or DML
  5: optional TQueryExecRequest query_exec_request

  // Set iff stmt_type is DDL
  6: optional TDdlExecRequest ddl_exec_request

  // Metadata of the query result set (not set for DML)
  7: optional TResultSetMetadata result_set_metadata

  // Result of EXPLAIN. Set iff stmt_type is EXPLAIN
  8: optional TExplainResult explain_result
}

// Arguments to getDbNames, which returns a list of dbs that match an optional
// pattern
struct TGetDbsParams {
  // If not set, match every database
  1: optional string pattern
  2: optional string user   // deprecated
  3: optional string user_ip    // deprecated
  4: optional Types.TUserIdentity current_user_ident // to replace the user and user ip
  5: optional string catalog
}

// getDbNames returns a list of database names and catalog names
struct TGetDbsResult {
  1: optional list<string> dbs
  2: optional list<string> catalogs
}

// Arguments to getTableNames, which returns a list of tables that match an
// optional pattern.
struct TGetTablesParams {
  // If not set, match tables in all DBs
  1: optional string db

  // If not set, match every table
  2: optional string pattern
  3: optional string user   // deprecated
  4: optional string user_ip    // deprecated
  5: optional Types.TUserIdentity current_user_ident // to replace the user and user ip
  6: optional string type
  7: optional string catalog
}

struct TTableStatus {
    1: required string name
    2: required string type
    3: required string comment
    4: optional string engine
    5: optional i64 last_check_time
    6: optional i64 create_time
    7: optional string ddl_sql
    8: optional i64 update_time
    9: optional i64 check_time
    10: optional string collation
    11: optional i64 rows;
    12: optional i64 avg_row_length
    13: optional i64 data_length;
}

struct TListTableStatusResult {
    1: required list<TTableStatus> tables
}

// getTableNames returns a list of unqualified table names
struct TGetTablesResult {
  1: list<string> tables
}

struct TPrivilegeStatus {
    1: optional string table_name
    2: optional string privilege_type
    3: optional string grantee
    4: optional string schema
    5: optional string is_grantable
}

struct TListPrivilegesResult{
  1: required list<TPrivilegeStatus> privileges
}

struct TReportExecStatusResult {
  // required in V1
  1: optional Status.TStatus status
}

// Service Protocol Details
enum FrontendServiceVersion {
  V1
}

// The results of an INSERT query, sent to the coordinator as part of
// TReportExecStatusParams
struct TReportExecStatusParams {
  1: required FrontendServiceVersion protocol_version

  // required in V1
  2: optional Types.TUniqueId query_id

  // passed into ExecPlanFragment() as TExecPlanFragmentParams.backend_num
  // required in V1
  3: optional i32 backend_num

  // required in V1
  4: optional Types.TUniqueId fragment_instance_id

  // Status of fragment execution; any error status means it's done.
  // required in V1
  5: optional Status.TStatus status

  // If true, fragment finished executing.
  // required in V1
  6: optional bool done

  // cumulative profile
  // required in V1
  7: optional RuntimeProfile.TRuntimeProfileTree profile

  // New errors that have not been reported to the coordinator
  // optional in V1
  9: optional list<string> error_log

  // URL of files need to load
  // optional
  10: optional list<string> delta_urls
  11: optional map<string, string> load_counters
  12: optional string tracking_url

  // export files
  13: optional list<string> export_files

  14: optional list<Types.TTabletCommitInfo> commitInfos

  15: optional i64 loaded_rows

  16: optional i64 backend_id

  17: optional i64 loaded_bytes

  18: optional list<Types.TErrorTabletInfo> errorTabletInfos

  19: optional i32 fragment_id

  20: optional PaloInternalService.TQueryType query_type

  21: optional RuntimeProfile.TRuntimeProfileTree loadChannelProfile

  22: optional i32 finished_scan_ranges
}

struct TFeResult {
    1: required FrontendServiceVersion protocolVersion
    2: required Status.TStatus status
}

struct TMasterOpRequest {
    1: required string user
    2: required string db
    3: required string sql
    // Deprecated
    4: optional Types.TResourceInfo resourceInfo
    5: optional string cluster
    6: optional i64 execMemLimit // deprecated, move into query_options
    7: optional i32 queryTimeout // deprecated, move into query_options
    8: optional string user_ip
    9: optional string time_zone // deprecated, move into session_variables
    10: optional i64 stmt_id
    11: optional i64 sqlMode // deprecated, move into session_variables
    12: optional i64 loadMemLimit // deprecated, move into query_options
    13: optional bool enableStrictMode // deprecated, move into session_variables
    // this can replace the "user" field
    14: optional Types.TUserIdentity current_user_ident
    15: optional i32 stmtIdx  // the idx of the sql in multi statements
    16: optional PaloInternalService.TQueryOptions query_options
    17: optional Types.TUniqueId query_id // when this is a query, we translate this query id to master
    18: optional i64 insert_visible_timeout_ms // deprecated, move into session_variables
    19: optional map<string, string> session_variables
    20: optional bool foldConstantByBe
    21: optional map<string, string> trace_carrier
    22: optional string clientNodeHost
    23: optional i32 clientNodePort
    24: optional bool syncJournalOnly // if set to true, this request means to do nothing but just sync max journal id of master
}

struct TColumnDefinition {
    1: required string columnName;
    2: required Types.TColumnType columnType;
    3: optional Types.TAggregationType aggType;
    4: optional string defaultValue;
}

struct TShowResultSetMetaData {
    1: required list<TColumnDefinition> columns;
}

struct TShowResultSet {
    1: required TShowResultSetMetaData metaData;
    2: required list<list<string>> resultRows;
}

struct TMasterOpResult {
    1: required i64 maxJournalId;
    2: required binary packet;
    3: optional TShowResultSet resultSet;
    4: optional Types.TUniqueId queryId;
    5: optional string status;
}

struct TUpdateExportTaskStatusRequest {
    1: required FrontendServiceVersion protocolVersion
    2: required Types.TUniqueId taskId
    3: required PaloInternalService.TExportStatusResult taskStatus
}

struct TLoadTxnBeginRequest {
    1: optional string cluster
    2: required string user
    3: required string passwd
    4: required string db
    5: required string tbl
    6: optional string user_ip
    7: required string label
    8: optional i64 timestamp   // deprecated, use request_id instead
    9: optional i64 auth_code
    // The real value of timeout should be i32. i64 ensures the compatibility of interface.
    10: optional i64 timeout
    11: optional Types.TUniqueId request_id
    12: optional string token
}

struct TLoadTxnBeginResult {
    1: required Status.TStatus status
    2: optional i64 txnId
    3: optional string job_status // if label already used, set status of existing job
    4: optional i64 db_id
}

struct TBeginTxnRequest {
    1: optional string cluster
    2: optional string user
    3: optional string passwd
    4: optional string db
    5: optional list<i64> table_ids
    6: optional string user_ip
    7: optional string label
    8: optional i64 auth_code
    // The real value of timeout should be i32. i64 ensures the compatibility of interface.
    9: optional i64 timeout
    10: optional Types.TUniqueId request_id
    11: optional string token
}

struct TBeginTxnResult {
    1: optional Status.TStatus status
    2: optional i64 txn_id
    3: optional string job_status // if label already used, set status of existing job
    4: optional i64 db_id
}

// StreamLoad request, used to load a streaming to engine
struct TStreamLoadPutRequest {
    1: optional string cluster
    2: required string user
    3: required string passwd
    4: required string db
    5: required string tbl
    6: optional string user_ip

    // and use this to assgin to OlapTableSink
    7: required Types.TUniqueId loadId
    8: required i64 txnId

    9: required Types.TFileType fileType
    10: required PlanNodes.TFileFormatType formatType

    // only valid when file_type is FILE_LOCAL
    11: optional string path

    // describe how table's column map to field in source file
    // slot descriptor stands for field of source file
    12: optional string columns
    // filters that applied on data
    13: optional string where
    // only valid when file type is CSV
    14: optional string columnSeparator

    15: optional string partitions
    16: optional i64 auth_code
    17: optional bool negative
    18: optional i32 timeout
    19: optional bool strictMode
    20: optional string timezone
    21: optional i64 execMemLimit
    22: optional bool isTempPartition
    23: optional bool strip_outer_array
    24: optional string jsonpaths
    25: optional i64 thrift_rpc_timeout_ms
    26: optional string json_root
    27: optional Types.TMergeType merge_type
    28: optional string delete_condition
    29: optional string sequence_col
    30: optional bool num_as_string
    31: optional bool fuzzy_parse
    32: optional string line_delimiter
    33: optional bool read_json_by_line
    34: optional string token
    35: optional i32 send_batch_parallelism
    36: optional double max_filter_ratio
    37: optional bool load_to_single_tablet
    38: optional string header_type
    39: optional string hidden_columns
    40: optional PlanNodes.TFileCompressType compress_type
    41: optional i64 file_size // only for stream load with parquet or orc
    42: optional bool trim_double_quotes // trim double quotes for csv
    43: optional i32 skip_lines // csv skip line num, only used when csv header_type is not set.
    44: optional bool enable_profile
    45: optional bool partial_update
    46: optional list<string> table_names
<<<<<<< HEAD
    // only valid when file type is CSV
    47: optional i8 enclose
    // only valid when file type is CSV
    48: optional i8 escape
=======
    47: optional string load_sql // insert into sql used by stream load
    48: optional i64 backend_id
    49: optional i32 version // version 1 means use load_sql
    50: optional string label
>>>>>>> b5d7e6e7
}

struct TStreamLoadPutResult {
    1: required Status.TStatus status
    // valid when status is OK
    2: optional PaloInternalService.TExecPlanFragmentParams params
    3: optional PaloInternalService.TPipelineFragmentParams pipeline_params
}

struct TStreamLoadMultiTablePutResult {
    1: required Status.TStatus status
    // valid when status is OK
    2: optional list<PaloInternalService.TExecPlanFragmentParams> params
    3: optional list<PaloInternalService.TPipelineFragmentParams> pipeline_params
}

// StreamLoadWith request status
struct TStreamLoadWithLoadStatusRequest {
    1: optional Types.TUniqueId loadId
}

struct TStreamLoadWithLoadStatusResult {
    1: optional Status.TStatus status
    2: optional i64 txn_id
    3: optional i64 total_rows
    4: optional i64 loaded_rows
    5: optional i64 filtered_rows
    6: optional i64 unselected_rows
}

struct TKafkaRLTaskProgress {
    1: required map<i32,i64> partitionCmtOffset
}

struct TRLTaskTxnCommitAttachment {
    1: required Types.TLoadSourceType loadSourceType
    2: required Types.TUniqueId id
    3: required i64 jobId
    4: optional i64 loadedRows
    5: optional i64 filteredRows
    6: optional i64 unselectedRows
    7: optional i64 receivedBytes
    8: optional i64 loadedBytes
    9: optional i64 loadCostMs
    10: optional TKafkaRLTaskProgress kafkaRLTaskProgress
    11: optional string errorLogUrl
}

struct TTxnCommitAttachment {
    1: required Types.TLoadType loadType
    2: optional TRLTaskTxnCommitAttachment rlTaskTxnCommitAttachment
//    3: optional TMiniLoadTxnCommitAttachment mlTxnCommitAttachment
}

struct TLoadTxnCommitRequest {
    1: optional string cluster
    2: required string user
    3: required string passwd
    4: required string db
    5: required string tbl
    6: optional string user_ip
    7: required i64 txnId
    8: required bool sync
    9: optional list<Types.TTabletCommitInfo> commitInfos
    10: optional i64 auth_code
    11: optional TTxnCommitAttachment txnCommitAttachment
    12: optional i64 thrift_rpc_timeout_ms
    13: optional string token
    14: optional i64 db_id
    15: optional list<string> tbls
}

struct TLoadTxnCommitResult {
    1: required Status.TStatus status
}

struct TCommitTxnRequest {
    1: optional string cluster
    2: optional string user
    3: optional string passwd
    4: optional string db
    5: optional string user_ip
    6: optional i64 txn_id
    7: optional list<Types.TTabletCommitInfo> commit_infos
    8: optional i64 auth_code
    9: optional TTxnCommitAttachment txn_commit_attachment
    10: optional i64 thrift_rpc_timeout_ms
    11: optional string token
    12: optional i64 db_id
}

struct TCommitTxnResult {
    1: optional Status.TStatus status
}

struct TLoadTxn2PCRequest {
    1: optional string cluster
    2: required string user
    3: required string passwd
    4: optional string db
    5: optional string user_ip
    6: optional i64 txnId
    7: optional string operation
    8: optional i64 auth_code
    9: optional string token
    10: optional i64 thrift_rpc_timeout_ms
}

struct TLoadTxn2PCResult {
    1: required Status.TStatus status
}

struct TRollbackTxnRequest {
    1: optional string cluster
    2: optional string user
    3: optional string passwd
    4: optional string db
    5: optional string user_ip
    6: optional i64 txn_id
    7: optional string reason
    9: optional i64 auth_code
    10: optional TTxnCommitAttachment txn_commit_attachment
    11: optional string token
    12: optional i64 db_id
}

struct TRollbackTxnResult {
    1: optional Status.TStatus status
}

struct TLoadTxnRollbackRequest {
    1: optional string cluster
    2: required string user
    3: required string passwd
    4: required string db
    5: required string tbl
    6: optional string user_ip
    7: required i64 txnId
    8: optional string reason
    9: optional i64 auth_code
    10: optional TTxnCommitAttachment txnCommitAttachment
    11: optional string token
    12: optional i64 db_id
    13: optional list<string> tbls
}

struct TLoadTxnRollbackResult {
    1: required Status.TStatus status
}

struct TSnapshotLoaderReportRequest {
    1: required i64 job_id
    2: required i64 task_id
    3: required Types.TTaskType task_type
    4: optional i32 finished_num
    5: optional i32 total_num
}

enum TFrontendPingFrontendStatusCode {
   OK = 0,
   FAILED = 1
}

struct TFrontendPingFrontendRequest {
   1: required i32 clusterId
   2: required string token
}

struct TDiskInfo {
    1: required string dirType
    2: required string dir
    3: required string filesystem
    4: required i64 blocks
    5: required i64 used
    6: required i64 available
    7: required i32 useRate
    8: required string mountedOn
}

struct TFrontendPingFrontendResult {
    1: required TFrontendPingFrontendStatusCode status
    2: required string msg
    3: required i32 queryPort
    4: required i32 rpcPort
    5: required i64 replayedJournalId
    6: required string version
    7: optional i64 lastStartupTime
    8: optional list<TDiskInfo> diskInfos
}

struct TPropertyVal {
    1: optional string strVal
    2: optional i32 intVal
    3: optional i64 longVal
    4: optional bool boolVal
}

struct TWaitingTxnStatusRequest {
    1: optional i64 db_id
    2: optional i64 txn_id
    3: optional string label
}

struct TWaitingTxnStatusResult {
    1: optional Status.TStatus status
    2: optional i32 txn_status_id
}

struct TInitExternalCtlMetaRequest {
    1: optional i64 catalogId
    2: optional i64 dbId
    3: optional i64 tableId
}

struct TInitExternalCtlMetaResult {
    1: optional i64 maxJournalId;
    2: optional string status;
}

enum TSchemaTableName {
  // BACKENDS = 0,
  METADATA_TABLE = 1,
}

struct TMetadataTableRequestParams {
  1: optional Types.TMetadataType metadata_type
  2: optional PlanNodes.TIcebergMetadataParams iceberg_metadata_params
  3: optional PlanNodes.TBackendsMetadataParams backends_metadata_params
  4: optional list<string> columns_name
  5: optional PlanNodes.TFrontendsMetadataParams frontends_metadata_params
  6: optional Types.TUserIdentity current_user_ident
}

struct TFetchSchemaTableDataRequest {
  1: optional string cluster_name
  2: optional TSchemaTableName schema_table_name
  3: optional TMetadataTableRequestParams metada_table_params
}

struct TFetchSchemaTableDataResult {
  1: required Status.TStatus status
  2: optional list<Data.TRow> data_batch;
}

// Only support base table add columns
struct TAddColumnsRequest {
    1: optional i64 table_id
    2: optional list<TColumnDef> addColumns
    3: optional string table_name
    4: optional string db_name
    5: optional bool allow_type_conflict
}

// Only support base table add columns
struct TAddColumnsResult {
    1: optional Status.TStatus status
    2: optional i64 table_id
    3: optional list<Descriptors.TColumn> allColumns
    4: optional i32 schema_version
}

struct TMySqlLoadAcquireTokenResult {
    1: optional Status.TStatus status
    2: optional string token
}

struct TTabletCooldownInfo {
    1: optional Types.TTabletId tablet_id
    2: optional Types.TReplicaId cooldown_replica_id
    3: optional Types.TUniqueId cooldown_meta_id
}

struct TConfirmUnusedRemoteFilesRequest {
    1: optional list<TTabletCooldownInfo> confirm_list
}

struct TConfirmUnusedRemoteFilesResult {
    1: optional list<Types.TTabletId> confirmed_tablets
}

enum TPrivilegeHier {
  GLOBAL = 0,
  CATALOG = 1,
  DATABASE = 2,
  TABLE = 3,
  COLUMNS = 4,
  RESOURSE = 5,
}

struct TPrivilegeCtrl {
    1: required TPrivilegeHier priv_hier
    2: optional string ctl
    3: optional string db
    4: optional string tbl
    5: optional set<string> cols
    6: optional string res
}

enum TPrivilegeType {
  NONE = -1,
  SHOW = 0,
  SHOW_RESOURCES = 1,
  GRANT = 2,
  ADMIN = 3,
  LOAD = 4,
  ALTER = 5,
  USAGE = 6,
  CREATE = 7,
  ALL = 8,
  OPERATOR = 9,
  DROP = 10
}

struct TCheckAuthRequest {
    1: optional string cluster
    2: required string user
    3: required string passwd
    4: optional string user_ip
    5: optional TPrivilegeCtrl priv_ctrl
    6: optional TPrivilegeType priv_type
    7: optional i64 thrift_rpc_timeout_ms
}

struct TCheckAuthResult {
    1: required Status.TStatus status
}

enum TQueryStatsType {
    CATALOG = 0,
    DATABASE = 1,
    TABLE = 2,
    TABLE_ALL = 3,
    TABLE_ALL_VERBOSE = 4,
    TABLET = 5,
    TABLETS = 6
}

struct TGetQueryStatsRequest {
    1: optional TQueryStatsType type
    2: optional string catalog
    3: optional string db
    4: optional string tbl
    5: optional i64 replica_id
    6: optional list<i64> replica_ids
}

struct TTableQueryStats {
    1: optional string field
    2: optional i64 query_stats
    3: optional i64 filter_stats
}

struct TTableIndexQueryStats {
    1: optional string index_name
    2: optional list<TTableQueryStats> table_stats
}

struct TQueryStatsResult {
    1: optional Status.TStatus status
    2: optional map<string, i64> simple_result
    3: optional list<TTableQueryStats> table_stats
    4: optional list<TTableIndexQueryStats> table_verbos_stats
    5: optional map<i64, i64> tablet_stats
}

struct TGetBinlogRequest {
    1: optional string cluster
    2: optional string user
    3: optional string passwd
    4: optional string db
    5: optional string table
    6: optional i64 table_id
    7: optional string user_ip
    8: optional string token
    9: optional i64 prev_commit_seq
}

enum TBinlogType {
  UPSERT = 0,
  ADD_PARTITION = 1,
  CREATE_TABLE = 2,
  DROP_PARTITION = 3,
  DROP_TABLE = 4,
  ALTER_JOB = 5,
  MODIFY_TABLE_ADD_OR_DROP_COLUMNS = 6,
  DUMMY = 7,
  ALTER_DATABASE_PROPERTY = 8,
  MODIFY_TABLE_PROPERTY = 9,
  BARRIER = 10,
}

struct TBinlog {
    1: optional i64 commit_seq
    2: optional i64 timestamp
    3: optional TBinlogType type
    4: optional i64 db_id
    5: optional list<i64> table_ids
    6: optional string data
    7: optional i64 belong  // belong == -1 if type is not DUMMY
    8: optional i64 table_ref // only use for gc
    9: optional bool remove_enable_cache
}

struct TGetBinlogResult {
    1: optional Status.TStatus status
    2: optional i64 next_commit_seq
    3: optional list<TBinlog> binlogs
    4: optional string fe_version
    5: optional i64 fe_meta_version
}

struct TGetTabletReplicaInfosRequest {
    1: required list<i64> tablet_ids
}

struct TGetTabletReplicaInfosResult {
    1: optional Status.TStatus status
    2: optional map<i64, list<Types.TReplicaInfo>> tablet_replica_infos
    3: optional string token
}

enum TSnapshotType {
    REMOTE = 0,
    LOCAL  = 1,
}

struct TGetSnapshotRequest {
    1: optional string cluster
    2: optional string user
    3: optional string passwd
    4: optional string db
    5: optional string table
    6: optional string token
    7: optional string label_name
    8: optional string snapshot_name
    9: optional TSnapshotType snapshot_type
}

struct TGetSnapshotResult {
    1: optional Status.TStatus status
    2: optional binary meta
    3: optional binary job_info
}

struct TTableRef {
    1: optional string table
}

struct TRestoreSnapshotRequest {
    1: optional string cluster
    2: optional string user
    3: optional string passwd
    4: optional string db
    5: optional string table
    6: optional string token
    7: optional string label_name
    8: optional string repo_name
    9: optional list<TTableRef> table_refs
    10: optional map<string, string> properties
    11: optional binary meta
    12: optional binary job_info
}

struct TRestoreSnapshotResult {
    1: optional Status.TStatus status
}

struct TGetMasterTokenRequest {
    1: optional string cluster
    2: optional string user
    3: optional string password
}

struct TGetMasterTokenResult {
    1: optional Status.TStatus status
    2: optional string token
}

typedef TGetBinlogRequest TGetBinlogLagRequest

struct TGetBinlogLagResult {
    1: optional Status.TStatus status
    2: optional i64 lag
}

struct TUpdateFollowerStatsCacheRequest {
    1: optional string key;
    2: optional string colStats;
}

struct TAutoIncrementRangeRequest {
    1: optional i64 db_id;
    2: optional i64 table_id;
    3: optional i64 column_id;
    4: optional i64 length
    5: optional i64 lower_bound // if set, values in result range must larger than `lower_bound`
}

struct TAutoIncrementRangeResult {
    1: optional Status.TStatus status
    2: optional i64 start
    3: optional i64 length
}

service FrontendService {
    TGetDbsResult getDbNames(1: TGetDbsParams params)
    TGetTablesResult getTableNames(1: TGetTablesParams params)
    TDescribeTableResult describeTable(1: TDescribeTableParams params)
    TDescribeTablesResult describeTables(1: TDescribeTablesParams params)
    TShowVariableResult showVariables(1: TShowVariableRequest params)
    TReportExecStatusResult reportExecStatus(1: TReportExecStatusParams params)

    MasterService.TMasterResult finishTask(1: MasterService.TFinishTaskRequest request)
    MasterService.TMasterResult report(1: MasterService.TReportRequest request)
    // Deprecated
    MasterService.TFetchResourceResult fetchResource()

    TMasterOpResult forward(1: TMasterOpRequest params)

    TListTableStatusResult listTableStatus(1: TGetTablesParams params)
    TListPrivilegesResult listTablePrivilegeStatus(1: TGetTablesParams params)
    TListPrivilegesResult listSchemaPrivilegeStatus(1: TGetTablesParams params)
    TListPrivilegesResult listUserPrivilegeStatus(1: TGetTablesParams params)

    TFeResult updateExportTaskStatus(1: TUpdateExportTaskStatusRequest request)

    TLoadTxnBeginResult loadTxnBegin(1: TLoadTxnBeginRequest request)
    TLoadTxnCommitResult loadTxnPreCommit(1: TLoadTxnCommitRequest request)
    TLoadTxn2PCResult loadTxn2PC(1: TLoadTxn2PCRequest request)
    TLoadTxnCommitResult loadTxnCommit(1: TLoadTxnCommitRequest request)
    TLoadTxnRollbackResult loadTxnRollback(1: TLoadTxnRollbackRequest request)

    TBeginTxnResult beginTxn(1: TBeginTxnRequest request)
    TCommitTxnResult commitTxn(1: TCommitTxnRequest request)
    TRollbackTxnResult rollbackTxn(1: TRollbackTxnRequest request)
    TGetBinlogResult getBinlog(1: TGetBinlogRequest request)
    TGetSnapshotResult getSnapshot(1: TGetSnapshotRequest request)
    TRestoreSnapshotResult restoreSnapshot(1: TRestoreSnapshotRequest request)

    TWaitingTxnStatusResult waitingTxnStatus(1: TWaitingTxnStatusRequest request)

    TStreamLoadPutResult streamLoadPut(1: TStreamLoadPutRequest request)
    TStreamLoadWithLoadStatusResult streamLoadWithLoadStatus(1: TStreamLoadWithLoadStatusRequest request)

    TStreamLoadMultiTablePutResult streamLoadMultiTablePut(1: TStreamLoadPutRequest request)

    Status.TStatus snapshotLoaderReport(1: TSnapshotLoaderReportRequest request)

    TFrontendPingFrontendResult ping(1: TFrontendPingFrontendRequest request)

    TAddColumnsResult addColumns(1: TAddColumnsRequest request)

    TInitExternalCtlMetaResult initExternalCtlMeta(1: TInitExternalCtlMetaRequest request)

    TFetchSchemaTableDataResult fetchSchemaTableData(1: TFetchSchemaTableDataRequest request)

    TMySqlLoadAcquireTokenResult acquireToken()

    TConfirmUnusedRemoteFilesResult confirmUnusedRemoteFiles(1: TConfirmUnusedRemoteFilesRequest request)

    TCheckAuthResult checkAuth(1: TCheckAuthRequest request)

    TQueryStatsResult getQueryStats(1: TGetQueryStatsRequest request)

    TGetTabletReplicaInfosResult getTabletReplicaInfos(1: TGetTabletReplicaInfosRequest request)

    TGetMasterTokenResult getMasterToken(1: TGetMasterTokenRequest request)

    TGetBinlogLagResult getBinlogLag(1: TGetBinlogLagRequest request)

    Status.TStatus updateStatsCache(1: TUpdateFollowerStatsCacheRequest request)

    TAutoIncrementRangeResult getAutoIncrementRange(1: TAutoIncrementRangeRequest request)
}<|MERGE_RESOLUTION|>--- conflicted
+++ resolved
@@ -605,17 +605,14 @@
     44: optional bool enable_profile
     45: optional bool partial_update
     46: optional list<string> table_names
-<<<<<<< HEAD
-    // only valid when file type is CSV
-    47: optional i8 enclose
-    // only valid when file type is CSV
-    48: optional i8 escape
-=======
     47: optional string load_sql // insert into sql used by stream load
     48: optional i64 backend_id
     49: optional i32 version // version 1 means use load_sql
     50: optional string label
->>>>>>> b5d7e6e7
+    // only valid when file type is CSV
+    51: optional i8 enclose
+    // only valid when file type is CSV
+    52: optional i8 escape
 }
 
 struct TStreamLoadPutResult {
