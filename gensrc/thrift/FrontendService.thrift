--- conflicted
+++ resolved
@@ -827,7 +827,7 @@
   CATALOG_META_CACHE_STATS = 9,
   PARTITIONS = 10,
   VIEW_DEPENDENCY = 11,
-<<<<<<< HEAD
+  SQL_BLOCK_RULE_STATUS = 12,
   ENCRYPTION_KEYS = 13,
   ASYNC_MVIEW_STATUS = 14,
   ACTIVITY_ASYNC_MVIEW = 15,
@@ -840,9 +840,6 @@
   ACTIVITY_AUTO_ANALYZE = 22,
   GRANTS_TO_ROLES = 23,
   GRANTS_TO_USERS = 24;
-=======
-  SQL_BLOCK_RULE_STATUS = 12,
->>>>>>> 8ce0d264
 }
 
 struct TMetadataTableRequestParams {
