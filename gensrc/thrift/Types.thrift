--- conflicted
+++ resolved
@@ -203,15 +203,10 @@
     UNINSTALL_PLUGIN,
     COMPACTION,
     STORAGE_MEDIUM_MIGRATE_V2,
-<<<<<<< HEAD
-    NOTIFY_UPDATE_STORAGE_POLICY,
-    PUSH_COOLDOWN_CONF,
-    COOLDOWN_DELETE_FILE
-=======
     NOTIFY_UPDATE_STORAGE_POLICY, // deprecated
     PUSH_COOLDOWN_CONF,
-    PUSH_STORAGE_POLICY
->>>>>>> 0744aeb2
+    PUSH_STORAGE_POLICY,
+    COOLDOWN_DELETE_FILE
 }
 
 enum TStmtType {
