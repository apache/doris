// Licensed to the Apache Software Foundation (ASF) under one
// or more contributor license agreements.  See the NOTICE file
// distributed with this work for additional information
// regarding copyright ownership.  The ASF licenses this file
// to you under the Apache License, Version 2.0 (the
// "License"); you may not use this file except in compliance
// with the License.  You may obtain a copy of the License at
//
//   http://www.apache.org/licenses/LICENSE-2.0
//
// Unless required by applicable law or agreed to in writing,
// software distributed under the License is distributed on an
// "AS IS" BASIS, WITHOUT WARRANTIES OR CONDITIONS OF ANY
// KIND, either express or implied.  See the License for the
// specific language governing permissions and limitations
// under the License.

namespace cpp doris
namespace java org.apache.doris.thrift

include "Exprs.thrift"
include "Types.thrift"
include "Descriptors.thrift"
include "Partitions.thrift"
include "PlanNodes.thrift"

enum TDataSinkType {
    DATA_STREAM_SINK,
    RESULT_SINK,
    DATA_SPLIT_SINK, // deprecated
    MYSQL_TABLE_SINK,
    EXPORT_SINK,
    OLAP_TABLE_SINK,
    MEMORY_SCRATCH_SINK,
    ODBC_TABLE_SINK,
    RESULT_FILE_SINK,
    JDBC_TABLE_SINK,
    MULTI_CAST_DATA_STREAM_SINK,
    GROUP_COMMIT_OLAP_TABLE_SINK, // deprecated
    GROUP_COMMIT_BLOCK_SINK,
    HIVE_TABLE_SINK,
}

enum TResultSinkType {
    MYSQL_PROTOCAL,
    ARROW_FLIGHT_PROTOCAL,
    FILE,    // deprecated, should not be used any more. FileResultSink is covered by TRESULT_FILE_SINK for concurrent purpose.
}

enum TParquetCompressionType {
    SNAPPY,
    GZIP,
    BROTLI,
    ZSTD,
    LZ4,
    LZO,
    BZ2,
    UNCOMPRESSED,
}

enum TParquetVersion {
    PARQUET_1_0,
    PARQUET_2_LATEST,
}

enum TParquetDataType {
    BOOLEAN,
    INT32,
    INT64,
    INT96,
    BYTE_ARRAY,
    FLOAT,
    DOUBLE,
    FIXED_LEN_BYTE_ARRAY,
}

enum TParquetDataLogicalType {
      UNDEFINED = 0,  // Not a real logical type
      STRING = 1,
      MAP,
      LIST,
      ENUM,
      DECIMAL,
      DATE,
      TIME,
      TIMESTAMP,
      INTERVAL,
      INT,
      NIL,  // Thrift NullType: annotates data that is always null
      JSON,
      BSON,
      UUID,
      NONE  // Not a real logical type; should always be last element
    }

enum TParquetRepetitionType {
    REQUIRED,
    REPEATED,
    OPTIONAL,
}

struct TParquetSchema {
    1: optional TParquetRepetitionType schema_repetition_type
    2: optional TParquetDataType schema_data_type
    3: optional string schema_column_name
    4: optional TParquetDataLogicalType schema_data_logical_type
}

struct TResultFileSinkOptions {
    1: required string file_path
    2: required PlanNodes.TFileFormatType file_format
    3: optional string column_separator    // only for csv
    4: optional string line_delimiter  // only for csv
    5: optional i64 max_file_size_bytes
    6: optional list<Types.TNetworkAddress> broker_addresses; // only for remote file
    7: optional map<string, string> broker_properties // only for remote file
    8: optional string success_file_name
    9: optional list<list<string>> schema            // for orc file
    10: optional map<string, string> file_properties // for orc file

    //note: use outfile with parquet format, have deprecated 9:schema and 10:file_properties
    //because when this info thrift to BE, BE hava to find useful info in string,
    //have to check by use string directly, and maybe not so efficient
    11: optional list<TParquetSchema> parquet_schemas
    12: optional TParquetCompressionType parquet_compression_type
    13: optional bool parquet_disable_dictionary
    14: optional TParquetVersion parquet_version
    15: optional string orc_schema

    16: optional bool delete_existing_files;
    17: optional string file_suffix;
    18: optional bool with_bom;
}

struct TMemoryScratchSink {

}

// Specification of one output destination of a plan fragment
struct TPlanFragmentDestination {
  // the globally unique fragment instance id
  1: required Types.TUniqueId fragment_instance_id

  // ... which is being executed on this server
  2: required Types.TNetworkAddress server
  3: optional Types.TNetworkAddress brpc_server
}

// Sink which forwards data to a remote plan fragment,
// according to the given output partition specification
// (ie, the m:1 part of an m:n data stream)
struct TDataStreamSink {
  // destination node id
  1: required Types.TPlanNodeId dest_node_id

  // Specification of how the output of a fragment is partitioned.
  // If the partitioning type is UNPARTITIONED, the output is broadcast
  // to each destination host.
  2: required Partitions.TDataPartition output_partition

  3: optional bool ignore_not_found

  // per-destination projections
  4: optional list<Exprs.TExpr> output_exprs

  // project output tuple id
  5: optional Types.TTupleId output_tuple_id

  // per-destination filters
  6: optional list<Exprs.TExpr> conjuncts

  // per-destination runtime filters
  7: optional list<PlanNodes.TRuntimeFilterDesc> runtime_filters

  // used for partition_type = TABLET_SINK_SHUFFLE_PARTITIONED
  8: optional Descriptors.TOlapTableSchemaParam tablet_sink_schema
  9: optional Descriptors.TOlapTablePartitionParam tablet_sink_partition
  10: optional Descriptors.TOlapTableLocationParam tablet_sink_location
  11: optional i64 tablet_sink_txn_id
  12: optional Types.TTupleId tablet_sink_tuple_id
}

struct TMultiCastDataStreamSink {
    1: optional list<TDataStreamSink> sinks;
    2: optional list<list<TPlanFragmentDestination>> destinations;
}

struct TFetchOption {
    1: optional bool use_two_phase_fetch;
    // Nodes in this cluster, used for second phase fetch
    2: optional Descriptors.TPaloNodesInfo nodes_info;
    // Whether fetch row store
    3: optional bool fetch_row_store;
    // Fetch schema
    4: optional list<Descriptors.TColumn> column_desc;
}

struct TResultSink {
    1: optional TResultSinkType type;
    2: optional TResultFileSinkOptions file_options; // deprecated
    3: optional TFetchOption fetch_option;
}

struct TResultFileSink {
    1: optional TResultFileSinkOptions file_options;
    2: optional Types.TStorageBackendType storage_backend_type;
    3: optional Types.TPlanNodeId dest_node_id;
    4: optional Types.TTupleId output_tuple_id;
    5: optional string header;
    6: optional string header_type;
}

struct TMysqlTableSink {
    1: required string host
    2: required i32 port
    3: required string user
    4: required string passwd
    5: required string db
    6: required string table
    7: required string charset
}

struct TOdbcTableSink {
    1: optional string connect_string
    2: optional string table
    3: optional bool use_transaction
}

struct TJdbcTableSink {
    1: optional Descriptors.TJdbcTable jdbc_table
    2: optional bool use_transaction
    3: optional Types.TOdbcTableType table_type
    4: optional string insert_sql
}

struct TExportSink {
    1: required Types.TFileType file_type
    2: required string export_path
    3: required string column_separator
    4: required string line_delimiter
    // properties need to access broker.
    5: optional list<Types.TNetworkAddress> broker_addresses
    6: optional map<string, string> properties
    7: optional string header
}

enum TGroupCommitMode {
    SYNC_MODE,
    ASYNC_MODE,
    OFF_MODE
}

struct TOlapTableSink {
    1: required Types.TUniqueId load_id
    2: required i64 txn_id
    3: required i64 db_id
    4: required i64 table_id
    5: required i32 tuple_id
    6: required i32 num_replicas
    7: required bool need_gen_rollup    // Deprecated, not used since alter job v2
    8: optional string db_name
    9: optional string table_name
    10: required Descriptors.TOlapTableSchemaParam schema
    11: required Descriptors.TOlapTablePartitionParam partition
    12: required Descriptors.TOlapTableLocationParam location
    13: required Descriptors.TPaloNodesInfo nodes_info
    14: optional i64 load_channel_timeout_s // the timeout of load channels in second
    15: optional i32 send_batch_parallelism
    16: optional bool load_to_single_tablet
    17: optional bool write_single_replica
    18: optional Descriptors.TOlapTableLocationParam slave_location
    19: optional i64 txn_timeout_s // timeout of load txn in second
    20: optional bool write_file_cache

    // used by GroupCommitBlockSink
    21: optional i64 base_schema_version
    22: optional TGroupCommitMode group_commit_mode
    23: optional double max_filter_ratio

    24: optional string storage_vault_id
}

struct THiveLocationParams {
  1: optional string write_path
  2: optional string target_path
  3: optional Types.TFileType file_type
}

struct TSortedColumn {
    1: optional string sort_column_name
    2: optional i32 order // asc(1) or desc(0)
}

struct TBucketingMode {
    1: optional i32 bucket_version
}

struct THiveBucket {
    1: optional list<string> bucketed_by
    2: optional TBucketingMode bucket_mode
    3: optional i32 bucket_count
    4: optional list<TSortedColumn> sorted_by
}

enum THiveColumnType {
    PARTITION_KEY = 0,
    REGULAR = 1,
    SYNTHESIZED = 2
}
<<<<<<< HEAD
=======

>>>>>>> 84572d7c
struct THiveColumn {
  1: optional string name
  2: optional Types.TTypeDesc data_type
  3: optional THiveColumnType column_type
}

struct THivePartition {
  1: optional list<string> values
  2: optional THiveLocationParams location
  3: optional PlanNodes.TFileFormatType file_format
}

struct THiveTableSink {
    1: optional string db_name
    2: optional string table_name
    3: optional list<THiveColumn> columns
    4: optional list<THivePartition> partitions
    5: optional THiveBucket bucket_info
    6: optional PlanNodes.TFileFormatType file_format
    7: optional PlanNodes.TFileCompressType compression_type
    8: optional THiveLocationParams location
    9: optional map<string, string> hadoop_config
    10: optional bool overwrite
}

enum TUpdateMode {
    NEW = 0, // add partition
    APPEND = 1, // alter partition
    OVERWRITE = 2 // insert overwrite
}

struct THivePartitionUpdate {
    1: optional string name
    2: optional TUpdateMode update_mode
    3: optional THiveLocationParams location
    4: optional list<string> file_names
    5: optional i64 row_count
    6: optional i64 file_size
}

struct TDataSink {
  1: required TDataSinkType type
  2: optional TDataStreamSink stream_sink
  3: optional TResultSink result_sink
  5: optional TMysqlTableSink mysql_table_sink
  6: optional TExportSink export_sink
  7: optional TOlapTableSink olap_table_sink
  8: optional TMemoryScratchSink memory_scratch_sink
  9: optional TOdbcTableSink odbc_table_sink
  10: optional TResultFileSink result_file_sink
  11: optional TJdbcTableSink jdbc_table_sink
  12: optional TMultiCastDataStreamSink multi_cast_stream_sink
  13: optional THiveTableSink hive_table_sink
}<|MERGE_RESOLUTION|>--- conflicted
+++ resolved
@@ -307,10 +307,7 @@
     REGULAR = 1,
     SYNTHESIZED = 2
 }
-<<<<<<< HEAD
-=======
-
->>>>>>> 84572d7c
+
 struct THiveColumn {
   1: optional string name
   2: optional Types.TTypeDesc data_type
