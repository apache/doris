// Licensed to the Apache Software Foundation (ASF) under one
// or more contributor license agreements.  See the NOTICE file
// distributed with this work for additional information
// regarding copyright ownership.  The ASF licenses this file
// to you under the Apache License, Version 2.0 (the
// "License"); you may not use this file except in compliance
// with the License.  You may obtain a copy of the License at
//
//   http://www.apache.org/licenses/LICENSE-2.0
//
// Unless required by applicable law or agreed to in writing,
// software distributed under the License is distributed on an
// "AS IS" BASIS, WITHOUT WARRANTIES OR CONDITIONS OF ANY
// KIND, either express or implied.  See the License for the
// specific language governing permissions and limitations
// under the License.

namespace cpp doris
namespace java org.apache.doris.thrift

include "Status.thrift"
include "Types.thrift"
include "PaloInternalService.thrift"
include "PlanNodes.thrift"
include "Descriptors.thrift"
include "Exprs.thrift"

struct TTabletSchema {
    1: required i16 short_key_column_count
    2: required Types.TSchemaHash schema_hash
    3: required Types.TKeysType keys_type
    4: required Types.TStorageType storage_type
    5: required list<Descriptors.TColumn> columns
    6: optional double bloom_filter_fpp
    7: optional list<Descriptors.TOlapTableIndex> indexes
    8: optional bool is_in_memory
    9: optional i32 delete_sign_idx = -1
    10: optional i32 sequence_col_idx = -1
    11: optional Types.TSortType sort_type
    12: optional i32 sort_col_num
    13: optional bool disable_auto_compaction
    14: optional bool store_row_column = false
}

// this enum stands for different storage format in src_backends
// V1 for Segment-V1
// V2 for Segment-V2
enum TStorageFormat {
    DEFAULT,
    V1,
    V2
}

enum TTabletType {
    TABLET_TYPE_DISK = 0,
    TABLET_TYPE_MEMORY = 1
}

struct TS3StorageParam {
    1: optional string endpoint
    2: optional string region
    3: optional string ak
    4: optional string sk
    5: optional i32 max_conn = 50
    6: optional i32 request_timeout_ms = 3000
    7: optional i32 conn_timeout_ms = 1000
    8: optional string root_path
    9: optional string bucket
}

struct TStoragePolicy {
    1: optional i64 id
    2: optional string name
    3: optional i64 version // alter version
    4: optional i64 cooldown_datetime
    5: optional i64 cooldown_ttl
    6: optional i64 resource_id
}

struct TStorageResource {
    1: optional i64 id
    2: optional string name
    3: optional i64 version // alter version
    4: optional TS3StorageParam s3_storage_param
    // more storage resource type
}

struct TPushStoragePolicyReq {
    1: optional list<TStoragePolicy> storage_policy
    2: optional list<TStorageResource> resource
    3: optional list<i64> dropped_storage_policy
}

enum TCompressionType {
    UNKNOWN_COMPRESSION = 0,
    DEFAULT_COMPRESSION = 1,
    NO_COMPRESSION = 2,
    SNAPPY = 3,
    LZ4 = 4,
    LZ4F = 5,
    ZLIB = 6,
    ZSTD = 7
}


struct TCreateTabletReq {
    1: required Types.TTabletId tablet_id
    2: required TTabletSchema tablet_schema
    3: optional Types.TVersion version
    // Deprecated
    4: optional Types.TVersionHash version_hash 
    5: optional Types.TStorageMedium storage_medium
    6: optional bool in_restore_mode
    // this new tablet should be colocate with base tablet
    7: optional Types.TTabletId base_tablet_id
    8: optional Types.TSchemaHash base_schema_hash
    9: optional i64 table_id
    10: optional i64 partition_id
    // used to find the primary replica among tablet's replicas
    // replica with the largest term is primary replica
    11: optional i64 allocation_term
    // indicate whether this tablet is a compute storage split mode, we call it "eco mode"
    12: optional bool is_eco_mode
    13: optional TStorageFormat storage_format
    14: optional TTabletType tablet_type
    // 15: optional TStorageParam storage_param
    16: optional TCompressionType compression_type = TCompressionType.LZ4F
    17: optional Types.TReplicaId replica_id = 0
    // 18: optional string storage_policy
    19: optional bool enable_unique_key_merge_on_write = false
    20: optional i64 storage_policy_id
}

struct TDropTabletReq {
    1: required Types.TTabletId tablet_id
    2: optional Types.TSchemaHash schema_hash
    3: optional Types.TReplicaId replica_id = 0
    4: optional bool is_drop_table_or_partition = false
}

struct TAlterTabletReq {
    1: required Types.TTabletId base_tablet_id
    2: required Types.TSchemaHash base_schema_hash
    3: required TCreateTabletReq new_tablet_req
}

enum TAlterTabletType {
    SCHEMA_CHANGE = 1,
    ROLLUP = 2,
    MIGRATION = 3
}

// This v2 request will replace the old TAlterTabletReq.
// TAlterTabletReq should be deprecated after new alter job process merged.
struct TAlterTabletReqV2 {
    1: required Types.TTabletId base_tablet_id
    2: required Types.TTabletId new_tablet_id
    3: required Types.TSchemaHash base_schema_hash
    4: required Types.TSchemaHash new_schema_hash
    // version of data which this alter task should transform
    5: optional Types.TVersion alter_version
    6: optional Types.TVersionHash alter_version_hash // Deprecated
    7: optional list<TAlterMaterializedViewParam> materialized_view_params
    8: optional TAlterTabletType alter_tablet_type = TAlterTabletType.SCHEMA_CHANGE
    9: optional Descriptors.TDescriptorTable desc_tbl
    10: optional list<Descriptors.TColumn> columns
}

struct TAlterMaterializedViewParam {
    1: required string column_name
    2: optional string origin_column_name
    3: optional Exprs.TExpr mv_expr
}

struct TStorageMigrationReqV2 {
    1: optional Types.TTabletId base_tablet_id
    2: optional Types.TTabletId new_tablet_id
    3: optional Types.TSchemaHash base_schema_hash
    4: optional Types.TSchemaHash new_schema_hash
    5: optional Types.TVersion migration_version
}

struct TClusterInfo {
    1: required string user
    2: required string password
}

struct TPushReq {
    1: required Types.TTabletId tablet_id
    2: required Types.TSchemaHash schema_hash
    3: required Types.TVersion version
    4: required Types.TVersionHash version_hash // Deprecated
    5: required i64 timeout
    6: required Types.TPushType push_type
    7: optional string http_file_path
    8: optional i64 http_file_size
    9: optional list<PaloInternalService.TCondition> delete_conditions
    10: optional bool need_decompress
    // for real time load
    11: optional Types.TTransactionId transaction_id
    12: optional Types.TPartitionId partition_id
    // fe should inform be that this request is running during schema change
    // be should write two files
    13: optional bool is_schema_changing
    // 14 and 15 are used by spark load
    14: optional PlanNodes.TBrokerScanRange broker_scan_range
    15: optional Descriptors.TDescriptorTable desc_tbl
    16: optional list<Descriptors.TColumn> columns_desc
}

struct TCloneReq {
    1: required Types.TTabletId tablet_id
    2: required Types.TSchemaHash schema_hash
    3: required list<Types.TBackend> src_backends
    4: optional Types.TStorageMedium storage_medium
    // these are visible version(hash) actually
    5: optional Types.TVersion committed_version
    6: optional Types.TVersionHash committed_version_hash // Deprecated
    7: optional i32 task_version;
    8: optional i64 src_path_hash;
    9: optional i64 dest_path_hash;
    10: optional i32 timeout_s;
    11: optional Types.TReplicaId replica_id = 0
}

struct TCompactionReq {
    1: optional Types.TTabletId tablet_id
    2: optional Types.TSchemaHash schema_hash
    3: optional string type
}

struct TStorageMediumMigrateReq {
    1: required Types.TTabletId tablet_id
    2: required Types.TSchemaHash schema_hash
    3: required Types.TStorageMedium storage_medium
    // if data dir is specified, the storage_medium is meaning less,
    // Doris will try to migrate the tablet to the specified data dir.
    4: optional string data_dir
}

struct TCancelDeleteDataReq {
    // deprecated
    1: required Types.TTabletId tablet_id
    2: required Types.TSchemaHash schema_hash
    3: required Types.TVersion version
    4: required Types.TVersionHash version_hash // Deprecated
}

struct TCheckConsistencyReq {
    1: required Types.TTabletId tablet_id
    2: required Types.TSchemaHash schema_hash
    3: required Types.TVersion version
    4: required Types.TVersionHash version_hash // Deprecated
}

struct TUploadReq {
    1: required i64 job_id;
    2: required map<string, string> src_dest_map
    3: required Types.TNetworkAddress broker_addr
    4: optional map<string, string> broker_prop
    5: optional Types.TStorageBackendType storage_backend = Types.TStorageBackendType.BROKER

}

struct TDownloadReq {
    1: required i64 job_id
    2: required map<string, string> src_dest_map
    3: required Types.TNetworkAddress broker_addr
    4: optional map<string, string> broker_prop
    5: optional Types.TStorageBackendType storage_backend = Types.TStorageBackendType.BROKER
}

struct TSnapshotRequest {
    1: required Types.TTabletId tablet_id
    2: required Types.TSchemaHash schema_hash
    3: optional Types.TVersion version
    4: optional Types.TVersionHash version_hash // Deprecated
    5: optional i64 timeout
    6: optional list<Types.TVersion> missing_version
    7: optional bool list_files
    // if all nodes has been upgraded, it can be removed.
    // Deprecated since version 0.13
    8: optional bool allow_incremental_clone
    9: optional i32 preferred_snapshot_version = Types.TPREFER_SNAPSHOT_REQ_VERSION
    10: optional bool is_copy_tablet_task
}

struct TReleaseSnapshotRequest {
    1: required string snapshot_path
}

struct TClearRemoteFileReq {
    1: required string remote_file_path
    2: required map<string, string> remote_source_properties
}

struct TPartitionVersionInfo {
    1: required Types.TPartitionId partition_id
    2: required Types.TVersion version
    3: required Types.TVersionHash version_hash // Deprecated
}

struct TMoveDirReq {
    1: required Types.TTabletId tablet_id
    2: required Types.TSchemaHash schema_hash
    3: required string src
    4: required i64 job_id
    5: required bool overwrite
}

enum TAgentServiceVersion {
    V1
}

struct TPublishVersionRequest {
    1: required Types.TTransactionId transaction_id
    2: required list<TPartitionVersionInfo> partition_version_infos
    // strict mode means BE will check tablet missing version
    3: optional bool strict_mode = false
}

struct TClearAlterTaskRequest {
    1: required Types.TTabletId tablet_id
    2: required Types.TSchemaHash schema_hash
}

struct TClearTransactionTaskRequest {
    1: required Types.TTransactionId transaction_id
    2: required list<Types.TPartitionId> partition_id
}

struct TRecoverTabletReq {
    1: optional Types.TTabletId tablet_id
    2: optional Types.TSchemaHash schema_hash
    3: optional Types.TVersion version
    4: optional Types.TVersionHash version_hash // Deprecated
}

enum TTabletMetaType {
    PARTITIONID,
    INMEMORY
}

struct TTabletMetaInfo {
    1: optional Types.TTabletId tablet_id
    2: optional Types.TSchemaHash schema_hash
    3: optional Types.TPartitionId partition_id
    4: optional TTabletMetaType meta_type
    5: optional bool is_in_memory
    // 6: optional string storage_policy;
    7: optional i64 storage_policy_id
}

struct TUpdateTabletMetaInfoReq {
    1: optional list<TTabletMetaInfo> tabletMetaInfos
}

struct TPluginMetaInfo {
    1: required string name
    2: required i32 type
    3: optional string so_name
    4: optional string source
}

struct TCooldownConf {
    1: required Types.TTabletId tablet_id
    2: optional Types.TReplicaId cooldown_replica_id
    3: optional i64 cooldown_term
}

struct TPushCooldownConfReq {
    1: required list<TCooldownConf> cooldown_confs
}

struct TCooldownDeleteFile {
    1: optional Types.TTabletId tablet_id
    2: optional Types.TUniqueId delete_id
}

struct TCooldownDeleteFileReq {
    1: required list<TCooldownDeleteFile> cooldown_delete_files
}

struct TAgentTaskRequest {
    1: required TAgentServiceVersion protocol_version
    2: required Types.TTaskType task_type
    3: required i64 signature // every request has unique signature
    4: optional Types.TPriority priority
    5: optional TCreateTabletReq create_tablet_req
    6: optional TDropTabletReq drop_tablet_req
    7: optional TAlterTabletReq alter_tablet_req
    8: optional TCloneReq clone_req
    9: optional TPushReq push_req
    10: optional TCancelDeleteDataReq cancel_delete_data_req //deprecated
    // Deprecated
    11: optional Types.TResourceInfo resource_info
    12: optional TStorageMediumMigrateReq storage_medium_migrate_req
    13: optional TCheckConsistencyReq check_consistency_req
    14: optional TUploadReq upload_req
    15: optional TDownloadReq download_req
    16: optional TSnapshotRequest snapshot_req
    17: optional TReleaseSnapshotRequest release_snapshot_req
    18: optional TClearRemoteFileReq clear_remote_file_req
    19: optional TPublishVersionRequest publish_version_req
    20: optional TClearAlterTaskRequest clear_alter_task_req
    21: optional TClearTransactionTaskRequest clear_transaction_task_req
    22: optional TMoveDirReq move_dir_req
    23: optional TRecoverTabletReq recover_tablet_req
    24: optional TAlterTabletReqV2 alter_tablet_req_v2
    25: optional i64 recv_time // time the task is inserted to queue
    26: optional TUpdateTabletMetaInfoReq update_tablet_meta_info_req
    27: optional TCompactionReq compaction_req
    28: optional TStorageMigrationReqV2 storage_migration_req_v2
    // DEPRECATED 29: optional TGetStoragePolicy update_policy
    30: optional TPushCooldownConfReq push_cooldown_conf
<<<<<<< HEAD
    31: optional TCooldownDeleteFileReq cooldown_delete_file
=======
    31: optional TPushStoragePolicyReq push_storage_policy_req
>>>>>>> 0744aeb2
}

struct TAgentResult {
    1: required Status.TStatus status
    2: optional string snapshot_path
    3: optional bool allow_incremental_clone
    // the snapshot that be has done according 
    // to the preferred snapshot version that client requests
    4: optional i32 snapshot_version  = 1
}

struct TTopicItem {
    1: required string key
    2: optional i64 int_value
    3: optional double double_value
    4: optional string string_value
}

enum TTopicType {
    RESOURCE
}

struct TTopicUpdate {
    1: required TTopicType type
    2: optional list<TTopicItem> updates
    3: optional list<string> deletes
}

struct TAgentPublishRequest {
    1: required TAgentServiceVersion protocol_version
    2: required list<TTopicUpdate> updates
}
<|MERGE_RESOLUTION|>--- conflicted
+++ resolved
@@ -413,11 +413,8 @@
     28: optional TStorageMigrationReqV2 storage_migration_req_v2
     // DEPRECATED 29: optional TGetStoragePolicy update_policy
     30: optional TPushCooldownConfReq push_cooldown_conf
-<<<<<<< HEAD
-    31: optional TCooldownDeleteFileReq cooldown_delete_file
-=======
     31: optional TPushStoragePolicyReq push_storage_policy_req
->>>>>>> 0744aeb2
+    32: optional TCooldownDeleteFileReq cooldown_delete_file
 }
 
 struct TAgentResult {
