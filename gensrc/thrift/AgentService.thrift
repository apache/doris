// Licensed to the Apache Software Foundation (ASF) under one
// or more contributor license agreements.  See the NOTICE file
// distributed with this work for additional information
// regarding copyright ownership.  The ASF licenses this file
// to you under the Apache License, Version 2.0 (the
// "License"); you may not use this file except in compliance
// with the License.  You may obtain a copy of the License at
//
//   http://www.apache.org/licenses/LICENSE-2.0
//
// Unless required by applicable law or agreed to in writing,
// software distributed under the License is distributed on an
// "AS IS" BASIS, WITHOUT WARRANTIES OR CONDITIONS OF ANY
// KIND, either express or implied.  See the License for the
// specific language governing permissions and limitations
// under the License.

namespace cpp doris
namespace java org.apache.doris.thrift

include "Status.thrift"
include "Types.thrift"
include "PaloInternalService.thrift"
include "PlanNodes.thrift"
include "Descriptors.thrift"
include "Exprs.thrift"

struct TColumn {
    1: required string column_name
    2: required Types.TColumnType column_type
    3: optional Types.TAggregationType aggregation_type
    4: optional bool is_key
    5: optional bool is_allow_null
    6: optional string default_value
    7: optional bool is_bloom_filter_column
    8: optional Exprs.TExpr define_expr
    9: optional bool visible = true
    10: optional list<TColumn> children_column
}

struct TTabletSchema {
    1: required i16 short_key_column_count
    2: required Types.TSchemaHash schema_hash
    3: required Types.TKeysType keys_type
    4: required Types.TStorageType storage_type
    5: required list<TColumn> columns
    6: optional double bloom_filter_fpp
    7: optional list<Descriptors.TOlapTableIndex> indexes
    8: optional bool is_in_memory
    9: optional i32 delete_sign_idx = -1
    10: optional i32 sequence_col_idx = -1
    11: optional Types.TSortType sort_type
    12: optional i32 sort_col_num
}

// this enum stands for different storage format in src_backends
// V1 for Segment-V1
// V2 for Segment-V2
enum TStorageFormat {
    DEFAULT,
    V1,
    V2
}

enum TTabletType {
    TABLET_TYPE_DISK = 0,
    TABLET_TYPE_MEMORY = 1
}

struct TS3StorageParam {
    1: optional string s3_endpoint
    2: optional string s3_region
    3: optional string s3_ak
    4: optional string s3_sk
    5: optional i32 s3_max_conn = 50
    6: optional i32 s3_request_timeout_ms = 3000
    7: optional i32 s3_conn_timeout_ms = 1000
    8: optional string root_path
}

struct TStorageParam {
    1: required Types.TStorageMedium storage_medium = TStorageMedium.HDD
    2: required string storage_name = "";
    3: optional TS3StorageParam s3_storage_param
}

struct TCreateTabletReq {
    1: required Types.TTabletId tablet_id
    2: required TTabletSchema tablet_schema
    3: optional Types.TVersion version
    // Deprecated
    4: optional Types.TVersionHash version_hash 
    5: optional Types.TStorageMedium storage_medium
    6: optional bool in_restore_mode
    // this new tablet should be colocate with base tablet
    7: optional Types.TTabletId base_tablet_id
    8: optional Types.TSchemaHash base_schema_hash
    9: optional i64 table_id
    10: optional i64 partition_id
    // used to find the primary replica among tablet's replicas
    // replica with the largest term is primary replica
    11: optional i64 allocation_term
    // indicate whether this tablet is a compute storage split mode, we call it "eco mode"
    12: optional bool is_eco_mode
    13: optional TStorageFormat storage_format
    14: optional TTabletType tablet_type
    15: optional TStorageParam storage_param
}

struct TDropTabletReq {
    1: required Types.TTabletId tablet_id
    2: optional Types.TSchemaHash schema_hash
}

struct TAlterTabletReq {
    1: required Types.TTabletId base_tablet_id
    2: required Types.TSchemaHash base_schema_hash
    3: required TCreateTabletReq new_tablet_req
}

enum TAlterTabletType {
    SCHEMA_CHANGE = 1,
    ROLLUP = 2,
    MIGRATION = 3
}

// This v2 request will replace the old TAlterTabletReq.
// TAlterTabletReq should be deprecated after new alter job process merged.
struct TAlterTabletReqV2 {
    1: required Types.TTabletId base_tablet_id
    2: required Types.TTabletId new_tablet_id
    3: required Types.TSchemaHash base_schema_hash
    4: required Types.TSchemaHash new_schema_hash
    // version of data which this alter task should transform
    5: optional Types.TVersion alter_version
    6: optional Types.TVersionHash alter_version_hash // Deprecated
    7: optional list<TAlterMaterializedViewParam> materialized_view_params
    8: optional TAlterTabletType alter_tablet_type = TAlterTabletType.SCHEMA_CHANGE
}

struct TAlterMaterializedViewParam {
    1: required string column_name
    2: optional string origin_column_name
    3: optional Exprs.TExpr mv_expr
}

<<<<<<< HEAD
=======
struct TStorageMigrationReqV2 {
    1: optional Types.TTabletId base_tablet_id
    2: optional Types.TTabletId new_tablet_id
    3: optional Types.TSchemaHash base_schema_hash
    4: optional Types.TSchemaHash new_schema_hash
    5: optional Types.TVersion migration_version
}

>>>>>>> e157c2c2
struct TClusterInfo {
    1: required string user
    2: required string password
}

struct TPushReq {
    1: required Types.TTabletId tablet_id
    2: required Types.TSchemaHash schema_hash
    3: required Types.TVersion version
    4: required Types.TVersionHash version_hash // Deprecated
    5: required i64 timeout
    6: required Types.TPushType push_type
    7: optional string http_file_path
    8: optional i64 http_file_size
    9: optional list<PaloInternalService.TCondition> delete_conditions
    10: optional bool need_decompress
    // for real time load
    11: optional Types.TTransactionId transaction_id
    12: optional Types.TPartitionId partition_id
    // fe should inform be that this request is running during schema change
    // be should write two files
    13: optional bool is_schema_changing
    // 14 and 15 are used by spark load
    14: optional PlanNodes.TBrokerScanRange broker_scan_range
    15: optional Descriptors.TDescriptorTable desc_tbl
}

struct TCloneReq {
    1: required Types.TTabletId tablet_id
    2: required Types.TSchemaHash schema_hash
    3: required list<Types.TBackend> src_backends
    4: optional Types.TStorageMedium storage_medium
    // these are visible version(hash) actually
    5: optional Types.TVersion committed_version
    6: optional Types.TVersionHash committed_version_hash // Deprecated
    7: optional i32 task_version;
    8: optional i64 src_path_hash;
    9: optional i64 dest_path_hash;
    10: optional i32 timeout_s;
}

struct TCompactionReq {
    1: optional Types.TTabletId tablet_id
    2: optional Types.TSchemaHash schema_hash
    3: optional string type
}

struct TStorageMediumMigrateReq {
    1: required Types.TTabletId tablet_id
    2: required Types.TSchemaHash schema_hash
    3: required Types.TStorageMedium storage_medium
    // if data dir is specified, the storage_medium is meaning less,
    // Doris will try to migrate the tablet to the specified data dir.
    4: optional string data_dir
}

struct TCancelDeleteDataReq {
    // deprecated
    1: required Types.TTabletId tablet_id
    2: required Types.TSchemaHash schema_hash
    3: required Types.TVersion version
    4: required Types.TVersionHash version_hash // Deprecated
}

struct TCheckConsistencyReq {
    1: required Types.TTabletId tablet_id
    2: required Types.TSchemaHash schema_hash
    3: required Types.TVersion version
    4: required Types.TVersionHash version_hash // Deprecated
}

struct TUploadReq {
    1: required i64 job_id;
    2: required map<string, string> src_dest_map
    3: required Types.TNetworkAddress broker_addr
    4: optional map<string, string> broker_prop
    5: optional Types.TStorageBackendType storage_backend = Types.TStorageBackendType.BROKER

}

struct TDownloadReq {
    1: required i64 job_id
    2: required map<string, string> src_dest_map
    3: required Types.TNetworkAddress broker_addr
    4: optional map<string, string> broker_prop
    5: optional Types.TStorageBackendType storage_backend = Types.TStorageBackendType.BROKER
}

struct TSnapshotRequest {
    1: required Types.TTabletId tablet_id
    2: required Types.TSchemaHash schema_hash
    3: optional Types.TVersion version
    4: optional Types.TVersionHash version_hash // Deprecated
    5: optional i64 timeout
    6: optional list<Types.TVersion> missing_version
    7: optional bool list_files
    // if all nodes has been upgraded, it can be removed.
    // Deprecated since version 0.13
    8: optional bool allow_incremental_clone
    9: optional i32 preferred_snapshot_version = Types.TPREFER_SNAPSHOT_REQ_VERSION
}

struct TReleaseSnapshotRequest {
    1: required string snapshot_path
}

struct TClearRemoteFileReq {
    1: required string remote_file_path
    2: required map<string, string> remote_source_properties
}

struct TPartitionVersionInfo {
    1: required Types.TPartitionId partition_id
    2: required Types.TVersion version
    3: required Types.TVersionHash version_hash // Deprecated
}

struct TMoveDirReq {
    1: required Types.TTabletId tablet_id
    2: required Types.TSchemaHash schema_hash
    3: required string src
    4: required i64 job_id
    5: required bool overwrite
}

enum TAgentServiceVersion {
    V1
}

struct TPublishVersionRequest {
    1: required Types.TTransactionId transaction_id
    2: required list<TPartitionVersionInfo> partition_version_infos
    // strict mode means BE will check tablet missing version
    3: optional bool strict_mode = false
}

struct TClearAlterTaskRequest {
    1: required Types.TTabletId tablet_id
    2: required Types.TSchemaHash schema_hash
}

struct TClearTransactionTaskRequest {
    1: required Types.TTransactionId transaction_id
    2: required list<Types.TPartitionId> partition_id
}

struct TRecoverTabletReq {
    1: optional Types.TTabletId tablet_id
    2: optional Types.TSchemaHash schema_hash
    3: optional Types.TVersion version
    4: optional Types.TVersionHash version_hash // Deprecated
}

enum TTabletMetaType {
    PARTITIONID,
    INMEMORY
}

struct TTabletMetaInfo {
    1: optional Types.TTabletId tablet_id
    2: optional Types.TSchemaHash schema_hash
    3: optional Types.TPartitionId partition_id
    4: optional TTabletMetaType meta_type
    5: optional bool is_in_memory
}

struct TUpdateTabletMetaInfoReq {
    1: optional list<TTabletMetaInfo> tabletMetaInfos
}

struct TPluginMetaInfo {
    1: required string name
    2: required i32 type
    3: optional string so_name
    4: optional string source
}

struct TAgentTaskRequest {
    1: required TAgentServiceVersion protocol_version
    2: required Types.TTaskType task_type
    3: required i64 signature // every request has unique signature
    4: optional Types.TPriority priority
    5: optional TCreateTabletReq create_tablet_req
    6: optional TDropTabletReq drop_tablet_req
    7: optional TAlterTabletReq alter_tablet_req
    8: optional TCloneReq clone_req
    9: optional TPushReq push_req
    10: optional TCancelDeleteDataReq cancel_delete_data_req //deprecated
    // Deprecated
    11: optional Types.TResourceInfo resource_info
    12: optional TStorageMediumMigrateReq storage_medium_migrate_req
    13: optional TCheckConsistencyReq check_consistency_req
    14: optional TUploadReq upload_req
    15: optional TDownloadReq download_req
    16: optional TSnapshotRequest snapshot_req
    17: optional TReleaseSnapshotRequest release_snapshot_req
    18: optional TClearRemoteFileReq clear_remote_file_req
    19: optional TPublishVersionRequest publish_version_req
    20: optional TClearAlterTaskRequest clear_alter_task_req
    21: optional TClearTransactionTaskRequest clear_transaction_task_req
    22: optional TMoveDirReq move_dir_req
    23: optional TRecoverTabletReq recover_tablet_req
    24: optional TAlterTabletReqV2 alter_tablet_req_v2
    25: optional i64 recv_time // time the task is inserted to queue
    26: optional TUpdateTabletMetaInfoReq update_tablet_meta_info_req
    27: optional TCompactionReq compaction_req
<<<<<<< HEAD
=======
    28: optional TStorageMigrationReqV2 storage_migration_req_v2
>>>>>>> e157c2c2
}

struct TAgentResult {
    1: required Status.TStatus status
    2: optional string snapshot_path
    3: optional bool allow_incremental_clone
    // the snapshot that be has done according 
    // to the preferred snapshot version that client requests
    4: optional i32 snapshot_version  = 1
}

struct TTopicItem {
    1: required string key
    2: optional i64 int_value
    3: optional double double_value
    4: optional string string_value
}

enum TTopicType {
    RESOURCE
}

struct TTopicUpdate {
    1: required TTopicType type
    2: optional list<TTopicItem> updates
    3: optional list<string> deletes
}

struct TAgentPublishRequest {
    1: required TAgentServiceVersion protocol_version
    2: required list<TTopicUpdate> updates
}

struct TMiniLoadEtlTaskRequest {
    1: required TAgentServiceVersion protocol_version
    2: required PaloInternalService.TExecPlanFragmentParams params
}

struct TMiniLoadEtlStatusRequest {
    1: required TAgentServiceVersion protocol_version
    2: required Types.TUniqueId mini_load_id
}

struct TMiniLoadEtlStatusResult {
    1: required Status.TStatus status
    2: required Types.TEtlState etl_state
    3: optional map<string, i64> file_map
    4: optional map<string, string> counters
    5: optional string tracking_url
    // progress
}

struct TDeleteEtlFilesRequest {
    1: required TAgentServiceVersion protocol_version
    2: required Types.TUniqueId mini_load_id
    3: required string db_name
    4: required string label
}
<|MERGE_RESOLUTION|>--- conflicted
+++ resolved
@@ -144,8 +144,6 @@
     3: optional Exprs.TExpr mv_expr
 }
 
-<<<<<<< HEAD
-=======
 struct TStorageMigrationReqV2 {
     1: optional Types.TTabletId base_tablet_id
     2: optional Types.TTabletId new_tablet_id
@@ -154,7 +152,6 @@
     5: optional Types.TVersion migration_version
 }
 
->>>>>>> e157c2c2
 struct TClusterInfo {
     1: required string user
     2: required string password
@@ -361,10 +358,7 @@
     25: optional i64 recv_time // time the task is inserted to queue
     26: optional TUpdateTabletMetaInfoReq update_tablet_meta_info_req
     27: optional TCompactionReq compaction_req
-<<<<<<< HEAD
-=======
     28: optional TStorageMigrationReqV2 storage_migration_req_v2
->>>>>>> e157c2c2
 }
 
 struct TAgentResult {
