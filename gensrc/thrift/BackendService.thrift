// Licensed to the Apache Software Foundation (ASF) under one
// or more contributor license agreements.  See the NOTICE file
// distributed with this work for additional information
// regarding copyright ownership.  The ASF licenses this file
// to you under the Apache License, Version 2.0 (the
// "License"); you may not use this file except in compliance
// with the License.  You may obtain a copy of the License at
//
//   http://www.apache.org/licenses/LICENSE-2.0
//
// Unless required by applicable law or agreed to in writing,
// software distributed under the License is distributed on an
// "AS IS" BASIS, WITHOUT WARRANTIES OR CONDITIONS OF ANY
// KIND, either express or implied.  See the License for the
// specific language governing permissions and limitations
// under the License.

namespace cpp doris
namespace java org.apache.doris.thrift

include "Status.thrift"
include "Types.thrift"
include "PlanNodes.thrift"
include "AgentService.thrift"
include "PaloInternalService.thrift"
include "DorisExternalService.thrift"

struct TExportTaskRequest {
    1: required PaloInternalService.TExecPlanFragmentParams params
}

struct TTabletStat {
    1: required i64 tablet_id
    // local data size
    2: optional i64 data_size
    3: optional i64 row_num
    4: optional i64 version_count
    5: optional i64 remote_data_size 
}

struct TTabletStatResult {
    1: required map<i64, TTabletStat> tablets_stats
    2: optional list<TTabletStat> tablet_stat_list
}

struct TKafkaLoadInfo {
    1: required string brokers;
    2: required string topic;
    3: required map<i32, i64> partition_begin_offset;
    4: optional map<string, string> properties;
}

struct TRoutineLoadTask {
    1: required Types.TLoadSourceType type
    2: required i64 job_id
    3: required Types.TUniqueId id
    4: required i64 txn_id
    5: required i64 auth_code
    6: optional string db
    7: optional string tbl
    8: optional string label
    9: optional i64 max_interval_s
    10: optional i64 max_batch_rows
    11: optional i64 max_batch_size
    12: optional TKafkaLoadInfo kafka_load_info
    13: optional PaloInternalService.TExecPlanFragmentParams params
    14: optional PlanNodes.TFileFormatType format
<<<<<<< HEAD
    15: optional bool is_multi_table
=======
    15: optional PaloInternalService.TPipelineFragmentParams pipeline_params
>>>>>>> 4387f47f
}

struct TKafkaMetaProxyRequest {
    1: optional TKafkaLoadInfo kafka_info
}

struct TKafkaMetaProxyResult {
    1: optional list<i32> partition_ids
}

struct TProxyRequest {
    1: optional TKafkaMetaProxyRequest kafka_meta_request;
}

struct TProxyResult {
    1: required Status.TStatus status;
    2: optional TKafkaMetaProxyResult kafka_meta_result;
}

struct TStreamLoadRecord {
    1: optional string cluster
    2: required string user
    3: required string passwd
    4: required string db
    5: required string tbl
    6: optional string user_ip
    7: required string label
    8: required string status
    9: required string message
    10: optional string url
    11: optional i64 auth_code;
    12: required i64 total_rows
    13: required i64 loaded_rows
    14: required i64 filtered_rows
    15: required i64 unselected_rows
    16: required i64 load_bytes
    17: required i64 start_time
    18: required i64 finish_time
    19: optional string comment
}

struct TStreamLoadRecordResult {
    1: required map<string, TStreamLoadRecord> stream_load_record
}

struct TDiskTrashInfo {
    1: required string root_path
    2: required string state
    3: required i64 trash_used_capacity
}

struct TCheckStorageFormatResult {
    1: optional list<i64> v1_tablets;
    2: optional list<i64> v2_tablets;
}

struct TIngestBinlogRequest {
    1: optional i64 txn_id;
    2: optional i64 remote_tablet_id;
    3: optional i64 binlog_version;
    4: optional string remote_host;
    5: optional string remote_port;
    6: optional i64 partition_id;
    7: optional i64 local_tablet_id;
    8: optional Types.TUniqueId load_id;
}

struct TIngestBinlogResult {
    1: optional Status.TStatus status;
}

service BackendService {
    // Called by coord to start asynchronous execution of plan fragment in backend.
    // Returns as soon as all incoming data streams have been set up.
    PaloInternalService.TExecPlanFragmentResult exec_plan_fragment(1:PaloInternalService.TExecPlanFragmentParams params);

    // Called by coord to cancel execution of a single plan fragment, which this
    // coordinator initiated with a prior call to ExecPlanFragment.
    // Cancellation is asynchronous.
    PaloInternalService.TCancelPlanFragmentResult cancel_plan_fragment(
        1:PaloInternalService.TCancelPlanFragmentParams params);

    // Called by sender to transmit single row batch. Returns error indication
    // if params.fragmentId or params.destNodeId are unknown or if data couldn't be read.
    PaloInternalService.TTransmitDataResult transmit_data(
        1:PaloInternalService.TTransmitDataParams params);

    AgentService.TAgentResult submit_tasks(1:list<AgentService.TAgentTaskRequest> tasks);

    AgentService.TAgentResult make_snapshot(1:AgentService.TSnapshotRequest snapshot_request);

    AgentService.TAgentResult release_snapshot(1:string snapshot_path);

    AgentService.TAgentResult publish_cluster_state(1:AgentService.TAgentPublishRequest request);

    Status.TStatus submit_export_task(1:TExportTaskRequest request);

    PaloInternalService.TExportStatusResult get_export_status(1:Types.TUniqueId task_id);

    Status.TStatus erase_export_task(1:Types.TUniqueId task_id);

    TTabletStatResult get_tablet_stat();
    
    i64 get_trash_used_capacity();
    
    list<TDiskTrashInfo> get_disk_trash_used_capacity();

    Status.TStatus submit_routine_load_task(1:list<TRoutineLoadTask> tasks);

    // doris will build  a scan context for this session, context_id returned if success
    DorisExternalService.TScanOpenResult open_scanner(1: DorisExternalService.TScanOpenParams params);

    // return the batch_size of data
    DorisExternalService.TScanBatchResult get_next(1: DorisExternalService.TScanNextBatchParams params);

    // release the context resource associated with the context_id
    DorisExternalService.TScanCloseResult close_scanner(1: DorisExternalService.TScanCloseParams params);

    TStreamLoadRecordResult get_stream_load_record(1: i64 last_stream_record_time);

    oneway void clean_trash();

    // check tablet rowset type
    TCheckStorageFormatResult check_storage_format();

    TIngestBinlogResult ingest_binlog(1: TIngestBinlogRequest ingest_binlog_request);
}<|MERGE_RESOLUTION|>--- conflicted
+++ resolved
@@ -65,11 +65,8 @@
     12: optional TKafkaLoadInfo kafka_load_info
     13: optional PaloInternalService.TExecPlanFragmentParams params
     14: optional PlanNodes.TFileFormatType format
-<<<<<<< HEAD
-    15: optional bool is_multi_table
-=======
     15: optional PaloInternalService.TPipelineFragmentParams pipeline_params
->>>>>>> 4387f47f
+    16: optional bool is_multi_table
 }
 
 struct TKafkaMetaProxyRequest {
