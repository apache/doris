// Licensed to the Apache Software Foundation (ASF) under one
// or more contributor license agreements.  See the NOTICE file
// distributed with this work for additional information
// regarding copyright ownership.  The ASF licenses this file
// to you under the Apache License, Version 2.0 (the
// "License"); you may not use this file except in compliance
// with the License.  You may obtain a copy of the License at
//
//   http://www.apache.org/licenses/LICENSE-2.0
//
// Unless required by applicable law or agreed to in writing,
// software distributed under the License is distributed on an
// "AS IS" BASIS, WITHOUT WARRANTIES OR CONDITIONS OF ANY
// KIND, either express or implied.  See the License for the
// specific language governing permissions and limitations
// under the License.

namespace cpp doris
namespace java org.apache.doris.thrift

include "Status.thrift"
include "Types.thrift"
include "Exprs.thrift"
include "Descriptors.thrift"
include "PlanNodes.thrift"
include "Planner.thrift"
include "DataSinks.thrift"
include "Data.thrift"
include "RuntimeProfile.thrift"
include "PaloService.thrift"

// constants for TQueryOptions.num_nodes
const i32 NUM_NODES_ALL = 0
const i32 NUM_NODES_ALL_RACKS = -1

// constants for TPlanNodeId
const i32 INVALID_PLAN_NODE_ID = -1

// Constant default partition ID, must be < 0 to avoid collisions
const i64 DEFAULT_PARTITION_ID = -1;

enum TQueryType {
    SELECT,
    LOAD,
    EXTERNAL
}

enum TErrorHubType {
    MYSQL,
    BROKER,
    NULL_TYPE
}

enum TPrefetchMode {
    NONE,
    HT_BUCKET
}

struct TMysqlErrorHubInfo {
    1: required string host;
    2: required i32 port;
    3: required string user;
    4: required string passwd;
    5: required string db;
    6: required string table;
}

struct TBrokerErrorHubInfo {
    1: required Types.TNetworkAddress broker_addr;
    2: required string path;
    3: required map<string, string> prop;
}

struct TLoadErrorHubInfo {
    1: required TErrorHubType type = TErrorHubType.NULL_TYPE;
    2: optional TMysqlErrorHubInfo mysql_info;
    3: optional TBrokerErrorHubInfo broker_info;
}

struct TResourceLimit {
    1: optional i32 cpu_limit
}

// Query options that correspond to PaloService.PaloQueryOptions,
// with their respective defaults
struct TQueryOptions {
  1: optional bool abort_on_error = 0
  2: optional i32 max_errors = 0
  3: optional bool disable_codegen = 1
  4: optional i32 batch_size = 0
  5: optional i32 num_nodes = NUM_NODES_ALL
  6: optional i64 max_scan_range_length = 0
  7: optional i32 num_scanner_threads = 0
  8: optional i32 max_io_buffers = 0
  9: optional bool allow_unsupported_formats = 0
  10: optional i64 default_order_by_limit = -1
  // 11: optional string debug_action = "" // Never used
  12: optional i64 mem_limit = 2147483648
  13: optional bool abort_on_default_limit_exceeded = 0
  14: optional i32 query_timeout = 3600
  15: optional bool is_report_success = 0
  16: optional i32 codegen_level = 0
  // INT64::MAX
  17: optional i64 kudu_latest_observed_ts = 9223372036854775807 // Deprecated
  18: optional TQueryType query_type = TQueryType.SELECT
  19: optional i64 min_reservation = 0
  20: optional i64 max_reservation = 107374182400
  21: optional i64 initial_reservation_total_claims = 2147483647 // TODO chenhao
  22: optional i64 buffer_pool_limit = 2147483648

  // The default spillable buffer size in bytes, which may be overridden by the planner.
  // Defaults to 2MB.
  23: optional i64 default_spillable_buffer_size = 2097152;

  // The minimum spillable buffer to use. The planner will not choose a size smaller than
  // this. Defaults to 64KB.
  24: optional i64 min_spillable_buffer_size = 65536;

  // The maximum size of row that the query will reserve memory to process. Processing
  // rows larger than this may result in a query failure. Defaults to 512KB, e.g.
  // enough for a row with 15 32KB strings or many smaller columns.
  //
  // Different operators handle this option in different ways. E.g. some simply increase
  // the size of all their buffers to fit this row size, whereas others may use more
  // sophisticated strategies - e.g. reserving a small number of buffers large enough to
  // fit maximum-sized rows.
  25: optional i64 max_row_size = 524288;

  // stream preaggregation
  26: optional bool disable_stream_preaggregations = false;

  // multithreaded degree of intra-node parallelism
  27: optional i32 mt_dop = 0;
  // if this is a query option for LOAD, load_mem_limit should be set to limit the mem comsuption
  // of load channel.
  28: optional i64 load_mem_limit = 0;
  // see BE config `doris_max_scan_key_num` for details
  // if set, this will overwrite the BE config.
  29: optional i32 max_scan_key_num;
  // see BE config `max_pushdown_conditions_per_column` for details
  // if set, this will overwrite the BE config.
  30: optional i32 max_pushdown_conditions_per_column
  // whether enable spilling to disk
  31: optional bool enable_spilling = false;
  // whether enable parallel merge in exchange node
  32: optional bool enable_enable_exchange_node_parallel_merge = false;

  // Time in ms to wait until runtime filters are delivered.
  33: optional i32 runtime_filter_wait_time_ms = 1000

  // if the right table is greater than this value in the hash join,  we will ignore IN filter
  34: optional i32 runtime_filter_max_in_num = 1024;

  // the resource limitation of this query
  42: optional TResourceLimit resource_limit

  // show bitmap data in result, if use this in mysql cli may make the terminal
  // output corrupted character
  43: optional bool return_object_data_as_binary = false

  // trim tailing spaces while querying external table and stream load
  44: optional bool trim_tailing_spaces_for_external_table_query = false

  45: optional bool enable_function_pushdown;

  46: optional string fragment_transmission_compression_codec;

  48: optional bool enable_local_exchange;

  // For debug purpose, dont' merge unique key and agg key when reading data.
  49: optional bool skip_storage_engine_merge = false

  // For debug purpose, skip delete predicates when reading data
  50: optional bool skip_delete_predicate = false

  51: optional bool enable_new_shuffle_hash_method

  52: optional i32 be_exec_version = 0

  53: optional i32 partitioned_hash_join_rows_threshold = 0

  54: optional bool enable_share_hash_table_for_broadcast_join

  55: optional bool check_overflow_for_decimal = false

  // For debug purpose, skip delete bitmap when reading data
  56: optional bool skip_delete_bitmap = false

  57: optional bool enable_pipeline_engine = false

  58: optional i32 repeat_max_num = 0

  59: optional i64 external_sort_bytes_threshold = 0

  // deprecated
  60: optional i32 partitioned_hash_agg_rows_threshold = 0

  61: optional bool enable_file_cache = false

  62: optional i32 insert_timeout = 14400

  63: optional i32 execution_timeout = 3600

  64: optional bool dry_run_query = false

  65: optional bool enable_common_expr_pushdown = false;

  66: optional i32 parallel_instance = 1
  // Indicate where useServerPrepStmts enabled
  67: optional bool mysql_row_binary_format = false;
  68: optional i64 external_agg_bytes_threshold = 0

  // partition count(1 << external_agg_partition_bits) when spill aggregation data into disk
  69: optional i32 external_agg_partition_bits = 4

  // Specify base path for file cache
  70: optional string file_cache_base_path

  71: optional bool enable_parquet_lazy_mat = true

  72: optional bool enable_orc_lazy_mat = true

  73: optional i64 scan_queue_mem_limit

  74: optional bool enable_scan_node_run_serial = false; 

  75: optional bool enable_insert_strict = false;

  76: optional bool enable_inverted_index_query = true;

  77: optional bool truncate_char_or_varchar_columns = false

  78: optional bool enable_hash_join_early_start_probe = false

  79: optional bool enable_pipeline_x_engine = false;
<<<<<<< HEAD
  
  80: optional bool enable_delete_sub_predicate_v2 = false;
=======

  80: optional bool enable_memtable_on_sink_node = false;
>>>>>>> 2b6d8762
}


// A scan range plus the parameters needed to execute that scan.
struct TScanRangeParams {
  1: required PlanNodes.TScanRange scan_range
  2: optional i32 volume_id = -1
}

struct TRuntimeFilterTargetParams {
  1: required Types.TUniqueId target_fragment_instance_id
  // The address of the instance where the fragment is expected to run
  2: required Types.TNetworkAddress target_fragment_instance_addr
}

struct TRuntimeFilterTargetParamsV2 {
  1: required list<Types.TUniqueId> target_fragment_instance_ids
  // The address of the instance where the fragment is expected to run
  2: required Types.TNetworkAddress target_fragment_instance_addr
}

struct TRuntimeFilterParams {
  // Runtime filter merge instance address
  1: optional Types.TNetworkAddress runtime_filter_merge_addr

  // Runtime filter ID to the instance address of the fragment,
  // that is expected to use this runtime filter
  2: optional map<i32, list<TRuntimeFilterTargetParams>> rid_to_target_param

  // Runtime filter ID to the runtime filter desc
  3: optional map<i32, PlanNodes.TRuntimeFilterDesc> rid_to_runtime_filter

  // Number of Runtime filter producers
  4: optional map<i32, i32> runtime_filter_builder_num

  5: optional map<i32, list<TRuntimeFilterTargetParamsV2>> rid_to_target_paramv2
}

// Parameters for a single execution instance of a particular TPlanFragment
// TODO: for range partitioning, we also need to specify the range boundaries
struct TPlanFragmentExecParams {
  // a globally unique id assigned to the entire query
  1: required Types.TUniqueId query_id

  // a globally unique id assigned to this particular execution instance of
  // a TPlanFragment
  2: required Types.TUniqueId fragment_instance_id

  // initial scan ranges for each scan node in TPlanFragment.plan_tree
  3: required map<Types.TPlanNodeId, list<TScanRangeParams>> per_node_scan_ranges

  // number of senders for ExchangeNodes contained in TPlanFragment.plan_tree;
  // needed to create a DataStreamRecvr
  4: required map<Types.TPlanNodeId, i32> per_exch_num_senders

  // Output destinations, one per output partition.
  // The partitioning of the output is specified by
  // TPlanFragment.output_sink.output_partition.
  // The number of output partitions is destinations.size().
  5: list<DataSinks.TPlanFragmentDestination> destinations

  // Debug options: perform some action in a particular phase of a particular node
  // 6: optional Types.TPlanNodeId debug_node_id // Never used
  // 7: optional PlanNodes.TExecNodePhase debug_phase // Never used
  // 8: optional PlanNodes.TDebugAction debug_action // Never used

  // Id of this fragment in its role as a sender.
  9: optional i32 sender_id
  10: optional i32 num_senders
  11: optional bool send_query_statistics_with_every_batch
  // Used to merge and send runtime filter
  12: optional TRuntimeFilterParams runtime_filter_params

}

// Global query parameters assigned by the coordinator.
struct TQueryGlobals {
  // String containing a timestamp set as the current time.
  // Format is yyyy-MM-dd HH:mm:ss
  1: required string now_string

  // To support timezone in Doris. timestamp_ms is the millisecond uinix timestamp for
  // this query to calculate time zone relative function
  2: optional i64 timestamp_ms

  // time_zone is the timezone this query used.
  // If this value is set, BE will ignore now_string
  3: optional string time_zone

  // Set to true if in a load plan, the max_filter_ratio is 0.0
  4: optional bool load_zero_tolerance = false

  5: optional i32 nano_seconds
}


// Service Protocol Details

enum PaloInternalServiceVersion {
  V1
}

struct TTxnParams {
  1: optional bool need_txn
  2: optional string token
  3: optional i64 thrift_rpc_timeout_ms
  4: optional string db
  5: optional string tbl
  6: optional string user_ip
  7: optional i64 txn_id
  8: optional Types.TUniqueId fragment_instance_id
  9: optional i64 db_id
  10: optional double max_filter_ratio
  // For load task with transaction, use this to indicate we use pipeline or not
  11: optional bool enable_pipeline_txn_load = false;
}

// Definition of global dict, global dict is used to accelerate query performance of low cardinality data
struct TColumnDict {
  1: optional Types.TPrimitiveType type
  2: list<string> str_dict  // map one string to a integer, using offset as id
}

struct TGlobalDict {
  1: optional map<i32, TColumnDict> dicts,  // map dict_id to column dict
  2: optional map<i32, i32> slot_dicts // map from slot id to column dict id, because 2 or more column may share the dict
}

// ExecPlanFragment
struct TExecPlanFragmentParams {
  1: required PaloInternalServiceVersion protocol_version

  // required in V1
  2: optional Planner.TPlanFragment fragment

  // required in V1
  // @Common components
  3: optional Descriptors.TDescriptorTable desc_tbl

  // required in V1
  4: optional TPlanFragmentExecParams params

  // Initiating coordinator.
  // TODO: determine whether we can get this somehow via the Thrift rpc mechanism.
  // required in V1
  // @Common components
  5: optional Types.TNetworkAddress coord

  // backend number assigned by coord to identify backend
  // required in V1
  6: optional i32 backend_num

  // Global query parameters assigned by coordinator.
  // required in V1
  // @Common components
  7: optional TQueryGlobals query_globals

  // options for the query
  // required in V1
  8: optional TQueryOptions query_options

  // Whether reportd when the backend fails
  // required in V1
  9: optional bool is_report_success

  // required in V1
  // @Common components
  // Deprecated
  10: optional Types.TResourceInfo resource_info

  // load job related
  11: optional string import_label
  12: optional string db_name
  13: optional i64 load_job_id
  14: optional TLoadErrorHubInfo load_error_hub_info

  // The total number of fragments on same BE host
  15: optional i32 fragment_num_on_host

  // If true, all @Common components is unset and should be got from BE's cache
  // If this field is unset or it set to false, all @Common components is set.
  16: optional bool is_simplified_param = false;
  17: optional TTxnParams txn_conf
  18: optional i64 backend_id
  19: optional TGlobalDict global_dict  // scan node could use the global dict to encode the string value to an integer

  // If it is true, after this fragment is prepared on the BE side,
  // it will wait for the FE to send the "start execution" command before it is actually executed.
  // Otherwise, the fragment will start executing directly on the BE side.
  20: optional bool need_wait_execution_trigger = false;

  21: optional bool build_hash_table_for_broadcast_join = false;

  22: optional list<Types.TUniqueId> instances_sharing_hash_table;
  23: optional string table_name;

  // scan node id -> scan range params, only for external file scan
  24: optional map<Types.TPlanNodeId, PlanNodes.TFileScanRangeParams> file_scan_params
}

struct TExecPlanFragmentParamsList {
    1: optional list<TExecPlanFragmentParams> paramsList;
}

struct TExecPlanFragmentResult {
  // required in V1
  1: optional Status.TStatus status
}

// CancelPlanFragment
struct TCancelPlanFragmentParams {
  1: required PaloInternalServiceVersion protocol_version

  // required in V1
  2: optional Types.TUniqueId fragment_instance_id
}

struct TCancelPlanFragmentResult {
  // required in V1
  1: optional Status.TStatus status
}

// fold constant expr
struct TExprMap {
  1: required map<string, Exprs.TExpr> expr_map
}

struct TFoldConstantParams {
  1: required map<string, map<string, Exprs.TExpr>> expr_map
  2: required TQueryGlobals query_globals
  3: optional bool vec_exec
  4: optional TQueryOptions query_options
  5: optional Types.TUniqueId query_id
}

// TransmitData
struct TTransmitDataParams {
  1: required PaloInternalServiceVersion protocol_version

  // required in V1
  2: optional Types.TUniqueId dest_fragment_instance_id

  // for debugging purposes; currently ignored
  //3: optional Types.TUniqueId src_fragment_instance_id

  // required in V1
  4: optional Types.TPlanNodeId dest_node_id

  // required in V1
  5: optional Data.TRowBatch row_batch

  // if set to true, indicates that no more row batches will be sent
  // for this dest_node_id
  6: optional bool eos

  7: optional i32 be_number
  8: optional i64 packet_seq

  // Id of this fragment in its role as a sender.
  9: optional i32 sender_id
}

struct TTransmitDataResult {
  // required in V1
  1: optional Status.TStatus status
  2: optional i64 packet_seq
  3: optional Types.TUniqueId dest_fragment_instance_id
  4: optional Types.TPlanNodeId dest_node_id
}

struct TTabletWithPartition {
    1: required i64 partition_id
    2: required i64 tablet_id
}

// open a tablet writer
struct TTabletWriterOpenParams {
    1: required Types.TUniqueId id
    2: required i64 index_id
    3: required i64 txn_id
    4: required Descriptors.TOlapTableSchemaParam schema
    5: required list<TTabletWithPartition> tablets

    6: required i32 num_senders
}

struct TTabletWriterOpenResult {
    1: required Status.TStatus status
}

// add batch to tablet writer
struct TTabletWriterAddBatchParams {
    1: required Types.TUniqueId id
    2: required i64 index_id

    3: required i64 packet_seq
    4: required list<Types.TTabletId> tablet_ids
    5: required Data.TRowBatch row_batch

    6: required i32 sender_no
}

struct TTabletWriterAddBatchResult {
    1: required Status.TStatus status
}

struct TTabletWriterCloseParams {
    1: required Types.TUniqueId id
    2: required i64 index_id

    3: required i32 sender_no
}

struct TTabletWriterCloseResult {
    1: required Status.TStatus status
}

//
struct TTabletWriterCancelParams {
    1: required Types.TUniqueId id
    2: required i64 index_id

    3: required i32 sender_no
}

struct TTabletWriterCancelResult {
}

struct TFetchDataParams {
  1: required PaloInternalServiceVersion protocol_version
  // required in V1
  // query id which want to fetch data
  2: required Types.TUniqueId fragment_instance_id
}

struct TFetchDataResult {
    // result batch
    1: required Data.TResultBatch result_batch
    // end of stream flag
    2: required bool eos
    // packet num used check lost of packet
    3: required i32 packet_num
    // Operation result
    4: optional Status.TStatus status
}

struct TCondition {
    1:  required string column_name
    2:  required string condition_op
    3:  required list<string> condition_values
    // In delete condition, the different column may have same column name, need
    // using unique id to distinguish them
    4:  optional i32 column_unique_id
    5:  optional bool marked_by_runtime_filter = false
}

struct TExportStatusResult {
    1: required Status.TStatus status
    2: required Types.TExportState state
    3: optional list<string> files
}

struct TPipelineInstanceParams {
  1: required Types.TUniqueId fragment_instance_id
  2: optional bool build_hash_table_for_broadcast_join = false;
  3: required map<Types.TPlanNodeId, list<TScanRangeParams>> per_node_scan_ranges
  4: optional i32 sender_id
  5: optional TRuntimeFilterParams runtime_filter_params
  6: optional i32 backend_num
  7: optional map<Types.TPlanNodeId, bool> per_node_shared_scans
}

struct TPipelineWorkloadGroup {
  1: optional i64 id
  2: optional string name
  3: optional map<string, string> properties
  4: optional i64 version
}

// ExecPlanFragment
struct TPipelineFragmentParams {
  1: required PaloInternalServiceVersion protocol_version
  2: required Types.TUniqueId query_id
  3: optional i32 fragment_id
  4: required map<Types.TPlanNodeId, i32> per_exch_num_senders
  5: optional Descriptors.TDescriptorTable desc_tbl
  // Deprecated
  6: optional Types.TResourceInfo resource_info
  7: list<DataSinks.TPlanFragmentDestination> destinations
  8: optional i32 num_senders
  9: optional bool send_query_statistics_with_every_batch
  10: optional Types.TNetworkAddress coord
  11: optional TQueryGlobals query_globals
  12: optional TQueryOptions query_options
  // load job related
  13: optional string import_label
  14: optional string db_name
  15: optional i64 load_job_id
  16: optional TLoadErrorHubInfo load_error_hub_info
  17: optional i32 fragment_num_on_host
  18: optional i64 backend_id
  19: optional bool need_wait_execution_trigger = false
  20: optional list<Types.TUniqueId> instances_sharing_hash_table
  21: optional bool is_simplified_param = false;
  22: optional TGlobalDict global_dict  // scan node could use the global dict to encode the string value to an integer
  23: optional Planner.TPlanFragment fragment
  24: list<TPipelineInstanceParams> local_params
  26: optional list<TPipelineWorkloadGroup> workload_groups
  27: optional TTxnParams txn_conf
  28: optional string table_name
  // scan node id -> scan range params, only for external file scan
  29: optional map<Types.TPlanNodeId, PlanNodes.TFileScanRangeParams> file_scan_params
}

struct TPipelineFragmentParamsList {
    1: optional list<TPipelineFragmentParams> params_list;
}<|MERGE_RESOLUTION|>--- conflicted
+++ resolved
@@ -233,13 +233,10 @@
   78: optional bool enable_hash_join_early_start_probe = false
 
   79: optional bool enable_pipeline_x_engine = false;
-<<<<<<< HEAD
-  
-  80: optional bool enable_delete_sub_predicate_v2 = false;
-=======
 
   80: optional bool enable_memtable_on_sink_node = false;
->>>>>>> 2b6d8762
+
+  81: optional bool enable_delete_sub_predicate_v2 = false;
 }
 
 
