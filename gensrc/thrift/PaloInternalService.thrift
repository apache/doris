// Licensed to the Apache Software Foundation (ASF) under one
// or more contributor license agreements.  See the NOTICE file
// distributed with this work for additional information
// regarding copyright ownership.  The ASF licenses this file
// to you under the Apache License, Version 2.0 (the
// "License"); you may not use this file except in compliance
// with the License.  You may obtain a copy of the License at
//
//   http://www.apache.org/licenses/LICENSE-2.0
//
// Unless required by applicable law or agreed to in writing,
// software distributed under the License is distributed on an
// "AS IS" BASIS, WITHOUT WARRANTIES OR CONDITIONS OF ANY
// KIND, either express or implied.  See the License for the
// specific language governing permissions and limitations
// under the License.

namespace cpp doris
namespace java org.apache.doris.thrift

include "Status.thrift"
include "Types.thrift"
include "Exprs.thrift"
include "Descriptors.thrift"
include "PlanNodes.thrift"
include "Planner.thrift"
include "DataSinks.thrift"
include "Data.thrift"
include "RuntimeProfile.thrift"
include "PaloService.thrift"

// constants for TQueryOptions.num_nodes
const i32 NUM_NODES_ALL = 0
const i32 NUM_NODES_ALL_RACKS = -1

// constants for TPlanNodeId
const i32 INVALID_PLAN_NODE_ID = -1

// Constant default partition ID, must be < 0 to avoid collisions
const i64 DEFAULT_PARTITION_ID = -1;

enum TQueryType {
    SELECT,
    LOAD,
    EXTERNAL
}

enum TErrorHubType {
    MYSQL,
    BROKER,
    NULL_TYPE
}

enum TPrefetchMode {
    NONE,
    HT_BUCKET
}

struct TMysqlErrorHubInfo {
    1: required string host;
    2: required i32 port;
    3: required string user;
    4: required string passwd;
    5: required string db;
    6: required string table;
}

struct TBrokerErrorHubInfo {
    1: required Types.TNetworkAddress broker_addr;
    2: required string path;
    3: required map<string, string> prop;
}

struct TLoadErrorHubInfo {
    1: required TErrorHubType type = TErrorHubType.NULL_TYPE;
    2: optional TMysqlErrorHubInfo mysql_info;
    3: optional TBrokerErrorHubInfo broker_info;
}

struct TResourceLimit {
    1: optional i32 cpu_limit
}

// Query options that correspond to PaloService.PaloQueryOptions,
// with their respective defaults
struct TQueryOptions {
  1: optional bool abort_on_error = 0
  2: optional i32 max_errors = 0
  3: optional bool disable_codegen = 1
  4: optional i32 batch_size = 0
  5: optional i32 num_nodes = NUM_NODES_ALL
  6: optional i64 max_scan_range_length = 0
  7: optional i32 num_scanner_threads = 0
  8: optional i32 max_io_buffers = 0
  9: optional bool allow_unsupported_formats = 0
  10: optional i64 default_order_by_limit = -1
  // 11: optional string debug_action = "" // Never used
  12: optional i64 mem_limit = 2147483648
  13: optional bool abort_on_default_limit_exceeded = 0
  14: optional i32 query_timeout = 3600
  15: optional bool is_report_success = 0
  16: optional i32 codegen_level = 0
  // INT64::MAX
  17: optional i64 kudu_latest_observed_ts = 9223372036854775807 // Deprecated
  18: optional TQueryType query_type = TQueryType.SELECT
  19: optional i64 min_reservation = 0
  20: optional i64 max_reservation = 107374182400
  21: optional i64 initial_reservation_total_claims = 2147483647 // TODO chenhao
  22: optional i64 buffer_pool_limit = 2147483648

  // The default spillable buffer size in bytes, which may be overridden by the planner.
  // Defaults to 2MB.
  23: optional i64 default_spillable_buffer_size = 2097152;

  // The minimum spillable buffer to use. The planner will not choose a size smaller than
  // this. Defaults to 64KB.
  24: optional i64 min_spillable_buffer_size = 65536;

  // The maximum size of row that the query will reserve memory to process. Processing
  // rows larger than this may result in a query failure. Defaults to 512KB, e.g.
  // enough for a row with 15 32KB strings or many smaller columns.
  //
  // Different operators handle this option in different ways. E.g. some simply increase
  // the size of all their buffers to fit this row size, whereas others may use more
  // sophisticated strategies - e.g. reserving a small number of buffers large enough to
  // fit maximum-sized rows.
  25: optional i64 max_row_size = 524288;

  // stream preaggregation
  26: optional bool disable_stream_preaggregations = false;

  // multithreaded degree of intra-node parallelism
  27: optional i32 mt_dop = 0;
  // if this is a query option for LOAD, load_mem_limit should be set to limit the mem comsuption
  // of load channel.
  28: optional i64 load_mem_limit = 0;
  // see BE config `doris_max_scan_key_num` for details
  // if set, this will overwrite the BE config.
  29: optional i32 max_scan_key_num;
  // see BE config `max_pushdown_conditions_per_column` for details
  // if set, this will overwrite the BE config.
  30: optional i32 max_pushdown_conditions_per_column
  // whether enable spilling to disk
  31: optional bool enable_spilling = false;
  // whether enable parallel merge in exchange node
  32: optional bool enable_enable_exchange_node_parallel_merge = false;

  // Time in ms to wait until runtime filters are delivered.
  33: optional i32 runtime_filter_wait_time_ms = 1000

  // if the right table is greater than this value in the hash join,  we will ignore IN filter
  34: optional i32 runtime_filter_max_in_num = 1024;

  // the resource limitation of this query
  42: optional TResourceLimit resource_limit

  // show bitmap data in result, if use this in mysql cli may make the terminal
  // output corrupted character
  43: optional bool return_object_data_as_binary = false

  // trim tailing spaces while querying external table and stream load
  44: optional bool trim_tailing_spaces_for_external_table_query = false

  45: optional bool enable_function_pushdown;

  46: optional string fragment_transmission_compression_codec;

  48: optional bool enable_local_exchange;

  // For debug purpose, dont' merge unique key and agg key when reading data.
  49: optional bool skip_storage_engine_merge = false

  // For debug purpose, skip delete predicates when reading data
  50: optional bool skip_delete_predicate = false

  51: optional bool enable_new_shuffle_hash_method

  52: optional i32 be_exec_version = 0

  53: optional i32 partitioned_hash_join_rows_threshold = 0

  54: optional bool enable_share_hash_table_for_broadcast_join

  55: optional bool check_overflow_for_decimal = false

  // For debug purpose, skip delete bitmap when reading data
  56: optional bool skip_delete_bitmap = false

  57: optional bool enable_pipeline_engine = false

  58: optional i32 repeat_max_num = 0

  59: optional i64 external_sort_bytes_threshold = 0

  // deprecated
  60: optional i32 partitioned_hash_agg_rows_threshold = 0

  61: optional bool enable_file_cache = false

  62: optional i32 insert_timeout = 14400

  63: optional i32 execution_timeout = 3600

  64: optional bool dry_run_query = false

  65: optional bool enable_common_expr_pushdown = false;

  66: optional i32 parallel_instance = 1
  // Indicate where useServerPrepStmts enabled
  67: optional bool mysql_row_binary_format = false;
  68: optional i64 external_agg_bytes_threshold = 0

  // partition count(1 << external_agg_partition_bits) when spill aggregation data into disk
  69: optional i32 external_agg_partition_bits = 4

  // Specify base path for file cache
  70: optional string file_cache_base_path

  71: optional bool enable_parquet_lazy_mat = true

  72: optional bool enable_orc_lazy_mat = true

  73: optional i64 scan_queue_mem_limit

  74: optional bool enable_scan_node_run_serial = false; 

  75: optional bool enable_insert_strict = false;

  76: optional bool enable_inverted_index_query = true;

  77: optional bool truncate_char_or_varchar_columns = false

  78: optional bool enable_hash_join_early_start_probe = false
<<<<<<< HEAD
  
  79: optional bool enable_delete_sub_predicate_v2 = false;
=======

  79: optional bool enable_pipeline_x_engine = false;
>>>>>>> dcd6c3c0
}


// A scan range plus the parameters needed to execute that scan.
struct TScanRangeParams {
  1: required PlanNodes.TScanRange scan_range
  2: optional i32 volume_id = -1
}

struct TRuntimeFilterTargetParams {
  1: required Types.TUniqueId target_fragment_instance_id
  // The address of the instance where the fragment is expected to run
  2: required Types.TNetworkAddress target_fragment_instance_addr
}

struct TRuntimeFilterTargetParamsV2 {
  1: required list<Types.TUniqueId> target_fragment_instance_ids
  // The address of the instance where the fragment is expected to run
  2: required Types.TNetworkAddress target_fragment_instance_addr
}

struct TRuntimeFilterParams {
  // Runtime filter merge instance address
  1: optional Types.TNetworkAddress runtime_filter_merge_addr

  // Runtime filter ID to the instance address of the fragment,
  // that is expected to use this runtime filter
  2: optional map<i32, list<TRuntimeFilterTargetParams>> rid_to_target_param

  // Runtime filter ID to the runtime filter desc
  3: optional map<i32, PlanNodes.TRuntimeFilterDesc> rid_to_runtime_filter

  // Number of Runtime filter producers
  4: optional map<i32, i32> runtime_filter_builder_num

  5: optional map<i32, list<TRuntimeFilterTargetParamsV2>> rid_to_target_paramv2
}

// Parameters for a single execution instance of a particular TPlanFragment
// TODO: for range partitioning, we also need to specify the range boundaries
struct TPlanFragmentExecParams {
  // a globally unique id assigned to the entire query
  1: required Types.TUniqueId query_id

  // a globally unique id assigned to this particular execution instance of
  // a TPlanFragment
  2: required Types.TUniqueId fragment_instance_id

  // initial scan ranges for each scan node in TPlanFragment.plan_tree
  3: required map<Types.TPlanNodeId, list<TScanRangeParams>> per_node_scan_ranges

  // number of senders for ExchangeNodes contained in TPlanFragment.plan_tree;
  // needed to create a DataStreamRecvr
  4: required map<Types.TPlanNodeId, i32> per_exch_num_senders

  // Output destinations, one per output partition.
  // The partitioning of the output is specified by
  // TPlanFragment.output_sink.output_partition.
  // The number of output partitions is destinations.size().
  5: list<DataSinks.TPlanFragmentDestination> destinations

  // Debug options: perform some action in a particular phase of a particular node
  // 6: optional Types.TPlanNodeId debug_node_id // Never used
  // 7: optional PlanNodes.TExecNodePhase debug_phase // Never used
  // 8: optional PlanNodes.TDebugAction debug_action // Never used

  // Id of this fragment in its role as a sender.
  9: optional i32 sender_id
  10: optional i32 num_senders
  11: optional bool send_query_statistics_with_every_batch
  // Used to merge and send runtime filter
  12: optional TRuntimeFilterParams runtime_filter_params

}

// Global query parameters assigned by the coordinator.
struct TQueryGlobals {
  // String containing a timestamp set as the current time.
  // Format is yyyy-MM-dd HH:mm:ss
  1: required string now_string

  // To support timezone in Doris. timestamp_ms is the millisecond uinix timestamp for
  // this query to calculate time zone relative function
  2: optional i64 timestamp_ms

  // time_zone is the timezone this query used.
  // If this value is set, BE will ignore now_string
  3: optional string time_zone

  // Set to true if in a load plan, the max_filter_ratio is 0.0
  4: optional bool load_zero_tolerance = false

  5: optional i32 nano_seconds
}


// Service Protocol Details

enum PaloInternalServiceVersion {
  V1
}

struct TTxnParams {
  1: optional bool need_txn
  2: optional string token
  3: optional i64 thrift_rpc_timeout_ms
  4: optional string db
  5: optional string tbl
  6: optional string user_ip
  7: optional i64 txn_id
  8: optional Types.TUniqueId fragment_instance_id
  9: optional i64 db_id
  10: optional double max_filter_ratio
  // For load task with transaction, use this to indicate we use pipeline or not
  11: optional bool enable_pipeline_txn_load = false;
}

// Definition of global dict, global dict is used to accelerate query performance of low cardinality data
struct TColumnDict {
  1: optional Types.TPrimitiveType type
  2: list<string> str_dict  // map one string to a integer, using offset as id
}

struct TGlobalDict {
  1: optional map<i32, TColumnDict> dicts,  // map dict_id to column dict
  2: optional map<i32, i32> slot_dicts // map from slot id to column dict id, because 2 or more column may share the dict
}

// ExecPlanFragment
struct TExecPlanFragmentParams {
  1: required PaloInternalServiceVersion protocol_version

  // required in V1
  2: optional Planner.TPlanFragment fragment

  // required in V1
  // @Common components
  3: optional Descriptors.TDescriptorTable desc_tbl

  // required in V1
  4: optional TPlanFragmentExecParams params

  // Initiating coordinator.
  // TODO: determine whether we can get this somehow via the Thrift rpc mechanism.
  // required in V1
  // @Common components
  5: optional Types.TNetworkAddress coord

  // backend number assigned by coord to identify backend
  // required in V1
  6: optional i32 backend_num

  // Global query parameters assigned by coordinator.
  // required in V1
  // @Common components
  7: optional TQueryGlobals query_globals

  // options for the query
  // required in V1
  8: optional TQueryOptions query_options

  // Whether reportd when the backend fails
  // required in V1
  9: optional bool is_report_success

  // required in V1
  // @Common components
  // Deprecated
  10: optional Types.TResourceInfo resource_info

  // load job related
  11: optional string import_label
  12: optional string db_name
  13: optional i64 load_job_id
  14: optional TLoadErrorHubInfo load_error_hub_info

  // The total number of fragments on same BE host
  15: optional i32 fragment_num_on_host

  // If true, all @Common components is unset and should be got from BE's cache
  // If this field is unset or it set to false, all @Common components is set.
  16: optional bool is_simplified_param = false;
  17: optional TTxnParams txn_conf
  18: optional i64 backend_id
  19: optional TGlobalDict global_dict  // scan node could use the global dict to encode the string value to an integer

  // If it is true, after this fragment is prepared on the BE side,
  // it will wait for the FE to send the "start execution" command before it is actually executed.
  // Otherwise, the fragment will start executing directly on the BE side.
  20: optional bool need_wait_execution_trigger = false;

  21: optional bool build_hash_table_for_broadcast_join = false;

  22: optional list<Types.TUniqueId> instances_sharing_hash_table;
  23: optional string table_name;

  // scan node id -> scan range params, only for external file scan
  24: optional map<Types.TPlanNodeId, PlanNodes.TFileScanRangeParams> file_scan_params
}

struct TExecPlanFragmentParamsList {
    1: optional list<TExecPlanFragmentParams> paramsList;
}

struct TExecPlanFragmentResult {
  // required in V1
  1: optional Status.TStatus status
}

// CancelPlanFragment
struct TCancelPlanFragmentParams {
  1: required PaloInternalServiceVersion protocol_version

  // required in V1
  2: optional Types.TUniqueId fragment_instance_id
}

struct TCancelPlanFragmentResult {
  // required in V1
  1: optional Status.TStatus status
}

// fold constant expr
struct TExprMap {
  1: required map<string, Exprs.TExpr> expr_map
}

struct TFoldConstantParams {
  1: required map<string, map<string, Exprs.TExpr>> expr_map
  2: required TQueryGlobals query_globals
  3: optional bool vec_exec
  4: optional TQueryOptions query_options
  5: optional Types.TUniqueId query_id
}

// TransmitData
struct TTransmitDataParams {
  1: required PaloInternalServiceVersion protocol_version

  // required in V1
  2: optional Types.TUniqueId dest_fragment_instance_id

  // for debugging purposes; currently ignored
  //3: optional Types.TUniqueId src_fragment_instance_id

  // required in V1
  4: optional Types.TPlanNodeId dest_node_id

  // required in V1
  5: optional Data.TRowBatch row_batch

  // if set to true, indicates that no more row batches will be sent
  // for this dest_node_id
  6: optional bool eos

  7: optional i32 be_number
  8: optional i64 packet_seq

  // Id of this fragment in its role as a sender.
  9: optional i32 sender_id
}

struct TTransmitDataResult {
  // required in V1
  1: optional Status.TStatus status
  2: optional i64 packet_seq
  3: optional Types.TUniqueId dest_fragment_instance_id
  4: optional Types.TPlanNodeId dest_node_id
}

struct TTabletWithPartition {
    1: required i64 partition_id
    2: required i64 tablet_id
}

// open a tablet writer
struct TTabletWriterOpenParams {
    1: required Types.TUniqueId id
    2: required i64 index_id
    3: required i64 txn_id
    4: required Descriptors.TOlapTableSchemaParam schema
    5: required list<TTabletWithPartition> tablets

    6: required i32 num_senders
}

struct TTabletWriterOpenResult {
    1: required Status.TStatus status
}

// add batch to tablet writer
struct TTabletWriterAddBatchParams {
    1: required Types.TUniqueId id
    2: required i64 index_id

    3: required i64 packet_seq
    4: required list<Types.TTabletId> tablet_ids
    5: required Data.TRowBatch row_batch

    6: required i32 sender_no
}

struct TTabletWriterAddBatchResult {
    1: required Status.TStatus status
}

struct TTabletWriterCloseParams {
    1: required Types.TUniqueId id
    2: required i64 index_id

    3: required i32 sender_no
}

struct TTabletWriterCloseResult {
    1: required Status.TStatus status
}

//
struct TTabletWriterCancelParams {
    1: required Types.TUniqueId id
    2: required i64 index_id

    3: required i32 sender_no
}

struct TTabletWriterCancelResult {
}

struct TFetchDataParams {
  1: required PaloInternalServiceVersion protocol_version
  // required in V1
  // query id which want to fetch data
  2: required Types.TUniqueId fragment_instance_id
}

struct TFetchDataResult {
    // result batch
    1: required Data.TResultBatch result_batch
    // end of stream flag
    2: required bool eos
    // packet num used check lost of packet
    3: required i32 packet_num
    // Operation result
    4: optional Status.TStatus status
}

struct TCondition {
    1:  required string column_name
    2:  required string condition_op
    3:  required list<string> condition_values
    // In delete condition, the different column may have same column name, need
    // using unique id to distinguish them
    4:  optional i32 column_unique_id
    5:  optional bool marked_by_runtime_filter = false
}

struct TExportStatusResult {
    1: required Status.TStatus status
    2: required Types.TExportState state
    3: optional list<string> files
}

struct TPipelineInstanceParams {
  1: required Types.TUniqueId fragment_instance_id
  2: optional bool build_hash_table_for_broadcast_join = false;
  3: required map<Types.TPlanNodeId, list<TScanRangeParams>> per_node_scan_ranges
  4: optional i32 sender_id
  5: optional TRuntimeFilterParams runtime_filter_params
  6: optional i32 backend_num
  7: optional map<Types.TPlanNodeId, bool> per_node_shared_scans
}

struct TPipelineWorkloadGroup {
  1: optional i64 id
  2: optional string name
  3: optional map<string, string> properties
  4: optional i64 version
}

// ExecPlanFragment
struct TPipelineFragmentParams {
  1: required PaloInternalServiceVersion protocol_version
  2: required Types.TUniqueId query_id
  3: optional i32 fragment_id
  4: required map<Types.TPlanNodeId, i32> per_exch_num_senders
  5: optional Descriptors.TDescriptorTable desc_tbl
  // Deprecated
  6: optional Types.TResourceInfo resource_info
  7: list<DataSinks.TPlanFragmentDestination> destinations
  8: optional i32 num_senders
  9: optional bool send_query_statistics_with_every_batch
  10: optional Types.TNetworkAddress coord
  11: optional TQueryGlobals query_globals
  12: optional TQueryOptions query_options
  // load job related
  13: optional string import_label
  14: optional string db_name
  15: optional i64 load_job_id
  16: optional TLoadErrorHubInfo load_error_hub_info
  17: optional i32 fragment_num_on_host
  18: optional i64 backend_id
  19: optional bool need_wait_execution_trigger = false
  20: optional list<Types.TUniqueId> instances_sharing_hash_table
  21: optional bool is_simplified_param = false;
  22: optional TGlobalDict global_dict  // scan node could use the global dict to encode the string value to an integer
  23: optional Planner.TPlanFragment fragment
  24: list<TPipelineInstanceParams> local_params
  26: optional list<TPipelineWorkloadGroup> workload_groups
  27: optional TTxnParams txn_conf
  28: optional string table_name
  // scan node id -> scan range params, only for external file scan
  29: optional map<Types.TPlanNodeId, PlanNodes.TFileScanRangeParams> file_scan_params
}

struct TPipelineFragmentParamsList {
    1: optional list<TPipelineFragmentParams> params_list;
}<|MERGE_RESOLUTION|>--- conflicted
+++ resolved
@@ -231,13 +231,10 @@
   77: optional bool truncate_char_or_varchar_columns = false
 
   78: optional bool enable_hash_join_early_start_probe = false
-<<<<<<< HEAD
+
+  79: optional bool enable_pipeline_x_engine = false;
   
-  79: optional bool enable_delete_sub_predicate_v2 = false;
-=======
-
-  79: optional bool enable_pipeline_x_engine = false;
->>>>>>> dcd6c3c0
+  80: optional bool enable_delete_sub_predicate_v2 = false;
 }
 
 
