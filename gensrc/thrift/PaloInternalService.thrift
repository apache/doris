--- conflicted
+++ resolved
@@ -361,12 +361,9 @@
   142: optional bool enable_fixed_len_to_uint32_v2 = false;
   143: optional bool enable_shared_exchange_sink_buffer = true;
 
-<<<<<<< HEAD
-  144: optional bool fuzzy_disable_runtime_filter_in_be = false;
-=======
   144: optional bool enable_inverted_index_searcher_cache = true;
   145: optional bool enable_inverted_index_query_cache = true;
->>>>>>> ff690e44
+  146: optional bool fuzzy_disable_runtime_filter_in_be = false;
 
   // For cloud, to control if the content would be written into file cache
   // In write path, to control if the content would be written into file cache.
